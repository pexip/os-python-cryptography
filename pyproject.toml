[build-system]
requires = [
    # The minimum setuptools version is specific to the PEP 517 backend,
    # and may be stricter than the version required in `setup.cfg`
    "setuptools>=40.6.0,!=60.9.0",
    "wheel",
    # Must be kept in sync with the `install_requirements` in `setup.cfg`
    "cffi>=1.12; platform_python_implementation != 'PyPy'",
    "setuptools-rust>=0.11.4",
]
build-backend = "setuptools.build_meta"

[tool.black]
line-length = 79
target-version = ["py36"]

[tool.pytest.ini_options]
<<<<<<< HEAD
addopts = "-r s"
markers = [
    "requires_backend_interface: this test requires a specific backend interface",
    "skip_fips: this test is not executed in FIPS mode",
    "supported: parametrized test requiring only_if and skip_message",
    "wycheproof_tests: this test runs a wycheproof fixture",
=======
addopts = "-r s --capture=no --strict-markers --benchmark-disable"
markers = [
    "skip_fips: this test is not executed in FIPS mode",
    "supported: parametrized test requiring only_if and skip_message",
]

[tool.mypy]
show_error_codes = true
check_untyped_defs = true
no_implicit_reexport = true
warn_redundant_casts = true
warn_unused_ignores = true

[[tool.mypy.overrides]]
module = [
    "pretend"
]
ignore_missing_imports = true

[tool.coverage.run]
branch = true
relative_files = true
source = [
    "cryptography",
    "tests/",
]

[tool.coverage.paths]
source = [
   "src/cryptography",
   "*.tox/*/lib*/python*/site-packages/cryptography",
   "*.tox\\*\\Lib\\site-packages\\cryptography",
   "*.tox/pypy/site-packages/cryptography",
]
tests =[
   "tests/",
   "*tests\\",
]

[tool.coverage.report]
exclude_lines = [
    "@abc.abstractmethod",
    "@abc.abstractproperty",
    "@typing.overload",
    "if typing.TYPE_CHECKING",
>>>>>>> 9cc78a18
]<|MERGE_RESOLUTION|>--- conflicted
+++ resolved
@@ -15,14 +15,6 @@
 target-version = ["py36"]
 
 [tool.pytest.ini_options]
-<<<<<<< HEAD
-addopts = "-r s"
-markers = [
-    "requires_backend_interface: this test requires a specific backend interface",
-    "skip_fips: this test is not executed in FIPS mode",
-    "supported: parametrized test requiring only_if and skip_message",
-    "wycheproof_tests: this test runs a wycheproof fixture",
-=======
 addopts = "-r s --capture=no --strict-markers --benchmark-disable"
 markers = [
     "skip_fips: this test is not executed in FIPS mode",
@@ -68,5 +60,4 @@
     "@abc.abstractproperty",
     "@typing.overload",
     "if typing.TYPE_CHECKING",
->>>>>>> 9cc78a18
 ]