--- conflicted
+++ resolved
@@ -1,8 +1,4 @@
-<<<<<<< HEAD
-Test-Command: for p in $(py3versions -s); do $p -m pytest tests/; done
-=======
 Test-Command: set -e; for p in $(py3versions -s); do $p -m pytest tests/; done
->>>>>>> 2b9bfe17
 Depends:
  python3-all,
  python3-cffi,
