--- conflicted
+++ resolved
@@ -1,4 +1,16 @@
-<<<<<<< HEAD
+python-cryptography (1.7.1-3pexip1) pexip; urgency=low
+
+  * Migrate to Stretch
+
+ -- John-Mark Bell <jmb@pexip.com>  Fri, 13 Jul 2018 14:21:35 +0100
+
+python-cryptography (1.7.1-3) unstable; urgency=medium
+
+  * Apply patch 6e7ea2e7 from upstream to fix compilation against OpenSSL
+    1.1.0f (closes: #863474).
+
+ -- Tristan Seligmann <mithrandi@debian.org>  Sun, 28 May 2017 04:20:33 +0200
+
 python-cryptography (1.7.1-3~bpo8+1pexip1) pexip; urgency=low
 
   * Migrate to jessie-backports
@@ -19,15 +31,6 @@
 
  -- Tristan Seligmann <mithrandi@debian.org>  Fri, 09 Jun 2017 23:14:39 +0200
 
-=======
->>>>>>> cd5027db
-python-cryptography (1.7.1-3) unstable; urgency=medium
-
-  * Apply patch 6e7ea2e7 from upstream to fix compilation against OpenSSL
-    1.1.0f (closes: #863474).
-
- -- Tristan Seligmann <mithrandi@debian.org>  Sun, 28 May 2017 04:20:33 +0200
-
 python-cryptography (1.7.1-2) unstable; urgency=medium
 
   * Apply upstream patch from #3328 to fix test suite on 32-bit arches.
