--- conflicted
+++ resolved
@@ -1,10 +1,3 @@
-<<<<<<< HEAD
-python-cryptography (3.4.8-2pexip1) pexip; urgency=medium
-
-  * New upstream release
-
- -- John-Mark Bell <jmb@pexip.com>  Fri, 10 Nov 2022 14:40:59 +0000
-=======
 python-cryptography (38.0.2-1) UNRELEASED; urgency=medium
 
   * New upstream release (Closes: #1011155).
@@ -23,7 +16,12 @@
       Breaks.
 
  -- Debian Janitor <janitor@jelmer.uk>  Thu, 19 May 2022 05:05:36 -0000
->>>>>>> c97611c0
+
+python-cryptography (3.4.8-2pexip1) pexip; urgency=medium
+
+  * New upstream release
+
+ -- John-Mark Bell <jmb@pexip.com>  Fri, 10 Nov 2022 14:40:59 +0000
 
 python-cryptography (3.4.8-2) unstable; urgency=medium
 
