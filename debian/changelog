<<<<<<< HEAD
python-cryptography (1.7.1-3pexip4) pexip; urgency=low

  * Backport X509_up_ref

 -- John-Mark Bell <jmb@pexip.com>  Mon, 12 Nov 2018 23:22:08 +0000

python-cryptography (1.7.1-3pexip3) pexip; urgency=low

  * Use FIPS-approved DRBG in FIPS mode

 -- John-Mark Bell <jmb@pexip.com>  Fri, 09 Nov 2018 16:38:50 +0000

python-cryptography (1.7.1-3pexip2) pexip; urgency=low

  * Improve tolerance to getrandom() returning EAGAIN.

 -- John-Mark Bell <jmb@pexip.com>  Thu, 25 Oct 2018 15:36:35 +0100

python-cryptography (1.7.1-3pexip1) pexip; urgency=low

  * Migrate to Stretch
  * Build-Depend on libssl 1.0.x

 -- John-Mark Bell <jmb@pexip.com>  Fri, 13 Jul 2018 14:21:35 +0100
=======
python-cryptography (1.7.1-3+deb9u1) stretch; urgency=medium

  * Remove BIO_callback_ctrl: The prototype differs with the OpenSSL's
    definition of it after it was changed (fixed) within OpenSSL. It has no
    users.

 -- Sebastian Andrzej Siewior <sebastian@breakpoint.cc>  Sun, 02 Sep 2018 15:17:35 +0200
>>>>>>> f3493e3f

python-cryptography (1.7.1-3) unstable; urgency=medium

  * Apply patch 6e7ea2e7 from upstream to fix compilation against OpenSSL
    1.1.0f (closes: #863474).

 -- Tristan Seligmann <mithrandi@debian.org>  Sun, 28 May 2017 04:20:33 +0200

python-cryptography (1.7.1-3~bpo8+1pexip1) pexip; urgency=low

  * Migrate to jessie-backports
  * debian/patches/{
      fix-sslv2-ftbfs.patch,
      fix-sslv3-ftbfs.patch,
      fix-bio-ftbfs.patch,
      fix-dsa-error-stack-ftbfs.patch}:
    Drop: merged upstream
  * debian/patches/ecpkparameters.patch:
    Refresh

 -- John-Mark Bell <jmb@pexip.com>  Fri, 21 Jul 2017 18:47:51 +0100

python-cryptography (1.7.1-3~bpo8+1) jessie-backports; urgency=medium

  * Rebuild for jessie-backports.

 -- Tristan Seligmann <mithrandi@debian.org>  Fri, 09 Jun 2017 23:14:39 +0200

python-cryptography (1.7.1-2) unstable; urgency=medium

  * Apply upstream patch from #3328 to fix test suite on 32-bit arches.

 -- Tristan Seligmann <mithrandi@debian.org>  Mon, 19 Dec 2016 19:49:14 +0200

python-cryptography (1.7.1-1) unstable; urgency=medium

  * New upstream release.

 -- Tristan Seligmann <mithrandi@debian.org>  Wed, 14 Dec 2016 07:59:21 +0200

python-cryptography (1.5.3-1) unstable; urgency=medium

  * New upstream release.
    - Fixes a security issue where HKDF would generate a 0-length key when
      asked for a short length key. Urgency medium, because no software in
      Debian appears to be affected.

 -- Tristan Seligmann <mithrandi@debian.org>  Tue, 08 Nov 2016 05:36:00 +0200

python-cryptography (1.5.2-1) unstable; urgency=medium

  * New upstream release.
    - Fixes failure on OpenSSL 1.0.2j (closes: #839369)

 -- Tristan Seligmann <mithrandi@debian.org>  Sat, 01 Oct 2016 17:26:32 +0200

python-cryptography (1.5-2) unstable; urgency=medium

  * Add missing test dependency on python{,3}-tz.

 -- Tristan Seligmann <mithrandi@debian.org>  Sat, 10 Sep 2016 15:40:13 +0200

python-cryptography (1.5-1) unstable; urgency=medium

  * New upstream release.
    - Compatible with OpenSSL 1.1.0 (closes: #828518).
  * Version setuptools dependency.

 -- Tristan Seligmann <mithrandi@debian.org>  Fri, 26 Aug 2016 18:25:12 +0200

python-cryptography (1.4-2) unstable; urgency=medium

  * Fix typo in overrides file.
  * Add Breaks: on python{,3}-openssl because of incompatibilities between
    older PyOpenSSL and Cryptography (see
    https://github.com/pyca/pyopenssl/pull/406 for details).

 -- Tristan Seligmann <mithrandi@debian.org>  Sat, 16 Jul 2016 07:12:08 +0200

python-cryptography (1.4-1) unstable; urgency=medium

  * New upstream release.
  * Depend on a new enough dh-python (necessary to handle the python-cffi
    mapping correctly) (closes: #827925; technically not present in
    testing/unstable anyway).

 -- Tristan Seligmann <mithrandi@debian.org>  Thu, 23 Jun 2016 00:26:35 +0200

python-cryptography (1.3.4-1) unstable; urgency=medium

  * New upstream release.
  * Remove some workarounds from rules that should no longer be necessary.
  * Fix cffi build-dependency version (closes: #826204).
  * Update py{,3}dist-overrides to get correct version bounds on
    everything (closes: #821030).

 -- Tristan Seligmann <mithrandi@debian.org>  Fri, 03 Jun 2016 15:20:10 +0200

python-cryptography (1.3.1-2) unstable; urgency=medium

  * Actually build and ship the Sphinx documentation (closes: #823375).
    - The "nodoc" build profile is now supported.
  * Bump Standards-Version to 3.9.8 (no changes).

 -- Tristan Seligmann <mithrandi@debian.org>  Wed, 04 May 2016 04:50:24 +0200

python-cryptography (1.3.1-1) unstable; urgency=medium

  * New upstream release.

 -- Tristan Seligmann <mithrandi@debian.org>  Wed, 06 Apr 2016 22:49:34 +0200

python-cryptography (1.2.3-1) unstable; urgency=medium

  * New upstream release.

 -- Tristan Seligmann <mithrandi@debian.org>  Sat, 05 Mar 2016 05:40:58 +0200

python-cryptography (1.2.2-3) unstable; urgency=medium

  * Add autopkgtest and support "nocheck" profile.
  * Bump Standards-Version to 3.9.7 (no changes).
  * Turn on "bindnow" hardening option.

 -- Tristan Seligmann <mithrandi@debian.org>  Mon, 22 Feb 2016 02:29:44 +0200

python-cryptography (1.2.2-2) unstable; urgency=medium

  * Import a0bef9dfde0e94bd1a01db1b4fa51632ac842ee7 from upstream: fixes
    memory corruption in test suite (probably only affects 32-bit
    architectures).

 -- Tristan Seligmann <mithrandi@debian.org>  Mon, 08 Feb 2016 20:44:24 +0200

python-cryptography (1.2.2-1) unstable; urgency=medium

  * New upstream version.
  * Switch to https in Vcs-Git.

 -- Tristan Seligmann <mithrandi@debian.org>  Thu, 04 Feb 2016 07:28:12 +0200

python-cryptography (1.2.1-1) unstable; urgency=medium

  * New upstream version.

 -- Tristan Seligmann <mithrandi@debian.org>  Sat, 23 Jan 2016 04:19:44 +0200

python-cryptography (1.1.1-1) unstable; urgency=medium

  * New upstream release.

 -- Tristan Seligmann <mithrandi@debian.org>  Tue, 24 Nov 2015 22:52:31 +0200

python-cryptography (1.1-1) unstable; urgency=medium

  * New upstream release.
    - Add new testing dependencies (pyasn1_modules and hypothesis).

 -- Tristan Seligmann <mithrandi@debian.org>  Thu, 29 Oct 2015 09:13:24 +0200

python-cryptography (1.0.2-1) unstable; urgency=medium

  * New upstream release.
    - Fix a potential security issue when running Python in -O mode.

 -- Tristan Seligmann <mithrandi@debian.org>  Mon, 28 Sep 2015 06:36:07 +0200

python-cryptography (1.0.1-4) unstable; urgency=medium

  * Remove cffi from requires.txt after dh_python[23] runs
    (closes: #799628).

 -- Tristan Seligmann <mithrandi@debian.org>  Mon, 21 Sep 2015 01:28:46 +0200

python-cryptography (1.0.1-3) unstable; urgency=medium

  * Drop cffi pydist overrides, as cffi now ships pydist files which are
    important not to override due to ABI versioning.

 -- Tristan Seligmann <mithrandi@debian.org>  Sat, 19 Sep 2015 00:23:26 +0200

python-cryptography (1.0.1-2) unstable; urgency=medium

  * Fix build-dependencies and pydist-overrides to make sure the correct
    versioned dependencies are used everywhere (closes: #799077).

 -- Tristan Seligmann <mithrandi@debian.org>  Thu, 17 Sep 2015 16:35:29 +0200

python-cryptography (1.0.1-1) unstable; urgency=medium

  * New upstream release.

 -- Tristan Seligmann <mithrandi@debian.org>  Wed, 09 Sep 2015 12:31:22 +0200

python-cryptography (1.0-2) unstable; urgency=medium

  * Upload to unstable.

 -- Tristan Seligmann <mithrandi@debian.org>  Sun, 30 Aug 2015 01:42:07 +0200

python-cryptography (1.0-1) experimental; urgency=medium

  * New upstream release.
    - Requires at least cffi 1.1.
  * Ship pydist files for cryptography.

 -- Tristan Seligmann <mithrandi@debian.org>  Thu, 13 Aug 2015 10:18:48 +0200

python-cryptography (0.9.3-1) unstable; urgency=low

  * New upstream release (closes: #789768).
  * Drop unneeded python3-enum34 dependency (Python versions earlier than
    3.4 were dropped in jessie; restore this dependency if backporting to
    wheezy or before; closes: #793615).

 -- Tristan Seligmann <mithrandi@debian.org>  Sun, 26 Jul 2015 13:04:14 +0200

python-cryptography (0.8.2-3) unstable; urgency=medium

  * Add needs-root for autopkgtest (via patch from Matthias Klose in
    Ubuntu).
  * Remove unnecessary versioned build-depends.
  * Remove unnecessary control field prefixes.

 -- Tristan Seligmann <mithrandi@debian.org>  Tue, 12 May 2015 15:09:49 +0200

python-cryptography (0.8.2-2) unstable; urgency=medium

  * Reupload to unstable (no changes, closes: #783585).

 -- Tristan Seligmann <mithrandi@debian.org>  Tue, 28 Apr 2015 16:30:16 +0200

python-cryptography (0.8.2-1) experimental; urgency=low

  * New upstream release.
    - Fixed a race condition when initializing the OpenSSL or CommonCrypto
      backends in a multi-threaded scenario.
  * Relax libssl-dev dependency as all versions currently in Debian should
    be compatible (closes: #780715).

 -- Tristan Seligmann <mithrandi@debian.org>  Sat, 11 Apr 2015 04:01:24 +0200

python-cryptography (0.8-1) experimental; urgency=low

  * New upstream release.

 -- Tristan Seligmann <mithrandi@debian.org>  Mon, 09 Mar 2015 01:58:33 +0200

python-cryptography (0.7.2-1) experimental; urgency=low

  * New upstream release.

 -- Tristan Seligmann <mithrandi@debian.org>  Fri, 16 Jan 2015 16:19:19 +0200

python-cryptography (0.7.1-1) experimental; urgency=low

  * New upstream release.

 -- Tristan Seligmann <mithrandi@debian.org>  Mon, 29 Dec 2014 03:53:14 +0200

python-cryptography (0.7-1) experimental; urgency=medium

  * New upstream release.
    - Fix FTBFS with OpenSSL in experimental due to missing SSL3
      support (closes: #772842).

 -- Tristan Seligmann <mithrandi@debian.org>  Thu, 18 Dec 2014 16:36:42 +0200

python-cryptography (0.6.1-1+deb8u1pexip2) pexip; urgency=low

  * debian/patches/ecpkparameters.patch: Expose PEM_read_bio_ECPKParameters

 -- John-Mark Bell <jmb@pexip.com>  Sun, 14 May 2017 02:44:53 +0100

python-cryptography (0.6.1-1+deb8u1pexip1) pexip; urgency=low

  * New upstream release
  * debian/patches/fix-sslv2-ftbfs.patch: Refresh

 -- John-Mark Bell <jmb@pexip.com>  Tue, 09 May 2017 16:45:28 +0100

python-cryptography (0.6.1-1+deb8u1) stable; urgency=high

  * Stable update.
  * Backport the fix for CVE-2016-9243 (HKDF returns an empty byte string
    for small key sizes).
  * Fix FTBFS due to SSL2 method detection (closes: #849802).

 -- Tristan Seligmann <mithrandi@debian.org>  Sun, 01 Jan 2017 22:19:17 +0200

python-cryptography (0.6.1-1pexip1) pexip; urgency=low

  * Prepare Pexip packaging
  * debian/patches/fix-sslv2-ftbfs.patch: Fix build failure

 -- John-Mark Bell <jmb@pexip.com>  Thu, 23 Mar 2017 20:41:56 +0000

python-cryptography (0.6.1-1) unstable; urgency=medium

  * New upstream release.
    - Fixes FTBFS with OpenSSL 1.0.1j caused by API change (closes: #765544).
    - No other upstream changes that affect Debian.
  * Bump Standard-Version to 3.9.6 (no changes).

 -- Tristan Seligmann <mithrandi@debian.org>  Thu, 16 Oct 2014 06:45:38 +0200

python-cryptography (0.6-1) unstable; urgency=medium

  * New upstream release.
    - Copy .egg-info into build directory so entry points can be found by the
      tests.

 -- Tristan Seligmann <mithrandi@debian.org>  Tue, 30 Sep 2014 06:33:34 +0200

python-cryptography (0.5.4-1) unstable; urgency=medium

  * New upstream release.

 -- Tristan Seligmann <mithrandi@debian.org>  Thu, 21 Aug 2014 19:45:02 +0200

python-cryptography (0.5.2-1) unstable; urgency=medium

  * New upstream release.
  * Add python{,3}-cryptography-vectors to Suggests.

 -- Tristan Seligmann <mithrandi@debian.org>  Sun, 27 Jul 2014 18:07:42 +0200

python-cryptography (0.4-2) unstable; urgency=medium

  * Enable test suite at build time.
  * Enable test suite via autopkgtest.

 -- Tristan Seligmann <mithrandi@debian.org>  Mon, 16 Jun 2014 21:29:23 +0200

python-cryptography (0.4-1) unstable; urgency=medium

  * New upstream release.

 -- Tristan Seligmann <mithrandi@debian.org>  Sat, 03 May 2014 18:00:14 +0200

python-cryptography (0.3-1) unstable; urgency=medium

  * New upstream release.
    - The test vectors are now in a separate top-level package (will be
      packaged in a separate source package, see #742911).
    - Upstream now ships their docs (the previous release was accidentally
      missing the docs); these are placed in a new Debian package
      python-cryptography-doc.

 -- Tristan Seligmann <mithrandi@debian.org>  Sat, 29 Mar 2014 01:01:04 +0200

python-cryptography (0.2-1) unstable; urgency=medium

  * Initial release. (Closes: #737356)

 -- Tristan Seligmann <mithrandi@debian.org>  Fri, 21 Feb 2014 18:36:35 +0200<|MERGE_RESOLUTION|>--- conflicted
+++ resolved
@@ -1,29 +1,9 @@
-<<<<<<< HEAD
-python-cryptography (1.7.1-3pexip4) pexip; urgency=low
-
-  * Backport X509_up_ref
-
- -- John-Mark Bell <jmb@pexip.com>  Mon, 12 Nov 2018 23:22:08 +0000
-
-python-cryptography (1.7.1-3pexip3) pexip; urgency=low
-
-  * Use FIPS-approved DRBG in FIPS mode
-
- -- John-Mark Bell <jmb@pexip.com>  Fri, 09 Nov 2018 16:38:50 +0000
-
-python-cryptography (1.7.1-3pexip2) pexip; urgency=low
-
-  * Improve tolerance to getrandom() returning EAGAIN.
-
- -- John-Mark Bell <jmb@pexip.com>  Thu, 25 Oct 2018 15:36:35 +0100
-
-python-cryptography (1.7.1-3pexip1) pexip; urgency=low
-
-  * Migrate to Stretch
-  * Build-Depend on libssl 1.0.x
-
- -- John-Mark Bell <jmb@pexip.com>  Fri, 13 Jul 2018 14:21:35 +0100
-=======
+python-cryptography (1.7.1-3+deb9u1pexip1) pexip; urgency=low
+
+  * New upstream release
+
+ -- John-Mark Bell <jmb@pexip.com>  Fri, 24 May 2019 14:35:13 +0100
+
 python-cryptography (1.7.1-3+deb9u1) stretch; urgency=medium
 
   * Remove BIO_callback_ctrl: The prototype differs with the OpenSSL's
@@ -31,7 +11,31 @@
     users.
 
  -- Sebastian Andrzej Siewior <sebastian@breakpoint.cc>  Sun, 02 Sep 2018 15:17:35 +0200
->>>>>>> f3493e3f
+
+python-cryptography (1.7.1-3pexip4) pexip; urgency=low
+
+  * Backport X509_up_ref
+
+ -- John-Mark Bell <jmb@pexip.com>  Mon, 12 Nov 2018 23:22:08 +0000
+
+python-cryptography (1.7.1-3pexip3) pexip; urgency=low
+
+  * Use FIPS-approved DRBG in FIPS mode
+
+ -- John-Mark Bell <jmb@pexip.com>  Fri, 09 Nov 2018 16:38:50 +0000
+
+python-cryptography (1.7.1-3pexip2) pexip; urgency=low
+
+  * Improve tolerance to getrandom() returning EAGAIN.
+
+ -- John-Mark Bell <jmb@pexip.com>  Thu, 25 Oct 2018 15:36:35 +0100
+
+python-cryptography (1.7.1-3pexip1) pexip; urgency=low
+
+  * Migrate to Stretch
+  * Build-Depend on libssl 1.0.x
+
+ -- John-Mark Bell <jmb@pexip.com>  Fri, 13 Jul 2018 14:21:35 +0100
 
 python-cryptography (1.7.1-3) unstable; urgency=medium
 
