<<<<<<< HEAD
python-cryptography (1.7.1-3+deb9u1pexip2) pexip; urgency=medium

  * Python3

 -- Carl Chipperfield <carl@pexip.com>  Sat, 22 Jun 2019 00:17:07 +0000

python-cryptography (1.7.1-3+deb9u1pexip1) pexip; urgency=low

  * New upstream release

 -- John-Mark Bell <jmb@pexip.com>  Fri, 24 May 2019 14:35:13 +0100
=======
python-cryptography (1.7.1-3+deb9u2) stretch; urgency=medium

  * Non-maintainer upload.
  * Ignore test_load_ecdsa_no_named_curve in the testsuite because it known to
    break with newer openssl (Closes: #940547).

 -- Sebastian Andrzej Siewior <sebastian@breakpoint.cc>  Mon, 30 Sep 2019 20:58:11 +0200
>>>>>>> 37448672

python-cryptography (1.7.1-3+deb9u1) stretch; urgency=medium

  * Remove BIO_callback_ctrl: The prototype differs with the OpenSSL's
    definition of it after it was changed (fixed) within OpenSSL. It has no
    users.

 -- Sebastian Andrzej Siewior <sebastian@breakpoint.cc>  Sun, 02 Sep 2018 15:17:35 +0200

python-cryptography (1.7.1-3pexip4) pexip; urgency=low

  * Backport X509_up_ref

 -- John-Mark Bell <jmb@pexip.com>  Mon, 12 Nov 2018 23:22:08 +0000

python-cryptography (1.7.1-3pexip3) pexip; urgency=low

  * Use FIPS-approved DRBG in FIPS mode

 -- John-Mark Bell <jmb@pexip.com>  Fri, 09 Nov 2018 16:38:50 +0000

python-cryptography (1.7.1-3pexip2) pexip; urgency=low

  * Improve tolerance to getrandom() returning EAGAIN.

 -- John-Mark Bell <jmb@pexip.com>  Thu, 25 Oct 2018 15:36:35 +0100

python-cryptography (1.7.1-3pexip1) pexip; urgency=low

  * Migrate to Stretch
  * Build-Depend on libssl 1.0.x

 -- John-Mark Bell <jmb@pexip.com>  Fri, 13 Jul 2018 14:21:35 +0100

python-cryptography (1.7.1-3) unstable; urgency=medium

  * Apply patch 6e7ea2e7 from upstream to fix compilation against OpenSSL
    1.1.0f (closes: #863474).

 -- Tristan Seligmann <mithrandi@debian.org>  Sun, 28 May 2017 04:20:33 +0200

python-cryptography (1.7.1-3~bpo8+1pexip1) pexip; urgency=low

  * Migrate to jessie-backports
  * debian/patches/{
      fix-sslv2-ftbfs.patch,
      fix-sslv3-ftbfs.patch,
      fix-bio-ftbfs.patch,
      fix-dsa-error-stack-ftbfs.patch}:
    Drop: merged upstream
  * debian/patches/ecpkparameters.patch:
    Refresh

 -- John-Mark Bell <jmb@pexip.com>  Fri, 21 Jul 2017 18:47:51 +0100

python-cryptography (1.7.1-3~bpo8+1) jessie-backports; urgency=medium

  * Rebuild for jessie-backports.

 -- Tristan Seligmann <mithrandi@debian.org>  Fri, 09 Jun 2017 23:14:39 +0200

python-cryptography (1.7.1-2) unstable; urgency=medium

  * Apply upstream patch from #3328 to fix test suite on 32-bit arches.

 -- Tristan Seligmann <mithrandi@debian.org>  Mon, 19 Dec 2016 19:49:14 +0200

python-cryptography (1.7.1-1) unstable; urgency=medium

  * New upstream release.

 -- Tristan Seligmann <mithrandi@debian.org>  Wed, 14 Dec 2016 07:59:21 +0200

python-cryptography (1.5.3-1) unstable; urgency=medium

  * New upstream release.
    - Fixes a security issue where HKDF would generate a 0-length key when
      asked for a short length key. Urgency medium, because no software in
      Debian appears to be affected.

 -- Tristan Seligmann <mithrandi@debian.org>  Tue, 08 Nov 2016 05:36:00 +0200

python-cryptography (1.5.2-1) unstable; urgency=medium

  * New upstream release.
    - Fixes failure on OpenSSL 1.0.2j (closes: #839369)

 -- Tristan Seligmann <mithrandi@debian.org>  Sat, 01 Oct 2016 17:26:32 +0200

python-cryptography (1.5-2) unstable; urgency=medium

  * Add missing test dependency on python{,3}-tz.

 -- Tristan Seligmann <mithrandi@debian.org>  Sat, 10 Sep 2016 15:40:13 +0200

python-cryptography (1.5-1) unstable; urgency=medium

  * New upstream release.
    - Compatible with OpenSSL 1.1.0 (closes: #828518).
  * Version setuptools dependency.

 -- Tristan Seligmann <mithrandi@debian.org>  Fri, 26 Aug 2016 18:25:12 +0200

python-cryptography (1.4-2) unstable; urgency=medium

  * Fix typo in overrides file.
  * Add Breaks: on python{,3}-openssl because of incompatibilities between
    older PyOpenSSL and Cryptography (see
    https://github.com/pyca/pyopenssl/pull/406 for details).

 -- Tristan Seligmann <mithrandi@debian.org>  Sat, 16 Jul 2016 07:12:08 +0200

python-cryptography (1.4-1) unstable; urgency=medium

  * New upstream release.
  * Depend on a new enough dh-python (necessary to handle the python-cffi
    mapping correctly) (closes: #827925; technically not present in
    testing/unstable anyway).

 -- Tristan Seligmann <mithrandi@debian.org>  Thu, 23 Jun 2016 00:26:35 +0200

python-cryptography (1.3.4-1) unstable; urgency=medium

  * New upstream release.
  * Remove some workarounds from rules that should no longer be necessary.
  * Fix cffi build-dependency version (closes: #826204).
  * Update py{,3}dist-overrides to get correct version bounds on
    everything (closes: #821030).

 -- Tristan Seligmann <mithrandi@debian.org>  Fri, 03 Jun 2016 15:20:10 +0200

python-cryptography (1.3.1-2) unstable; urgency=medium

  * Actually build and ship the Sphinx documentation (closes: #823375).
    - The "nodoc" build profile is now supported.
  * Bump Standards-Version to 3.9.8 (no changes).

 -- Tristan Seligmann <mithrandi@debian.org>  Wed, 04 May 2016 04:50:24 +0200

python-cryptography (1.3.1-1) unstable; urgency=medium

  * New upstream release.

 -- Tristan Seligmann <mithrandi@debian.org>  Wed, 06 Apr 2016 22:49:34 +0200

python-cryptography (1.2.3-1) unstable; urgency=medium

  * New upstream release.

 -- Tristan Seligmann <mithrandi@debian.org>  Sat, 05 Mar 2016 05:40:58 +0200

python-cryptography (1.2.2-3) unstable; urgency=medium

  * Add autopkgtest and support "nocheck" profile.
  * Bump Standards-Version to 3.9.7 (no changes).
  * Turn on "bindnow" hardening option.

 -- Tristan Seligmann <mithrandi@debian.org>  Mon, 22 Feb 2016 02:29:44 +0200

python-cryptography (1.2.2-2) unstable; urgency=medium

  * Import a0bef9dfde0e94bd1a01db1b4fa51632ac842ee7 from upstream: fixes
    memory corruption in test suite (probably only affects 32-bit
    architectures).

 -- Tristan Seligmann <mithrandi@debian.org>  Mon, 08 Feb 2016 20:44:24 +0200

python-cryptography (1.2.2-1) unstable; urgency=medium

  * New upstream version.
  * Switch to https in Vcs-Git.

 -- Tristan Seligmann <mithrandi@debian.org>  Thu, 04 Feb 2016 07:28:12 +0200

python-cryptography (1.2.1-1) unstable; urgency=medium

  * New upstream version.

 -- Tristan Seligmann <mithrandi@debian.org>  Sat, 23 Jan 2016 04:19:44 +0200

python-cryptography (1.1.1-1) unstable; urgency=medium

  * New upstream release.

 -- Tristan Seligmann <mithrandi@debian.org>  Tue, 24 Nov 2015 22:52:31 +0200

python-cryptography (1.1-1) unstable; urgency=medium

  * New upstream release.
    - Add new testing dependencies (pyasn1_modules and hypothesis).

 -- Tristan Seligmann <mithrandi@debian.org>  Thu, 29 Oct 2015 09:13:24 +0200

python-cryptography (1.0.2-1) unstable; urgency=medium

  * New upstream release.
    - Fix a potential security issue when running Python in -O mode.

 -- Tristan Seligmann <mithrandi@debian.org>  Mon, 28 Sep 2015 06:36:07 +0200

python-cryptography (1.0.1-4) unstable; urgency=medium

  * Remove cffi from requires.txt after dh_python[23] runs
    (closes: #799628).

 -- Tristan Seligmann <mithrandi@debian.org>  Mon, 21 Sep 2015 01:28:46 +0200

python-cryptography (1.0.1-3) unstable; urgency=medium

  * Drop cffi pydist overrides, as cffi now ships pydist files which are
    important not to override due to ABI versioning.

 -- Tristan Seligmann <mithrandi@debian.org>  Sat, 19 Sep 2015 00:23:26 +0200

python-cryptography (1.0.1-2) unstable; urgency=medium

  * Fix build-dependencies and pydist-overrides to make sure the correct
    versioned dependencies are used everywhere (closes: #799077).

 -- Tristan Seligmann <mithrandi@debian.org>  Thu, 17 Sep 2015 16:35:29 +0200

python-cryptography (1.0.1-1) unstable; urgency=medium

  * New upstream release.

 -- Tristan Seligmann <mithrandi@debian.org>  Wed, 09 Sep 2015 12:31:22 +0200

python-cryptography (1.0-2) unstable; urgency=medium

  * Upload to unstable.

 -- Tristan Seligmann <mithrandi@debian.org>  Sun, 30 Aug 2015 01:42:07 +0200

python-cryptography (1.0-1) experimental; urgency=medium

  * New upstream release.
    - Requires at least cffi 1.1.
  * Ship pydist files for cryptography.

 -- Tristan Seligmann <mithrandi@debian.org>  Thu, 13 Aug 2015 10:18:48 +0200

python-cryptography (0.9.3-1) unstable; urgency=low

  * New upstream release (closes: #789768).
  * Drop unneeded python3-enum34 dependency (Python versions earlier than
    3.4 were dropped in jessie; restore this dependency if backporting to
    wheezy or before; closes: #793615).

 -- Tristan Seligmann <mithrandi@debian.org>  Sun, 26 Jul 2015 13:04:14 +0200

python-cryptography (0.8.2-3) unstable; urgency=medium

  * Add needs-root for autopkgtest (via patch from Matthias Klose in
    Ubuntu).
  * Remove unnecessary versioned build-depends.
  * Remove unnecessary control field prefixes.

 -- Tristan Seligmann <mithrandi@debian.org>  Tue, 12 May 2015 15:09:49 +0200

python-cryptography (0.8.2-2) unstable; urgency=medium

  * Reupload to unstable (no changes, closes: #783585).

 -- Tristan Seligmann <mithrandi@debian.org>  Tue, 28 Apr 2015 16:30:16 +0200

python-cryptography (0.8.2-1) experimental; urgency=low

  * New upstream release.
    - Fixed a race condition when initializing the OpenSSL or CommonCrypto
      backends in a multi-threaded scenario.
  * Relax libssl-dev dependency as all versions currently in Debian should
    be compatible (closes: #780715).

 -- Tristan Seligmann <mithrandi@debian.org>  Sat, 11 Apr 2015 04:01:24 +0200

python-cryptography (0.8-1) experimental; urgency=low

  * New upstream release.

 -- Tristan Seligmann <mithrandi@debian.org>  Mon, 09 Mar 2015 01:58:33 +0200

python-cryptography (0.7.2-1) experimental; urgency=low

  * New upstream release.

 -- Tristan Seligmann <mithrandi@debian.org>  Fri, 16 Jan 2015 16:19:19 +0200

python-cryptography (0.7.1-1) experimental; urgency=low

  * New upstream release.

 -- Tristan Seligmann <mithrandi@debian.org>  Mon, 29 Dec 2014 03:53:14 +0200

python-cryptography (0.7-1) experimental; urgency=medium

  * New upstream release.
    - Fix FTBFS with OpenSSL in experimental due to missing SSL3
      support (closes: #772842).

 -- Tristan Seligmann <mithrandi@debian.org>  Thu, 18 Dec 2014 16:36:42 +0200

python-cryptography (0.6.1-1+deb8u1pexip2) pexip; urgency=low

  * debian/patches/ecpkparameters.patch: Expose PEM_read_bio_ECPKParameters

 -- John-Mark Bell <jmb@pexip.com>  Sun, 14 May 2017 02:44:53 +0100

python-cryptography (0.6.1-1+deb8u1pexip1) pexip; urgency=low

  * New upstream release
  * debian/patches/fix-sslv2-ftbfs.patch: Refresh

 -- John-Mark Bell <jmb@pexip.com>  Tue, 09 May 2017 16:45:28 +0100

python-cryptography (0.6.1-1+deb8u1) stable; urgency=high

  * Stable update.
  * Backport the fix for CVE-2016-9243 (HKDF returns an empty byte string
    for small key sizes).
  * Fix FTBFS due to SSL2 method detection (closes: #849802).

 -- Tristan Seligmann <mithrandi@debian.org>  Sun, 01 Jan 2017 22:19:17 +0200

python-cryptography (0.6.1-1pexip1) pexip; urgency=low

  * Prepare Pexip packaging
  * debian/patches/fix-sslv2-ftbfs.patch: Fix build failure

 -- John-Mark Bell <jmb@pexip.com>  Thu, 23 Mar 2017 20:41:56 +0000

python-cryptography (0.6.1-1) unstable; urgency=medium

  * New upstream release.
    - Fixes FTBFS with OpenSSL 1.0.1j caused by API change (closes: #765544).
    - No other upstream changes that affect Debian.
  * Bump Standard-Version to 3.9.6 (no changes).

 -- Tristan Seligmann <mithrandi@debian.org>  Thu, 16 Oct 2014 06:45:38 +0200

python-cryptography (0.6-1) unstable; urgency=medium

  * New upstream release.
    - Copy .egg-info into build directory so entry points can be found by the
      tests.

 -- Tristan Seligmann <mithrandi@debian.org>  Tue, 30 Sep 2014 06:33:34 +0200

python-cryptography (0.5.4-1) unstable; urgency=medium

  * New upstream release.

 -- Tristan Seligmann <mithrandi@debian.org>  Thu, 21 Aug 2014 19:45:02 +0200

python-cryptography (0.5.2-1) unstable; urgency=medium

  * New upstream release.
  * Add python{,3}-cryptography-vectors to Suggests.

 -- Tristan Seligmann <mithrandi@debian.org>  Sun, 27 Jul 2014 18:07:42 +0200

python-cryptography (0.4-2) unstable; urgency=medium

  * Enable test suite at build time.
  * Enable test suite via autopkgtest.

 -- Tristan Seligmann <mithrandi@debian.org>  Mon, 16 Jun 2014 21:29:23 +0200

python-cryptography (0.4-1) unstable; urgency=medium

  * New upstream release.

 -- Tristan Seligmann <mithrandi@debian.org>  Sat, 03 May 2014 18:00:14 +0200

python-cryptography (0.3-1) unstable; urgency=medium

  * New upstream release.
    - The test vectors are now in a separate top-level package (will be
      packaged in a separate source package, see #742911).
    - Upstream now ships their docs (the previous release was accidentally
      missing the docs); these are placed in a new Debian package
      python-cryptography-doc.

 -- Tristan Seligmann <mithrandi@debian.org>  Sat, 29 Mar 2014 01:01:04 +0200

python-cryptography (0.2-1) unstable; urgency=medium

  * Initial release. (Closes: #737356)

 -- Tristan Seligmann <mithrandi@debian.org>  Fri, 21 Feb 2014 18:36:35 +0200<|MERGE_RESOLUTION|>--- conflicted
+++ resolved
@@ -1,16 +1,9 @@
-<<<<<<< HEAD
-python-cryptography (1.7.1-3+deb9u1pexip2) pexip; urgency=medium
-
-  * Python3
-
- -- Carl Chipperfield <carl@pexip.com>  Sat, 22 Jun 2019 00:17:07 +0000
-
-python-cryptography (1.7.1-3+deb9u1pexip1) pexip; urgency=low
+python-cryptography (1.7.1-3+deb9u2pexip1) pexip; urgency=low
 
   * New upstream release
 
- -- John-Mark Bell <jmb@pexip.com>  Fri, 24 May 2019 14:35:13 +0100
-=======
+ -- John-Mark Bell <jmb@pexip.com>  Mon, 10 Feb 2020 10:38:53 +0000
+
 python-cryptography (1.7.1-3+deb9u2) stretch; urgency=medium
 
   * Non-maintainer upload.
@@ -18,7 +11,18 @@
     break with newer openssl (Closes: #940547).
 
  -- Sebastian Andrzej Siewior <sebastian@breakpoint.cc>  Mon, 30 Sep 2019 20:58:11 +0200
->>>>>>> 37448672
+
+python-cryptography (1.7.1-3+deb9u1pexip2) pexip; urgency=medium
+
+  * Python3
+
+ -- Carl Chipperfield <carl@pexip.com>  Sat, 22 Jun 2019 00:17:07 +0000
+
+python-cryptography (1.7.1-3+deb9u1pexip1) pexip; urgency=low
+
+  * New upstream release
+
+ -- John-Mark Bell <jmb@pexip.com>  Fri, 24 May 2019 14:35:13 +0100
 
 python-cryptography (1.7.1-3+deb9u1) stretch; urgency=medium
 
