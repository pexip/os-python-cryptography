<<<<<<< HEAD
python-cryptography (2.6.1-3+deb10u2pexip3) pexip; urgency=medium

  * Backport patch to raise instead of asserting.

 -- Mark Hymers <mark.hymers@pexip.com>  Wed, 27 Oct 2021 14:24:11 +0100

python-cryptography (2.6.1-3+deb10u2pexip2) pexip; urgency=medium

  * Rebuild in buster environment

 -- Steve McIntyre <steve.mcintyre@pexip.com>  Thu, 16 Jul 2020 03:42:44 +0000

python-cryptography (2.6.1-3+deb10u2pexip1) pexip; urgency=medium

  * Migrate to Buster
  * Refresh patches:
    debian/patches/ecpkparameters.patch
    debian/patches/fips-mode.patch
    debian/patches/getrandom-tolerance.patch
  * Remove patches applied upstream:
    debian/patches/X509_up_ref.patch

 -- Vincent Sanders <vince@pexip.com>  Mon, 09 Mar 2020 09:59:09 +0000

python-cryptography (2.6.1-3+deb10u2) buster; urgency=medium
=======
python-cryptography (3.3.2-1) unstable; urgency=high
>>>>>>> 532e0078

  * New upstream release.
    - Fixes CVE-2020-36242.

 -- Tristan Seligmann <mithrandi@debian.org>  Wed, 10 Feb 2021 10:15:26 +0200

python-cryptography (3.3.1-1) unstable; urgency=medium

  [ Sandro Tosi ]
  * Use the new Debian Python Team contact name and address

  [ Tristan Seligmann ]
  * New upstream release.

 -- Tristan Seligmann <mithrandi@debian.org>  Tue, 26 Jan 2021 10:05:25 +0200

python-cryptography (3.2.1-1) unstable; urgency=medium

  [ Ondřej Nový ]
  * d/control: Update Vcs-* fields with new Debian Python Team Salsa
    layout.

  [ Tristan Seligmann ]
  * New upstream release.
    - Closes: #973247 (CVE-2020-25659)

 -- Tristan Seligmann <mithrandi@debian.org>  Sun, 01 Nov 2020 15:22:43 +0200

python-cryptography (3.1-1) unstable; urgency=medium

  * New upstream release.

 -- Tristan Seligmann <mithrandi@debian.org>  Sat, 29 Aug 2020 15:51:55 +0200

python-cryptography (3.0-1) unstable; urgency=medium

  * New upstream release.

 -- Tristan Seligmann <mithrandi@debian.org>  Tue, 21 Jul 2020 10:22:33 +0200

python-cryptography (2.9.2-1) unstable; urgency=medium

  * New upstream release (closes: #963114).
    - Drop cherry-picked patches.
  * Switch to dh-sequence-*.
  * Bump debhelper-compat to 13.
  * Apply sphinxdoc:Built-Using.
  * Use local python3-doc inventory.

 -- Tristan Seligmann <mithrandi@debian.org>  Sat, 18 Jul 2020 18:25:40 +0200

python-cryptography (2.8-4) unstable; urgency=medium

  * Drop python2 support; Closes: #937672
  * Add myself to Uploaders (with Maintainer's permission)

 -- Sandro Tosi <morph@debian.org>  Sat, 04 Apr 2020 18:53:59 -0400

python-cryptography (2.8-3) unstable; urgency=medium

  * Team upload.
  * debian/control
    - use python3-sphinx-rtd-theme; Closes: #950448

 -- Sandro Tosi <morph@debian.org>  Sat, 01 Feb 2020 20:01:51 -0500

python-cryptography (2.8-2) unstable; urgency=medium

  * Fix autopkgtest deps (Closes: #950262).
  * Depend on python-all-dev instead of python-dev.
  * Bump Standards-Version to 4.5.0 (no changes).

 -- Tristan Seligmann <mithrandi@debian.org>  Fri, 31 Jan 2020 10:50:12 +0200

python-cryptography (2.8-1) unstable; urgency=medium

  [ Debian Janitor ]
  * Bump debhelper from old 11 to 12.
  * Re-export upstream signing key without extra signatures.
  * Remove obsolete fields Contact, Name from debian/upstream/metadata.

  [ Tristan Seligmann ]
  * New upstream release (Closes: #941261).
  * Bump Standards-Version to 4.4.1 (no changes).
  * Drop upstream patches.
  * Allow rootless builds.

 -- Tristan Seligmann <mithrandi@debian.org>  Wed, 29 Jan 2020 18:22:38 +0200

python-cryptography (2.6.1-4) unstable; urgency=medium

  [ Ondřej Nový ]
  * Use debhelper-compat instead of debian/compat.

  [ Moritz Muehlenhoff ]
  * Cherrypick 92241410b5b0591d849443b3023992334a4be0a2 and
    9a22851fab924fd58482fdad3f8dd23dc3987f91 from upstream which
    addresses a memory leak triggerable when parsing x509
    certificate extensions like AIA, thanks to Valentin
    Gutierrez for the report (Closes: #941413)

 -- Moritz Muehlenhoff <jmm@debian.org>  Fri, 18 Oct 2019 14:54:14 +0200

python-cryptography (2.6.1-3.1) unstable; urgency=medium

  * Non-maintainer upload.
  * Backport two patches to fix the testsute with newer openssl.
  * Ignore test_load_ecdsa_no_named_curve in the testsuite because it known to
    break with newer openssl (Closes: #940547).

 -- Sebastian Andrzej Siewior <sebastian@breakpoint.cc>  Tue, 24 Sep 2019 21:10:32 +0200

python-cryptography (2.6.1-3) unstable; urgency=medium

  * Fix autopkgtest dependencies.

 -- Tristan Seligmann <mithrandi@debian.org>  Sat, 09 Mar 2019 13:25:47 +0200

python-cryptography (2.6.1-2) unstable; urgency=medium

  [ Ondřej Nový ]
  * Convert git repository from git-dpm to gbp layout
  * Use 'python3 -m sphinx' instead of sphinx-build for building docs

  [ Tristan Seligmann ]
  * Fix merge.

 -- Tristan Seligmann <mithrandi@debian.org>  Fri, 08 Mar 2019 20:56:58 +0200

python-cryptography (2.6.1-1) unstable; urgency=medium

  * New upstream release.

 -- Tristan Seligmann <mithrandi@debian.org>  Fri, 08 Mar 2019 13:33:42 +0200

python-cryptography (2.3-1) unstable; urgency=medium

  * New upstream release (closes: #904072).
    - Fixes CVE-2018-10903.
  * Bump Standards-Version to 4.1.5 (no changes).

 -- Tristan Seligmann <mithrandi@debian.org>  Sat, 28 Jul 2018 05:50:55 +0200

python-cryptography (2.2.2-1) unstable; urgency=medium

  [ Ondřej Nový ]
  * d/control: Set Vcs-* to salsa.debian.org
  * d/copyright: Use https protocol in Format field
  * d/control: Remove ancient X-Python-Version field
  * d/control: Remove ancient X-Python3-Version field

  [ Tristan Seligmann ]
  * New upstream release (closes: #901076).
    - Fixed compatibility with newer Sphinx (closes: #896631).
  * Populate debian/upstream/metadata.
  * Bump Standards-Version to 4.1.4 (no changes).
  * Bump debhelper compat level to 11.
  * Tighten vectors dependency for autopkgtests (closes: #884484).

 -- Tristan Seligmann <mithrandi@debian.org>  Sat, 09 Jun 2018 16:28:09 +0200

python-cryptography (2.1.4-1) unstable; urgency=medium

  * New upstream release (closes: #884062).
  * Add DPMT to Uploaders.
  * Bump Standards-Version to 4.1.2 (no changes).

 -- Tristan Seligmann <mithrandi@debian.org>  Mon, 11 Dec 2017 13:47:46 +0200

python-cryptography (2.1.3-3) unstable; urgency=medium

  * Filter out manually translated dependencies from requires.txt as
    dh_python is not doing this for us (closes: #882011, #882170).

 -- Tristan Seligmann <mithrandi@debian.org>  Sun, 19 Nov 2017 23:31:53 +0200

python-cryptography (2.1.3-2) unstable; urgency=medium

  * Work around lack of environment marker support in dh_python by
    explicitly listing dependencies (closes: #882011).

 -- Tristan Seligmann <mithrandi@debian.org>  Sat, 18 Nov 2017 13:16:11 +0200

python-cryptography (2.1.3-1) unstable; urgency=medium

  * New upstream release (closes: #874456).
  * Bump python-cffi{,3} dependency (closes: #871518).
  * Only build on default Python (closes: #866668).
  * Use HTTPS in debian/watch.
  * Bump Standards-Version to 4.1.1 (no changes).
  * Remove unneeded Testsuite field in debian/control.

 -- Tristan Seligmann <mithrandi@debian.org>  Thu, 16 Nov 2017 19:02:33 +0200

python-cryptography (1.9-1) unstable; urgency=medium

  * New upstream release.
    - Replaced pyasn1 with asn1crypto.
  * Bump Standards-Version to 4.0.0 (no changes).

 -- Tristan Seligmann <mithrandi@debian.org>  Tue, 20 Jun 2017 21:19:23 +0200

python-cryptography (1.7.1-3+deb9u2pexip1) pexip; urgency=low

  * New upstream release

 -- John-Mark Bell <jmb@pexip.com>  Mon, 10 Feb 2020 10:38:53 +0000

python-cryptography (1.7.1-3+deb9u1pexip2) pexip; urgency=medium

  * Python3

 -- Carl Chipperfield <carl@pexip.com>  Sat, 22 Jun 2019 00:17:07 +0000

python-cryptography (1.7.1-3+deb9u1pexip1) pexip; urgency=low

  * New upstream release

 -- John-Mark Bell <jmb@pexip.com>  Fri, 24 May 2019 14:35:13 +0100

python-cryptography (1.7.1-3pexip4) pexip; urgency=low

  * Backport X509_up_ref

 -- John-Mark Bell <jmb@pexip.com>  Mon, 12 Nov 2018 23:22:08 +0000

python-cryptography (1.7.1-3pexip3) pexip; urgency=low

  * Use FIPS-approved DRBG in FIPS mode

 -- John-Mark Bell <jmb@pexip.com>  Fri, 09 Nov 2018 16:38:50 +0000

python-cryptography (1.7.1-3pexip2) pexip; urgency=low

  * Improve tolerance to getrandom() returning EAGAIN.

 -- John-Mark Bell <jmb@pexip.com>  Thu, 25 Oct 2018 15:36:35 +0100

python-cryptography (1.7.1-3pexip1) pexip; urgency=low

  * Migrate to Stretch
  * Build-Depend on libssl 1.0.x

 -- John-Mark Bell <jmb@pexip.com>  Fri, 13 Jul 2018 14:21:35 +0100

python-cryptography (1.7.1-3) unstable; urgency=medium

  * Apply patch 6e7ea2e7 from upstream to fix compilation against OpenSSL
    1.1.0f (closes: #863474).

 -- Tristan Seligmann <mithrandi@debian.org>  Sun, 28 May 2017 04:20:33 +0200

python-cryptography (1.7.1-3~bpo8+1pexip1) pexip; urgency=low

  * Migrate to jessie-backports
  * debian/patches/{
      fix-sslv2-ftbfs.patch,
      fix-sslv3-ftbfs.patch,
      fix-bio-ftbfs.patch,
      fix-dsa-error-stack-ftbfs.patch}:
    Drop: merged upstream
  * debian/patches/ecpkparameters.patch:
    Refresh

 -- John-Mark Bell <jmb@pexip.com>  Fri, 21 Jul 2017 18:47:51 +0100

python-cryptography (1.7.1-3~bpo8+1) jessie-backports; urgency=medium

  * Rebuild for jessie-backports.

 -- Tristan Seligmann <mithrandi@debian.org>  Fri, 09 Jun 2017 23:14:39 +0200

python-cryptography (1.7.1-2) unstable; urgency=medium

  * Apply upstream patch from #3328 to fix test suite on 32-bit arches.

 -- Tristan Seligmann <mithrandi@debian.org>  Mon, 19 Dec 2016 19:49:14 +0200

python-cryptography (1.7.1-1) unstable; urgency=medium

  * New upstream release.

 -- Tristan Seligmann <mithrandi@debian.org>  Wed, 14 Dec 2016 07:59:21 +0200

python-cryptography (1.5.3-1) unstable; urgency=medium

  * New upstream release.
    - Fixes a security issue where HKDF would generate a 0-length key when
      asked for a short length key. Urgency medium, because no software in
      Debian appears to be affected.

 -- Tristan Seligmann <mithrandi@debian.org>  Tue, 08 Nov 2016 05:36:00 +0200

python-cryptography (1.5.2-1) unstable; urgency=medium

  * New upstream release.
    - Fixes failure on OpenSSL 1.0.2j (closes: #839369)

 -- Tristan Seligmann <mithrandi@debian.org>  Sat, 01 Oct 2016 17:26:32 +0200

python-cryptography (1.5-2) unstable; urgency=medium

  * Add missing test dependency on python{,3}-tz.

 -- Tristan Seligmann <mithrandi@debian.org>  Sat, 10 Sep 2016 15:40:13 +0200

python-cryptography (1.5-1) unstable; urgency=medium

  * New upstream release.
    - Compatible with OpenSSL 1.1.0 (closes: #828518).
  * Version setuptools dependency.

 -- Tristan Seligmann <mithrandi@debian.org>  Fri, 26 Aug 2016 18:25:12 +0200

python-cryptography (1.4-2) unstable; urgency=medium

  * Fix typo in overrides file.
  * Add Breaks: on python{,3}-openssl because of incompatibilities between
    older PyOpenSSL and Cryptography (see
    https://github.com/pyca/pyopenssl/pull/406 for details).

 -- Tristan Seligmann <mithrandi@debian.org>  Sat, 16 Jul 2016 07:12:08 +0200

python-cryptography (1.4-1) unstable; urgency=medium

  * New upstream release.
  * Depend on a new enough dh-python (necessary to handle the python-cffi
    mapping correctly) (closes: #827925; technically not present in
    testing/unstable anyway).

 -- Tristan Seligmann <mithrandi@debian.org>  Thu, 23 Jun 2016 00:26:35 +0200

python-cryptography (1.3.4-1) unstable; urgency=medium

  * New upstream release.
  * Remove some workarounds from rules that should no longer be necessary.
  * Fix cffi build-dependency version (closes: #826204).
  * Update py{,3}dist-overrides to get correct version bounds on
    everything (closes: #821030).

 -- Tristan Seligmann <mithrandi@debian.org>  Fri, 03 Jun 2016 15:20:10 +0200

python-cryptography (1.3.1-2) unstable; urgency=medium

  * Actually build and ship the Sphinx documentation (closes: #823375).
    - The "nodoc" build profile is now supported.
  * Bump Standards-Version to 3.9.8 (no changes).

 -- Tristan Seligmann <mithrandi@debian.org>  Wed, 04 May 2016 04:50:24 +0200

python-cryptography (1.3.1-1) unstable; urgency=medium

  * New upstream release.

 -- Tristan Seligmann <mithrandi@debian.org>  Wed, 06 Apr 2016 22:49:34 +0200

python-cryptography (1.2.3-1) unstable; urgency=medium

  * New upstream release.

 -- Tristan Seligmann <mithrandi@debian.org>  Sat, 05 Mar 2016 05:40:58 +0200

python-cryptography (1.2.2-3) unstable; urgency=medium

  * Add autopkgtest and support "nocheck" profile.
  * Bump Standards-Version to 3.9.7 (no changes).
  * Turn on "bindnow" hardening option.

 -- Tristan Seligmann <mithrandi@debian.org>  Mon, 22 Feb 2016 02:29:44 +0200

python-cryptography (1.2.2-2) unstable; urgency=medium

  * Import a0bef9dfde0e94bd1a01db1b4fa51632ac842ee7 from upstream: fixes
    memory corruption in test suite (probably only affects 32-bit
    architectures).

 -- Tristan Seligmann <mithrandi@debian.org>  Mon, 08 Feb 2016 20:44:24 +0200

python-cryptography (1.2.2-1) unstable; urgency=medium

  * New upstream version.
  * Switch to https in Vcs-Git.

 -- Tristan Seligmann <mithrandi@debian.org>  Thu, 04 Feb 2016 07:28:12 +0200

python-cryptography (1.2.1-1) unstable; urgency=medium

  * New upstream version.

 -- Tristan Seligmann <mithrandi@debian.org>  Sat, 23 Jan 2016 04:19:44 +0200

python-cryptography (1.1.1-1) unstable; urgency=medium

  * New upstream release.

 -- Tristan Seligmann <mithrandi@debian.org>  Tue, 24 Nov 2015 22:52:31 +0200

python-cryptography (1.1-1) unstable; urgency=medium

  * New upstream release.
    - Add new testing dependencies (pyasn1_modules and hypothesis).

 -- Tristan Seligmann <mithrandi@debian.org>  Thu, 29 Oct 2015 09:13:24 +0200

python-cryptography (1.0.2-1) unstable; urgency=medium

  * New upstream release.
    - Fix a potential security issue when running Python in -O mode.

 -- Tristan Seligmann <mithrandi@debian.org>  Mon, 28 Sep 2015 06:36:07 +0200

python-cryptography (1.0.1-4) unstable; urgency=medium

  * Remove cffi from requires.txt after dh_python[23] runs
    (closes: #799628).

 -- Tristan Seligmann <mithrandi@debian.org>  Mon, 21 Sep 2015 01:28:46 +0200

python-cryptography (1.0.1-3) unstable; urgency=medium

  * Drop cffi pydist overrides, as cffi now ships pydist files which are
    important not to override due to ABI versioning.

 -- Tristan Seligmann <mithrandi@debian.org>  Sat, 19 Sep 2015 00:23:26 +0200

python-cryptography (1.0.1-2) unstable; urgency=medium

  * Fix build-dependencies and pydist-overrides to make sure the correct
    versioned dependencies are used everywhere (closes: #799077).

 -- Tristan Seligmann <mithrandi@debian.org>  Thu, 17 Sep 2015 16:35:29 +0200

python-cryptography (1.0.1-1) unstable; urgency=medium

  * New upstream release.

 -- Tristan Seligmann <mithrandi@debian.org>  Wed, 09 Sep 2015 12:31:22 +0200

python-cryptography (1.0-2) unstable; urgency=medium

  * Upload to unstable.

 -- Tristan Seligmann <mithrandi@debian.org>  Sun, 30 Aug 2015 01:42:07 +0200

python-cryptography (1.0-1) experimental; urgency=medium

  * New upstream release.
    - Requires at least cffi 1.1.
  * Ship pydist files for cryptography.

 -- Tristan Seligmann <mithrandi@debian.org>  Thu, 13 Aug 2015 10:18:48 +0200

python-cryptography (0.9.3-1) unstable; urgency=low

  * New upstream release (closes: #789768).
  * Drop unneeded python3-enum34 dependency (Python versions earlier than
    3.4 were dropped in jessie; restore this dependency if backporting to
    wheezy or before; closes: #793615).

 -- Tristan Seligmann <mithrandi@debian.org>  Sun, 26 Jul 2015 13:04:14 +0200

python-cryptography (0.8.2-3) unstable; urgency=medium

  * Add needs-root for autopkgtest (via patch from Matthias Klose in
    Ubuntu).
  * Remove unnecessary versioned build-depends.
  * Remove unnecessary control field prefixes.

 -- Tristan Seligmann <mithrandi@debian.org>  Tue, 12 May 2015 15:09:49 +0200

python-cryptography (0.8.2-2) unstable; urgency=medium

  * Reupload to unstable (no changes, closes: #783585).

 -- Tristan Seligmann <mithrandi@debian.org>  Tue, 28 Apr 2015 16:30:16 +0200

python-cryptography (0.8.2-1) experimental; urgency=low

  * New upstream release.
    - Fixed a race condition when initializing the OpenSSL or CommonCrypto
      backends in a multi-threaded scenario.
  * Relax libssl-dev dependency as all versions currently in Debian should
    be compatible (closes: #780715).

 -- Tristan Seligmann <mithrandi@debian.org>  Sat, 11 Apr 2015 04:01:24 +0200

python-cryptography (0.8-1) experimental; urgency=low

  * New upstream release.

 -- Tristan Seligmann <mithrandi@debian.org>  Mon, 09 Mar 2015 01:58:33 +0200

python-cryptography (0.7.2-1) experimental; urgency=low

  * New upstream release.

 -- Tristan Seligmann <mithrandi@debian.org>  Fri, 16 Jan 2015 16:19:19 +0200

python-cryptography (0.7.1-1) experimental; urgency=low

  * New upstream release.

 -- Tristan Seligmann <mithrandi@debian.org>  Mon, 29 Dec 2014 03:53:14 +0200

python-cryptography (0.7-1) experimental; urgency=medium

  * New upstream release.
    - Fix FTBFS with OpenSSL in experimental due to missing SSL3
      support (closes: #772842).

 -- Tristan Seligmann <mithrandi@debian.org>  Thu, 18 Dec 2014 16:36:42 +0200

python-cryptography (0.6.1-1+deb8u1pexip2) pexip; urgency=low

  * debian/patches/ecpkparameters.patch: Expose PEM_read_bio_ECPKParameters

 -- John-Mark Bell <jmb@pexip.com>  Sun, 14 May 2017 02:44:53 +0100

python-cryptography (0.6.1-1+deb8u1pexip1) pexip; urgency=low

  * New upstream release
  * debian/patches/fix-sslv2-ftbfs.patch: Refresh

 -- John-Mark Bell <jmb@pexip.com>  Tue, 09 May 2017 16:45:28 +0100

python-cryptography (0.6.1-1+deb8u1) stable; urgency=high

  * Stable update.
  * Backport the fix for CVE-2016-9243 (HKDF returns an empty byte string
    for small key sizes).
  * Fix FTBFS due to SSL2 method detection (closes: #849802).

 -- Tristan Seligmann <mithrandi@debian.org>  Sun, 01 Jan 2017 22:19:17 +0200

python-cryptography (0.6.1-1pexip1) pexip; urgency=low

  * Prepare Pexip packaging
  * debian/patches/fix-sslv2-ftbfs.patch: Fix build failure

 -- John-Mark Bell <jmb@pexip.com>  Thu, 23 Mar 2017 20:41:56 +0000

python-cryptography (0.6.1-1) unstable; urgency=medium

  * New upstream release.
    - Fixes FTBFS with OpenSSL 1.0.1j caused by API change (closes: #765544).
    - No other upstream changes that affect Debian.
  * Bump Standard-Version to 3.9.6 (no changes).

 -- Tristan Seligmann <mithrandi@debian.org>  Thu, 16 Oct 2014 06:45:38 +0200

python-cryptography (0.6-1) unstable; urgency=medium

  * New upstream release.
    - Copy .egg-info into build directory so entry points can be found by the
      tests.

 -- Tristan Seligmann <mithrandi@debian.org>  Tue, 30 Sep 2014 06:33:34 +0200

python-cryptography (0.5.4-1) unstable; urgency=medium

  * New upstream release.

 -- Tristan Seligmann <mithrandi@debian.org>  Thu, 21 Aug 2014 19:45:02 +0200

python-cryptography (0.5.2-1) unstable; urgency=medium

  * New upstream release.
  * Add python{,3}-cryptography-vectors to Suggests.

 -- Tristan Seligmann <mithrandi@debian.org>  Sun, 27 Jul 2014 18:07:42 +0200

python-cryptography (0.4-2) unstable; urgency=medium

  * Enable test suite at build time.
  * Enable test suite via autopkgtest.

 -- Tristan Seligmann <mithrandi@debian.org>  Mon, 16 Jun 2014 21:29:23 +0200

python-cryptography (0.4-1) unstable; urgency=medium

  * New upstream release.

 -- Tristan Seligmann <mithrandi@debian.org>  Sat, 03 May 2014 18:00:14 +0200

python-cryptography (0.3-1) unstable; urgency=medium

  * New upstream release.
    - The test vectors are now in a separate top-level package (will be
      packaged in a separate source package, see #742911).
    - Upstream now ships their docs (the previous release was accidentally
      missing the docs); these are placed in a new Debian package
      python-cryptography-doc.

 -- Tristan Seligmann <mithrandi@debian.org>  Sat, 29 Mar 2014 01:01:04 +0200

python-cryptography (0.2-1) unstable; urgency=medium

  * Initial release. (Closes: #737356)

 -- Tristan Seligmann <mithrandi@debian.org>  Fri, 21 Feb 2014 18:36:35 +0200<|MERGE_RESOLUTION|>--- conflicted
+++ resolved
@@ -1,4 +1,116 @@
-<<<<<<< HEAD
+python-cryptography (3.3.2-1) unstable; urgency=high
+
+  * New upstream release.
+    - Fixes CVE-2020-36242.
+
+ -- Tristan Seligmann <mithrandi@debian.org>  Wed, 10 Feb 2021 10:15:26 +0200
+
+python-cryptography (3.3.1-1) unstable; urgency=medium
+
+  [ Sandro Tosi ]
+  * Use the new Debian Python Team contact name and address
+
+  [ Tristan Seligmann ]
+  * New upstream release.
+
+ -- Tristan Seligmann <mithrandi@debian.org>  Tue, 26 Jan 2021 10:05:25 +0200
+
+python-cryptography (3.2.1-1) unstable; urgency=medium
+
+  [ Ondřej Nový ]
+  * d/control: Update Vcs-* fields with new Debian Python Team Salsa
+    layout.
+
+  [ Tristan Seligmann ]
+  * New upstream release.
+    - Closes: #973247 (CVE-2020-25659)
+
+ -- Tristan Seligmann <mithrandi@debian.org>  Sun, 01 Nov 2020 15:22:43 +0200
+
+python-cryptography (3.1-1) unstable; urgency=medium
+
+  * New upstream release.
+
+ -- Tristan Seligmann <mithrandi@debian.org>  Sat, 29 Aug 2020 15:51:55 +0200
+
+python-cryptography (3.0-1) unstable; urgency=medium
+
+  * New upstream release.
+
+ -- Tristan Seligmann <mithrandi@debian.org>  Tue, 21 Jul 2020 10:22:33 +0200
+
+python-cryptography (2.9.2-1) unstable; urgency=medium
+
+  * New upstream release (closes: #963114).
+    - Drop cherry-picked patches.
+  * Switch to dh-sequence-*.
+  * Bump debhelper-compat to 13.
+  * Apply sphinxdoc:Built-Using.
+  * Use local python3-doc inventory.
+
+ -- Tristan Seligmann <mithrandi@debian.org>  Sat, 18 Jul 2020 18:25:40 +0200
+
+python-cryptography (2.8-4) unstable; urgency=medium
+
+  * Drop python2 support; Closes: #937672
+  * Add myself to Uploaders (with Maintainer's permission)
+
+ -- Sandro Tosi <morph@debian.org>  Sat, 04 Apr 2020 18:53:59 -0400
+
+python-cryptography (2.8-3) unstable; urgency=medium
+
+  * Team upload.
+  * debian/control
+    - use python3-sphinx-rtd-theme; Closes: #950448
+
+ -- Sandro Tosi <morph@debian.org>  Sat, 01 Feb 2020 20:01:51 -0500
+
+python-cryptography (2.8-2) unstable; urgency=medium
+
+  * Fix autopkgtest deps (Closes: #950262).
+  * Depend on python-all-dev instead of python-dev.
+  * Bump Standards-Version to 4.5.0 (no changes).
+
+ -- Tristan Seligmann <mithrandi@debian.org>  Fri, 31 Jan 2020 10:50:12 +0200
+
+python-cryptography (2.8-1) unstable; urgency=medium
+
+  [ Debian Janitor ]
+  * Bump debhelper from old 11 to 12.
+  * Re-export upstream signing key without extra signatures.
+  * Remove obsolete fields Contact, Name from debian/upstream/metadata.
+
+  [ Tristan Seligmann ]
+  * New upstream release (Closes: #941261).
+  * Bump Standards-Version to 4.4.1 (no changes).
+  * Drop upstream patches.
+  * Allow rootless builds.
+
+ -- Tristan Seligmann <mithrandi@debian.org>  Wed, 29 Jan 2020 18:22:38 +0200
+
+python-cryptography (2.6.1-4) unstable; urgency=medium
+
+  [ Ondřej Nový ]
+  * Use debhelper-compat instead of debian/compat.
+
+  [ Moritz Muehlenhoff ]
+  * Cherrypick 92241410b5b0591d849443b3023992334a4be0a2 and
+    9a22851fab924fd58482fdad3f8dd23dc3987f91 from upstream which
+    addresses a memory leak triggerable when parsing x509
+    certificate extensions like AIA, thanks to Valentin
+    Gutierrez for the report (Closes: #941413)
+
+ -- Moritz Muehlenhoff <jmm@debian.org>  Fri, 18 Oct 2019 14:54:14 +0200
+
+python-cryptography (2.6.1-3.1) unstable; urgency=medium
+
+  * Non-maintainer upload.
+  * Backport two patches to fix the testsute with newer openssl.
+  * Ignore test_load_ecdsa_no_named_curve in the testsuite because it known to
+    break with newer openssl (Closes: #940547).
+
+ -- Sebastian Andrzej Siewior <sebastian@breakpoint.cc>  Tue, 24 Sep 2019 21:10:32 +0200
+
 python-cryptography (2.6.1-3+deb10u2pexip3) pexip; urgency=medium
 
   * Backport patch to raise instead of asserting.
@@ -22,122 +134,6 @@
     debian/patches/X509_up_ref.patch
 
  -- Vincent Sanders <vince@pexip.com>  Mon, 09 Mar 2020 09:59:09 +0000
-
-python-cryptography (2.6.1-3+deb10u2) buster; urgency=medium
-=======
-python-cryptography (3.3.2-1) unstable; urgency=high
->>>>>>> 532e0078
-
-  * New upstream release.
-    - Fixes CVE-2020-36242.
-
- -- Tristan Seligmann <mithrandi@debian.org>  Wed, 10 Feb 2021 10:15:26 +0200
-
-python-cryptography (3.3.1-1) unstable; urgency=medium
-
-  [ Sandro Tosi ]
-  * Use the new Debian Python Team contact name and address
-
-  [ Tristan Seligmann ]
-  * New upstream release.
-
- -- Tristan Seligmann <mithrandi@debian.org>  Tue, 26 Jan 2021 10:05:25 +0200
-
-python-cryptography (3.2.1-1) unstable; urgency=medium
-
-  [ Ondřej Nový ]
-  * d/control: Update Vcs-* fields with new Debian Python Team Salsa
-    layout.
-
-  [ Tristan Seligmann ]
-  * New upstream release.
-    - Closes: #973247 (CVE-2020-25659)
-
- -- Tristan Seligmann <mithrandi@debian.org>  Sun, 01 Nov 2020 15:22:43 +0200
-
-python-cryptography (3.1-1) unstable; urgency=medium
-
-  * New upstream release.
-
- -- Tristan Seligmann <mithrandi@debian.org>  Sat, 29 Aug 2020 15:51:55 +0200
-
-python-cryptography (3.0-1) unstable; urgency=medium
-
-  * New upstream release.
-
- -- Tristan Seligmann <mithrandi@debian.org>  Tue, 21 Jul 2020 10:22:33 +0200
-
-python-cryptography (2.9.2-1) unstable; urgency=medium
-
-  * New upstream release (closes: #963114).
-    - Drop cherry-picked patches.
-  * Switch to dh-sequence-*.
-  * Bump debhelper-compat to 13.
-  * Apply sphinxdoc:Built-Using.
-  * Use local python3-doc inventory.
-
- -- Tristan Seligmann <mithrandi@debian.org>  Sat, 18 Jul 2020 18:25:40 +0200
-
-python-cryptography (2.8-4) unstable; urgency=medium
-
-  * Drop python2 support; Closes: #937672
-  * Add myself to Uploaders (with Maintainer's permission)
-
- -- Sandro Tosi <morph@debian.org>  Sat, 04 Apr 2020 18:53:59 -0400
-
-python-cryptography (2.8-3) unstable; urgency=medium
-
-  * Team upload.
-  * debian/control
-    - use python3-sphinx-rtd-theme; Closes: #950448
-
- -- Sandro Tosi <morph@debian.org>  Sat, 01 Feb 2020 20:01:51 -0500
-
-python-cryptography (2.8-2) unstable; urgency=medium
-
-  * Fix autopkgtest deps (Closes: #950262).
-  * Depend on python-all-dev instead of python-dev.
-  * Bump Standards-Version to 4.5.0 (no changes).
-
- -- Tristan Seligmann <mithrandi@debian.org>  Fri, 31 Jan 2020 10:50:12 +0200
-
-python-cryptography (2.8-1) unstable; urgency=medium
-
-  [ Debian Janitor ]
-  * Bump debhelper from old 11 to 12.
-  * Re-export upstream signing key without extra signatures.
-  * Remove obsolete fields Contact, Name from debian/upstream/metadata.
-
-  [ Tristan Seligmann ]
-  * New upstream release (Closes: #941261).
-  * Bump Standards-Version to 4.4.1 (no changes).
-  * Drop upstream patches.
-  * Allow rootless builds.
-
- -- Tristan Seligmann <mithrandi@debian.org>  Wed, 29 Jan 2020 18:22:38 +0200
-
-python-cryptography (2.6.1-4) unstable; urgency=medium
-
-  [ Ondřej Nový ]
-  * Use debhelper-compat instead of debian/compat.
-
-  [ Moritz Muehlenhoff ]
-  * Cherrypick 92241410b5b0591d849443b3023992334a4be0a2 and
-    9a22851fab924fd58482fdad3f8dd23dc3987f91 from upstream which
-    addresses a memory leak triggerable when parsing x509
-    certificate extensions like AIA, thanks to Valentin
-    Gutierrez for the report (Closes: #941413)
-
- -- Moritz Muehlenhoff <jmm@debian.org>  Fri, 18 Oct 2019 14:54:14 +0200
-
-python-cryptography (2.6.1-3.1) unstable; urgency=medium
-
-  * Non-maintainer upload.
-  * Backport two patches to fix the testsute with newer openssl.
-  * Ignore test_load_ecdsa_no_named_curve in the testsuite because it known to
-    break with newer openssl (Closes: #940547).
-
- -- Sebastian Andrzej Siewior <sebastian@breakpoint.cc>  Tue, 24 Sep 2019 21:10:32 +0200
 
 python-cryptography (2.6.1-3) unstable; urgency=medium
 
