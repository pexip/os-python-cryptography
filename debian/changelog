<<<<<<< HEAD
python-cryptography (1.7.1-3+deb9u2pexip1) pexip; urgency=low

  * New upstream release

 -- John-Mark Bell <jmb@pexip.com>  Mon, 10 Feb 2020 10:38:53 +0000

python-cryptography (1.7.1-3+deb9u2) stretch; urgency=medium
=======
python-cryptography (2.6.1-3+deb10u2) buster; urgency=medium

  * Cherrypick 92241410b5b0591d849443b3023992334a4be0a2 and
    9a22851fab924fd58482fdad3f8dd23dc3987f91 from upstream which
    addresses a memory leak triggerable when parsing x509
    certificate extensions like AIA, thanks to Valentin
    Gutierrez for the report (Closes: #941413)

 -- Moritz Mühlenhoff <jmm@debian.org>  Fri, 18 Oct 2019 16:08:59 +0200

python-cryptography (2.6.1-3+deb10u1) buster; urgency=medium
>>>>>>> 591241b0

  * Non-maintainer upload.
  * Backport two patches to fix the testsute with newer openssl.
  * Ignore test_load_ecdsa_no_named_curve in the testsuite because it known to
    break with newer openssl (Closes: #940547).

 -- Sebastian Andrzej Siewior <sebastian@breakpoint.cc>  Mon, 30 Sep 2019 20:55:00 +0200

python-cryptography (2.6.1-3) unstable; urgency=medium

  * Fix autopkgtest dependencies.

 -- Tristan Seligmann <mithrandi@debian.org>  Sat, 09 Mar 2019 13:25:47 +0200

python-cryptography (2.6.1-2) unstable; urgency=medium

  [ Ondřej Nový ]
  * Convert git repository from git-dpm to gbp layout
  * Use 'python3 -m sphinx' instead of sphinx-build for building docs

  [ Tristan Seligmann ]
  * Fix merge.

 -- Tristan Seligmann <mithrandi@debian.org>  Fri, 08 Mar 2019 20:56:58 +0200

python-cryptography (2.6.1-1) unstable; urgency=medium

  * New upstream release.

 -- Tristan Seligmann <mithrandi@debian.org>  Fri, 08 Mar 2019 13:33:42 +0200

python-cryptography (2.3-1) unstable; urgency=medium

  * New upstream release (closes: #904072).
    - Fixes CVE-2018-10903.
  * Bump Standards-Version to 4.1.5 (no changes).

 -- Tristan Seligmann <mithrandi@debian.org>  Sat, 28 Jul 2018 05:50:55 +0200

<<<<<<< HEAD
python-cryptography (1.7.1-3+deb9u1pexip2) pexip; urgency=medium

  * Python3

 -- Carl Chipperfield <carl@pexip.com>  Sat, 22 Jun 2019 00:17:07 +0000

python-cryptography (1.7.1-3+deb9u1pexip1) pexip; urgency=low

  * New upstream release

 -- John-Mark Bell <jmb@pexip.com>  Fri, 24 May 2019 14:35:13 +0100

python-cryptography (1.7.1-3+deb9u1) stretch; urgency=medium
=======
python-cryptography (2.2.2-1) unstable; urgency=medium
>>>>>>> 591241b0

  [ Ondřej Nový ]
  * d/control: Set Vcs-* to salsa.debian.org
  * d/copyright: Use https protocol in Format field
  * d/control: Remove ancient X-Python-Version field
  * d/control: Remove ancient X-Python3-Version field

  [ Tristan Seligmann ]
  * New upstream release (closes: #901076).
    - Fixed compatibility with newer Sphinx (closes: #896631).
  * Populate debian/upstream/metadata.
  * Bump Standards-Version to 4.1.4 (no changes).
  * Bump debhelper compat level to 11.
  * Tighten vectors dependency for autopkgtests (closes: #884484).

 -- Tristan Seligmann <mithrandi@debian.org>  Sat, 09 Jun 2018 16:28:09 +0200

python-cryptography (2.1.4-1) unstable; urgency=medium

  * New upstream release (closes: #884062).
  * Add DPMT to Uploaders.
  * Bump Standards-Version to 4.1.2 (no changes).

 -- Tristan Seligmann <mithrandi@debian.org>  Mon, 11 Dec 2017 13:47:46 +0200

python-cryptography (2.1.3-3) unstable; urgency=medium

  * Filter out manually translated dependencies from requires.txt as
    dh_python is not doing this for us (closes: #882011, #882170).

 -- Tristan Seligmann <mithrandi@debian.org>  Sun, 19 Nov 2017 23:31:53 +0200

python-cryptography (2.1.3-2) unstable; urgency=medium

  * Work around lack of environment marker support in dh_python by
    explicitly listing dependencies (closes: #882011).

 -- Tristan Seligmann <mithrandi@debian.org>  Sat, 18 Nov 2017 13:16:11 +0200

python-cryptography (2.1.3-1) unstable; urgency=medium

  * New upstream release (closes: #874456).
  * Bump python-cffi{,3} dependency (closes: #871518).
  * Only build on default Python (closes: #866668).
  * Use HTTPS in debian/watch.
  * Bump Standards-Version to 4.1.1 (no changes).
  * Remove unneeded Testsuite field in debian/control.

 -- Tristan Seligmann <mithrandi@debian.org>  Thu, 16 Nov 2017 19:02:33 +0200

python-cryptography (1.9-1) unstable; urgency=medium

  * New upstream release.
    - Replaced pyasn1 with asn1crypto.
  * Bump Standards-Version to 4.0.0 (no changes).

 -- Tristan Seligmann <mithrandi@debian.org>  Tue, 20 Jun 2017 21:19:23 +0200

python-cryptography (1.7.1-3pexip4) pexip; urgency=low

  * Backport X509_up_ref

 -- John-Mark Bell <jmb@pexip.com>  Mon, 12 Nov 2018 23:22:08 +0000

python-cryptography (1.7.1-3pexip3) pexip; urgency=low

  * Use FIPS-approved DRBG in FIPS mode

 -- John-Mark Bell <jmb@pexip.com>  Fri, 09 Nov 2018 16:38:50 +0000

python-cryptography (1.7.1-3pexip2) pexip; urgency=low

  * Improve tolerance to getrandom() returning EAGAIN.

 -- John-Mark Bell <jmb@pexip.com>  Thu, 25 Oct 2018 15:36:35 +0100

python-cryptography (1.7.1-3pexip1) pexip; urgency=low

  * Migrate to Stretch
  * Build-Depend on libssl 1.0.x

 -- John-Mark Bell <jmb@pexip.com>  Fri, 13 Jul 2018 14:21:35 +0100

python-cryptography (1.7.1-3) unstable; urgency=medium

  * Apply patch 6e7ea2e7 from upstream to fix compilation against OpenSSL
    1.1.0f (closes: #863474).

 -- Tristan Seligmann <mithrandi@debian.org>  Sun, 28 May 2017 04:20:33 +0200

python-cryptography (1.7.1-3~bpo8+1pexip1) pexip; urgency=low

  * Migrate to jessie-backports
  * debian/patches/{
      fix-sslv2-ftbfs.patch,
      fix-sslv3-ftbfs.patch,
      fix-bio-ftbfs.patch,
      fix-dsa-error-stack-ftbfs.patch}:
    Drop: merged upstream
  * debian/patches/ecpkparameters.patch:
    Refresh

 -- John-Mark Bell <jmb@pexip.com>  Fri, 21 Jul 2017 18:47:51 +0100

python-cryptography (1.7.1-3~bpo8+1) jessie-backports; urgency=medium

  * Rebuild for jessie-backports.

 -- Tristan Seligmann <mithrandi@debian.org>  Fri, 09 Jun 2017 23:14:39 +0200

python-cryptography (1.7.1-2) unstable; urgency=medium

  * Apply upstream patch from #3328 to fix test suite on 32-bit arches.

 -- Tristan Seligmann <mithrandi@debian.org>  Mon, 19 Dec 2016 19:49:14 +0200

python-cryptography (1.7.1-1) unstable; urgency=medium

  * New upstream release.

 -- Tristan Seligmann <mithrandi@debian.org>  Wed, 14 Dec 2016 07:59:21 +0200

python-cryptography (1.5.3-1) unstable; urgency=medium

  * New upstream release.
    - Fixes a security issue where HKDF would generate a 0-length key when
      asked for a short length key. Urgency medium, because no software in
      Debian appears to be affected.

 -- Tristan Seligmann <mithrandi@debian.org>  Tue, 08 Nov 2016 05:36:00 +0200

python-cryptography (1.5.2-1) unstable; urgency=medium

  * New upstream release.
    - Fixes failure on OpenSSL 1.0.2j (closes: #839369)

 -- Tristan Seligmann <mithrandi@debian.org>  Sat, 01 Oct 2016 17:26:32 +0200

python-cryptography (1.5-2) unstable; urgency=medium

  * Add missing test dependency on python{,3}-tz.

 -- Tristan Seligmann <mithrandi@debian.org>  Sat, 10 Sep 2016 15:40:13 +0200

python-cryptography (1.5-1) unstable; urgency=medium

  * New upstream release.
    - Compatible with OpenSSL 1.1.0 (closes: #828518).
  * Version setuptools dependency.

 -- Tristan Seligmann <mithrandi@debian.org>  Fri, 26 Aug 2016 18:25:12 +0200

python-cryptography (1.4-2) unstable; urgency=medium

  * Fix typo in overrides file.
  * Add Breaks: on python{,3}-openssl because of incompatibilities between
    older PyOpenSSL and Cryptography (see
    https://github.com/pyca/pyopenssl/pull/406 for details).

 -- Tristan Seligmann <mithrandi@debian.org>  Sat, 16 Jul 2016 07:12:08 +0200

python-cryptography (1.4-1) unstable; urgency=medium

  * New upstream release.
  * Depend on a new enough dh-python (necessary to handle the python-cffi
    mapping correctly) (closes: #827925; technically not present in
    testing/unstable anyway).

 -- Tristan Seligmann <mithrandi@debian.org>  Thu, 23 Jun 2016 00:26:35 +0200

python-cryptography (1.3.4-1) unstable; urgency=medium

  * New upstream release.
  * Remove some workarounds from rules that should no longer be necessary.
  * Fix cffi build-dependency version (closes: #826204).
  * Update py{,3}dist-overrides to get correct version bounds on
    everything (closes: #821030).

 -- Tristan Seligmann <mithrandi@debian.org>  Fri, 03 Jun 2016 15:20:10 +0200

python-cryptography (1.3.1-2) unstable; urgency=medium

  * Actually build and ship the Sphinx documentation (closes: #823375).
    - The "nodoc" build profile is now supported.
  * Bump Standards-Version to 3.9.8 (no changes).

 -- Tristan Seligmann <mithrandi@debian.org>  Wed, 04 May 2016 04:50:24 +0200

python-cryptography (1.3.1-1) unstable; urgency=medium

  * New upstream release.

 -- Tristan Seligmann <mithrandi@debian.org>  Wed, 06 Apr 2016 22:49:34 +0200

python-cryptography (1.2.3-1) unstable; urgency=medium

  * New upstream release.

 -- Tristan Seligmann <mithrandi@debian.org>  Sat, 05 Mar 2016 05:40:58 +0200

python-cryptography (1.2.2-3) unstable; urgency=medium

  * Add autopkgtest and support "nocheck" profile.
  * Bump Standards-Version to 3.9.7 (no changes).
  * Turn on "bindnow" hardening option.

 -- Tristan Seligmann <mithrandi@debian.org>  Mon, 22 Feb 2016 02:29:44 +0200

python-cryptography (1.2.2-2) unstable; urgency=medium

  * Import a0bef9dfde0e94bd1a01db1b4fa51632ac842ee7 from upstream: fixes
    memory corruption in test suite (probably only affects 32-bit
    architectures).

 -- Tristan Seligmann <mithrandi@debian.org>  Mon, 08 Feb 2016 20:44:24 +0200

python-cryptography (1.2.2-1) unstable; urgency=medium

  * New upstream version.
  * Switch to https in Vcs-Git.

 -- Tristan Seligmann <mithrandi@debian.org>  Thu, 04 Feb 2016 07:28:12 +0200

python-cryptography (1.2.1-1) unstable; urgency=medium

  * New upstream version.

 -- Tristan Seligmann <mithrandi@debian.org>  Sat, 23 Jan 2016 04:19:44 +0200

python-cryptography (1.1.1-1) unstable; urgency=medium

  * New upstream release.

 -- Tristan Seligmann <mithrandi@debian.org>  Tue, 24 Nov 2015 22:52:31 +0200

python-cryptography (1.1-1) unstable; urgency=medium

  * New upstream release.
    - Add new testing dependencies (pyasn1_modules and hypothesis).

 -- Tristan Seligmann <mithrandi@debian.org>  Thu, 29 Oct 2015 09:13:24 +0200

python-cryptography (1.0.2-1) unstable; urgency=medium

  * New upstream release.
    - Fix a potential security issue when running Python in -O mode.

 -- Tristan Seligmann <mithrandi@debian.org>  Mon, 28 Sep 2015 06:36:07 +0200

python-cryptography (1.0.1-4) unstable; urgency=medium

  * Remove cffi from requires.txt after dh_python[23] runs
    (closes: #799628).

 -- Tristan Seligmann <mithrandi@debian.org>  Mon, 21 Sep 2015 01:28:46 +0200

python-cryptography (1.0.1-3) unstable; urgency=medium

  * Drop cffi pydist overrides, as cffi now ships pydist files which are
    important not to override due to ABI versioning.

 -- Tristan Seligmann <mithrandi@debian.org>  Sat, 19 Sep 2015 00:23:26 +0200

python-cryptography (1.0.1-2) unstable; urgency=medium

  * Fix build-dependencies and pydist-overrides to make sure the correct
    versioned dependencies are used everywhere (closes: #799077).

 -- Tristan Seligmann <mithrandi@debian.org>  Thu, 17 Sep 2015 16:35:29 +0200

python-cryptography (1.0.1-1) unstable; urgency=medium

  * New upstream release.

 -- Tristan Seligmann <mithrandi@debian.org>  Wed, 09 Sep 2015 12:31:22 +0200

python-cryptography (1.0-2) unstable; urgency=medium

  * Upload to unstable.

 -- Tristan Seligmann <mithrandi@debian.org>  Sun, 30 Aug 2015 01:42:07 +0200

python-cryptography (1.0-1) experimental; urgency=medium

  * New upstream release.
    - Requires at least cffi 1.1.
  * Ship pydist files for cryptography.

 -- Tristan Seligmann <mithrandi@debian.org>  Thu, 13 Aug 2015 10:18:48 +0200

python-cryptography (0.9.3-1) unstable; urgency=low

  * New upstream release (closes: #789768).
  * Drop unneeded python3-enum34 dependency (Python versions earlier than
    3.4 were dropped in jessie; restore this dependency if backporting to
    wheezy or before; closes: #793615).

 -- Tristan Seligmann <mithrandi@debian.org>  Sun, 26 Jul 2015 13:04:14 +0200

python-cryptography (0.8.2-3) unstable; urgency=medium

  * Add needs-root for autopkgtest (via patch from Matthias Klose in
    Ubuntu).
  * Remove unnecessary versioned build-depends.
  * Remove unnecessary control field prefixes.

 -- Tristan Seligmann <mithrandi@debian.org>  Tue, 12 May 2015 15:09:49 +0200

python-cryptography (0.8.2-2) unstable; urgency=medium

  * Reupload to unstable (no changes, closes: #783585).

 -- Tristan Seligmann <mithrandi@debian.org>  Tue, 28 Apr 2015 16:30:16 +0200

python-cryptography (0.8.2-1) experimental; urgency=low

  * New upstream release.
    - Fixed a race condition when initializing the OpenSSL or CommonCrypto
      backends in a multi-threaded scenario.
  * Relax libssl-dev dependency as all versions currently in Debian should
    be compatible (closes: #780715).

 -- Tristan Seligmann <mithrandi@debian.org>  Sat, 11 Apr 2015 04:01:24 +0200

python-cryptography (0.8-1) experimental; urgency=low

  * New upstream release.

 -- Tristan Seligmann <mithrandi@debian.org>  Mon, 09 Mar 2015 01:58:33 +0200

python-cryptography (0.7.2-1) experimental; urgency=low

  * New upstream release.

 -- Tristan Seligmann <mithrandi@debian.org>  Fri, 16 Jan 2015 16:19:19 +0200

python-cryptography (0.7.1-1) experimental; urgency=low

  * New upstream release.

 -- Tristan Seligmann <mithrandi@debian.org>  Mon, 29 Dec 2014 03:53:14 +0200

python-cryptography (0.7-1) experimental; urgency=medium

  * New upstream release.
    - Fix FTBFS with OpenSSL in experimental due to missing SSL3
      support (closes: #772842).

 -- Tristan Seligmann <mithrandi@debian.org>  Thu, 18 Dec 2014 16:36:42 +0200

python-cryptography (0.6.1-1+deb8u1pexip2) pexip; urgency=low

  * debian/patches/ecpkparameters.patch: Expose PEM_read_bio_ECPKParameters

 -- John-Mark Bell <jmb@pexip.com>  Sun, 14 May 2017 02:44:53 +0100

python-cryptography (0.6.1-1+deb8u1pexip1) pexip; urgency=low

  * New upstream release
  * debian/patches/fix-sslv2-ftbfs.patch: Refresh

 -- John-Mark Bell <jmb@pexip.com>  Tue, 09 May 2017 16:45:28 +0100

python-cryptography (0.6.1-1+deb8u1) stable; urgency=high

  * Stable update.
  * Backport the fix for CVE-2016-9243 (HKDF returns an empty byte string
    for small key sizes).
  * Fix FTBFS due to SSL2 method detection (closes: #849802).

 -- Tristan Seligmann <mithrandi@debian.org>  Sun, 01 Jan 2017 22:19:17 +0200

python-cryptography (0.6.1-1pexip1) pexip; urgency=low

  * Prepare Pexip packaging
  * debian/patches/fix-sslv2-ftbfs.patch: Fix build failure

 -- John-Mark Bell <jmb@pexip.com>  Thu, 23 Mar 2017 20:41:56 +0000

python-cryptography (0.6.1-1) unstable; urgency=medium

  * New upstream release.
    - Fixes FTBFS with OpenSSL 1.0.1j caused by API change (closes: #765544).
    - No other upstream changes that affect Debian.
  * Bump Standard-Version to 3.9.6 (no changes).

 -- Tristan Seligmann <mithrandi@debian.org>  Thu, 16 Oct 2014 06:45:38 +0200

python-cryptography (0.6-1) unstable; urgency=medium

  * New upstream release.
    - Copy .egg-info into build directory so entry points can be found by the
      tests.

 -- Tristan Seligmann <mithrandi@debian.org>  Tue, 30 Sep 2014 06:33:34 +0200

python-cryptography (0.5.4-1) unstable; urgency=medium

  * New upstream release.

 -- Tristan Seligmann <mithrandi@debian.org>  Thu, 21 Aug 2014 19:45:02 +0200

python-cryptography (0.5.2-1) unstable; urgency=medium

  * New upstream release.
  * Add python{,3}-cryptography-vectors to Suggests.

 -- Tristan Seligmann <mithrandi@debian.org>  Sun, 27 Jul 2014 18:07:42 +0200

python-cryptography (0.4-2) unstable; urgency=medium

  * Enable test suite at build time.
  * Enable test suite via autopkgtest.

 -- Tristan Seligmann <mithrandi@debian.org>  Mon, 16 Jun 2014 21:29:23 +0200

python-cryptography (0.4-1) unstable; urgency=medium

  * New upstream release.

 -- Tristan Seligmann <mithrandi@debian.org>  Sat, 03 May 2014 18:00:14 +0200

python-cryptography (0.3-1) unstable; urgency=medium

  * New upstream release.
    - The test vectors are now in a separate top-level package (will be
      packaged in a separate source package, see #742911).
    - Upstream now ships their docs (the previous release was accidentally
      missing the docs); these are placed in a new Debian package
      python-cryptography-doc.

 -- Tristan Seligmann <mithrandi@debian.org>  Sat, 29 Mar 2014 01:01:04 +0200

python-cryptography (0.2-1) unstable; urgency=medium

  * Initial release. (Closes: #737356)

 -- Tristan Seligmann <mithrandi@debian.org>  Fri, 21 Feb 2014 18:36:35 +0200<|MERGE_RESOLUTION|>--- conflicted
+++ resolved
@@ -1,12 +1,3 @@
-<<<<<<< HEAD
-python-cryptography (1.7.1-3+deb9u2pexip1) pexip; urgency=low
-
-  * New upstream release
-
- -- John-Mark Bell <jmb@pexip.com>  Mon, 10 Feb 2020 10:38:53 +0000
-
-python-cryptography (1.7.1-3+deb9u2) stretch; urgency=medium
-=======
 python-cryptography (2.6.1-3+deb10u2) buster; urgency=medium
 
   * Cherrypick 92241410b5b0591d849443b3023992334a4be0a2 and
@@ -18,7 +9,6 @@
  -- Moritz Mühlenhoff <jmm@debian.org>  Fri, 18 Oct 2019 16:08:59 +0200
 
 python-cryptography (2.6.1-3+deb10u1) buster; urgency=medium
->>>>>>> 591241b0
 
   * Non-maintainer upload.
   * Backport two patches to fix the testsute with newer openssl.
@@ -58,23 +48,7 @@
 
  -- Tristan Seligmann <mithrandi@debian.org>  Sat, 28 Jul 2018 05:50:55 +0200
 
-<<<<<<< HEAD
-python-cryptography (1.7.1-3+deb9u1pexip2) pexip; urgency=medium
-
-  * Python3
-
- -- Carl Chipperfield <carl@pexip.com>  Sat, 22 Jun 2019 00:17:07 +0000
-
-python-cryptography (1.7.1-3+deb9u1pexip1) pexip; urgency=low
-
-  * New upstream release
-
- -- John-Mark Bell <jmb@pexip.com>  Fri, 24 May 2019 14:35:13 +0100
-
-python-cryptography (1.7.1-3+deb9u1) stretch; urgency=medium
-=======
 python-cryptography (2.2.2-1) unstable; urgency=medium
->>>>>>> 591241b0
 
   [ Ondřej Nový ]
   * d/control: Set Vcs-* to salsa.debian.org
@@ -132,6 +106,24 @@
   * Bump Standards-Version to 4.0.0 (no changes).
 
  -- Tristan Seligmann <mithrandi@debian.org>  Tue, 20 Jun 2017 21:19:23 +0200
+
+python-cryptography (1.7.1-3+deb9u2pexip1) pexip; urgency=low
+
+  * New upstream release
+
+ -- John-Mark Bell <jmb@pexip.com>  Mon, 10 Feb 2020 10:38:53 +0000
+
+python-cryptography (1.7.1-3+deb9u1pexip2) pexip; urgency=medium
+
+  * Python3
+
+ -- Carl Chipperfield <carl@pexip.com>  Sat, 22 Jun 2019 00:17:07 +0000
+
+python-cryptography (1.7.1-3+deb9u1pexip1) pexip; urgency=low
+
+  * New upstream release
+
+ -- John-Mark Bell <jmb@pexip.com>  Fri, 24 May 2019 14:35:13 +0100
 
 python-cryptography (1.7.1-3pexip4) pexip; urgency=low
 
