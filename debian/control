--- conflicted
+++ resolved
@@ -1,49 +1,7 @@
 Source: python-cryptography
-<<<<<<< HEAD
 Maintainer: Pexip AS <packaging@pexip.com>
 XSBC-Pexip-Original-Maintainer: Tristan Seligmann <mithrandi@debian.org>
-XSBC-Pexip-Original-Uploaders:
- Debian Python Team <team+python@tracker.debian.org>,
- Sandro Tosi <morph@debian.org>,
-Section: python
-Priority: optional
-Build-Depends:
- cargo,
- debhelper-compat (= 13),
- dh-sequence-python3,
- dh-sequence-sphinxdoc <!nodoc>,
- dpkg-dev (>= 1.17.14),
- librust-asn1-0.12-dev,
- librust-asn1-derive-0.12-dev,
- librust-chrono-0.4-dev,
- librust-indoc-dev,
- librust-ouroboros-0.15-dev,
- librust-paste-dev,
- librust-pem-1.0-dev,
- librust-pyo3-0.16-dev,
- librust-pyo3-macros-0.16-dev,
- libssl-dev (>= 3),
- pybuild-plugin-pyproject,
- python3-all-dev,
- python3-cffi,
- python3-cryptography-vectors (>= 38.0.2~) <!nocheck>,
- python3-cryptography-vectors (<< 38.0.3~) <!nocheck>,
- python3-doc <!nodoc>,
- python3-hypothesis <!nocheck>,
- python3-iso8601 <!nocheck>,
- python3-pretend <!nocheck>,
- python3-pytest <!nocheck>,
- python3-pytest-benchmark <!nocheck>,
- python3-pytest-subtests <!nocheck>,
- python3-setuptools,
- python3-setuptools-rust,
- python3-six,
- python3-sphinx <!nodoc>,
- python3-sphinx-rtd-theme <!nodoc>,
- python3-tz <!nocheck>,
-=======
-Maintainer: Tristan Seligmann <mithrandi@debian.org>
-Uploaders: Debian Python Team <team+python@tracker.debian.org>,
+XSBC-Pexip-Original-Uploaders: Debian Python Team <team+python@tracker.debian.org>,
            Sandro Tosi <morph@debian.org>,
 Section: python
 Priority: optional
@@ -61,7 +19,7 @@
                librust-pem-1.0-dev,
                librust-pyo3-0.17-dev,
                librust-pyo3-macros-0.17-dev,
-               libssl-dev,
+               libssl-dev (>= 3),
                pybuild-plugin-pyproject,
                python3-all-dev,
                python3-cffi,
@@ -80,7 +38,6 @@
                python3-sphinx <!nodoc>,
                python3-sphinx-rtd-theme <!nodoc>,
                python3-tz <!nocheck>,
->>>>>>> 57c71b56
 Standards-Version: 4.6.1
 Homepage: https://cryptography.io/
 Vcs-Git: https://salsa.debian.org/python-team/packages/python-cryptography.git
