--- conflicted
+++ resolved
@@ -577,11 +577,7 @@
             data["y2"] = int(line.split("=")[1], 16)
         elif line.startswith("Result = "):
             result_str = line.split("=")[1].strip()
-<<<<<<< HEAD
-            match = result_rx.match(result_str)
-=======
             match = KASVS_RESULT_REGEX.match(result_str)
->>>>>>> 9cc78a18
             assert match is not None
 
             if match.group(1) == "F":
@@ -689,11 +685,7 @@
             data["DKM"] = int(line.split("=")[1], 16)
         elif line.startswith("Result = "):
             result_str = line.split("=")[1].strip()
-<<<<<<< HEAD
-            match = result_rx.match(result_str)
-=======
             match = KASVS_RESULT_REGEX.match(result_str)
->>>>>>> 9cc78a18
             assert match is not None
 
             if match.group(1) == "F":
