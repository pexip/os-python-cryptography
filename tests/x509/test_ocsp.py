# This file is dual licensed under the terms of the Apache License, Version
# 2.0, and the BSD License. See the LICENSE file in the root of this repository
# for complete details.


import base64
import datetime
import os

import pytest

from cryptography import x509
from cryptography.hazmat.primitives import hashes, serialization
from cryptography.hazmat.primitives.asymmetric import ec, ed25519, ed448, rsa
from cryptography.hazmat.primitives.asymmetric.padding import PKCS1v15
from cryptography.x509 import ocsp

from .test_x509 import DummyExtension, _load_cert
from ..hazmat.primitives.fixtures_ec import EC_KEY_SECP256R1
from ..utils import load_vectors_from_file, raises_unsupported_algorithm


def _load_data(filename, loader):
    return load_vectors_from_file(
        filename=filename, loader=lambda data: loader(data.read()), mode="rb"
    )


def _cert_and_issuer():
    from cryptography.hazmat.backends.openssl.backend import backend

    cert = _load_cert(
        os.path.join("x509", "cryptography.io.pem"),
        x509.load_pem_x509_certificate,
        backend,
    )
    issuer = _load_cert(
        os.path.join("x509", "rapidssl_sha256_ca_g3.pem"),
        x509.load_pem_x509_certificate,
        backend,
    )
    return cert, issuer


def _generate_root(private_key=None, algorithm=hashes.SHA256()):
    from cryptography.hazmat.backends.openssl.backend import backend

    if private_key is None:
        private_key = EC_KEY_SECP256R1.private_key(backend)

    subject = x509.Name(
        [
            x509.NameAttribute(x509.NameOID.COUNTRY_NAME, "US"),
            x509.NameAttribute(x509.NameOID.COMMON_NAME, "Cryptography CA"),
        ]
    )

    builder = (
        x509.CertificateBuilder()
        .serial_number(123456789)
        .issuer_name(subject)
        .subject_name(subject)
        .public_key(private_key.public_key())
        .not_valid_before(datetime.datetime.now())
        .not_valid_after(
            datetime.datetime.now() + datetime.timedelta(days=3650)
        )
    )

    cert = builder.sign(private_key, algorithm, backend)
    return cert, private_key


class TestOCSPRequest:
    def test_bad_request(self):
        with pytest.raises(ValueError):
            ocsp.load_der_ocsp_request(b"invalid")

    def test_load_request(self):
        req = _load_data(
            os.path.join("x509", "ocsp", "req-sha1.der"),
            ocsp.load_der_ocsp_request,
        )
        assert req.issuer_name_hash == (
            b"8\xcaF\x8c\x07D\x8d\xf4\x81\x96" b"\xc7mmLpQ\x9e`\xa7\xbd"
        )
        assert req.issuer_key_hash == (
            b"yu\xbb\x84:\xcb,\xdez\t\xbe1" b"\x1bC\xbc\x1c*MSX"
        )
        assert isinstance(req.hash_algorithm, hashes.SHA1)
        assert req.serial_number == int(
            "98D9E5C0B4C373552DF77C5D0F1EB5128E4945F9", 16
        )
        assert len(req.extensions) == 0

    def test_load_request_with_extensions(self):
        req = _load_data(
            os.path.join("x509", "ocsp", "req-ext-nonce.der"),
            ocsp.load_der_ocsp_request,
        )
        assert len(req.extensions) == 1
        ext = req.extensions[0]
        assert ext.critical is False
        assert ext.value == x509.OCSPNonce(
            b"{\x80Z\x1d7&\xb8\xb8OH\xd2\xf8\xbf\xd7-\xfd"
        )

    def test_load_request_with_unknown_extension(self):
        req = _load_data(
            os.path.join("x509", "ocsp", "req-ext-unknown-oid.der"),
            ocsp.load_der_ocsp_request,
        )
        assert len(req.extensions) == 1
        ext = req.extensions[0]
        assert ext.critical is False
        assert ext.value == x509.UnrecognizedExtension(
            x509.ObjectIdentifier("1.3.6.1.5.5.7.48.1.2213"),
            b"\x04\x10{\x80Z\x1d7&\xb8\xb8OH\xd2\xf8\xbf\xd7-\xfd",
        )

    def test_load_request_with_duplicate_extension(self):
        req = _load_data(
            os.path.join("x509", "ocsp", "req-duplicate-ext.der"),
            ocsp.load_der_ocsp_request,
        )
        with pytest.raises(x509.DuplicateExtension):
            req.extensions

    def test_load_request_two_requests(self):
        with pytest.raises(NotImplementedError):
            _load_data(
                os.path.join("x509", "ocsp", "req-multi-sha1.der"),
                ocsp.load_der_ocsp_request,
            )

    def test_invalid_hash_algorithm(self):
        req = _load_data(
            os.path.join("x509", "ocsp", "req-invalid-hash-alg.der"),
            ocsp.load_der_ocsp_request,
        )
        with raises_unsupported_algorithm(None):
            req.hash_algorithm

    def test_serialize_request(self):
        req_bytes = load_vectors_from_file(
            filename=os.path.join("x509", "ocsp", "req-sha1.der"),
            loader=lambda data: data.read(),
            mode="rb",
        )
        req = ocsp.load_der_ocsp_request(req_bytes)
        assert req.public_bytes(serialization.Encoding.DER) == req_bytes

    def test_invalid_serialize_encoding(self):
        req = _load_data(
            os.path.join("x509", "ocsp", "req-sha1.der"),
            ocsp.load_der_ocsp_request,
        )
        with pytest.raises(ValueError):
            req.public_bytes("invalid")
        with pytest.raises(ValueError):
            req.public_bytes(serialization.Encoding.PEM)


class TestOCSPRequestBuilder:
    def test_add_two_certs(self):
        cert, issuer = _cert_and_issuer()
        builder = ocsp.OCSPRequestBuilder()
        builder = builder.add_certificate(cert, issuer, hashes.SHA1())
        with pytest.raises(ValueError):
            builder.add_certificate(cert, issuer, hashes.SHA1())

    def test_create_ocsp_request_no_req(self):
        builder = ocsp.OCSPRequestBuilder()
        with pytest.raises(ValueError):
            builder.build()

    def test_create_ocsp_request_invalid_alg(self):
        cert, issuer = _cert_and_issuer()
        builder = ocsp.OCSPRequestBuilder()
        with pytest.raises(ValueError):
            builder.add_certificate(cert, issuer, hashes.MD5())

    def test_add_extension_twice(self):
        builder = ocsp.OCSPRequestBuilder()
        builder = builder.add_extension(x509.OCSPNonce(b"123"), False)
        with pytest.raises(ValueError):
            builder.add_extension(x509.OCSPNonce(b"123"), False)

    def test_add_invalid_extension(self):
        builder = ocsp.OCSPRequestBuilder()
        with pytest.raises(TypeError):
            builder.add_extension(
                "notanext",  # type:ignore[arg-type]
                False,
            )
<<<<<<< HEAD
=======

    def test_unsupported_extension(self):
        cert, issuer = _cert_and_issuer()
        builder = (
            ocsp.OCSPRequestBuilder()
            .add_extension(DummyExtension(), critical=False)
            .add_certificate(cert, issuer, hashes.SHA256())
        )
        with pytest.raises(NotImplementedError):
            builder.build()
>>>>>>> 9cc78a18

    def test_create_ocsp_request_invalid_cert(self):
        cert, issuer = _cert_and_issuer()
        builder = ocsp.OCSPRequestBuilder()
        with pytest.raises(TypeError):
            builder.add_certificate(
                b"notacert",  # type:ignore[arg-type]
                issuer,
                hashes.SHA1(),
            )

        with pytest.raises(TypeError):
            builder.add_certificate(
                cert,
                b"notacert",  # type:ignore[arg-type]
                hashes.SHA1(),
            )

    def test_create_ocsp_request(self):
        cert, issuer = _cert_and_issuer()
        builder = ocsp.OCSPRequestBuilder()
        builder = builder.add_certificate(cert, issuer, hashes.SHA1())
        req = builder.build()
        serialized = req.public_bytes(serialization.Encoding.DER)
        assert serialized == base64.b64decode(
            b"MEMwQTA/MD0wOzAJBgUrDgMCGgUABBRAC0Z68eay0wmDug1gfn5ZN0gkxAQUw5zz"
            b"/NNGCDS7zkZ/oHxb8+IIy1kCAj8g"
        )

    @pytest.mark.parametrize(
        ("ext", "critical"),
        [
            [x509.OCSPNonce(b"0000"), False],
            [x509.OCSPNonce(b"\x00\x01\x02"), True],
        ],
    )
    def test_create_ocsp_request_with_extension(self, ext, critical):
        cert, issuer = _cert_and_issuer()
        builder = ocsp.OCSPRequestBuilder()
        builder = builder.add_certificate(
            cert, issuer, hashes.SHA1()
        ).add_extension(ext, critical)
        req = builder.build()
        assert len(req.extensions) == 1
        assert req.extensions[0].value == ext
        assert req.extensions[0].oid == ext.oid
        assert req.extensions[0].critical is critical


class TestOCSPResponseBuilder:
    def test_add_response_twice(self):
        cert, issuer = _cert_and_issuer()
        time = datetime.datetime.now()
        builder = ocsp.OCSPResponseBuilder()
        builder = builder.add_response(
            cert,
            issuer,
            hashes.SHA256(),
            ocsp.OCSPCertStatus.GOOD,
            time,
            time,
            None,
            None,
        )
        with pytest.raises(ValueError):
            builder.add_response(
                cert,
                issuer,
                hashes.SHA256(),
                ocsp.OCSPCertStatus.GOOD,
                time,
                time,
                None,
                None,
            )

    def test_invalid_add_response(self):
        cert, issuer = _cert_and_issuer()
        time = datetime.datetime.utcnow()
        reason = x509.ReasonFlags.cessation_of_operation
        builder = ocsp.OCSPResponseBuilder()
        with pytest.raises(TypeError):
            builder.add_response(
                "bad",  # type:ignore[arg-type]
                issuer,
                hashes.SHA256(),
                ocsp.OCSPCertStatus.GOOD,
                time,
                time,
                None,
                None,
            )
        with pytest.raises(TypeError):
            builder.add_response(
                cert,
                "bad",  # type:ignore[arg-type]
                hashes.SHA256(),
                ocsp.OCSPCertStatus.GOOD,
                time,
                time,
                None,
                None,
            )
        with pytest.raises(ValueError):
            builder.add_response(
                cert,
                issuer,
                "notahash",  # type:ignore[arg-type]
                ocsp.OCSPCertStatus.GOOD,
                time,
                time,
                None,
                None,
            )
        with pytest.raises(TypeError):
            builder.add_response(
                cert,
                issuer,
                hashes.SHA256(),
                ocsp.OCSPCertStatus.GOOD,
                "bad",  # type:ignore[arg-type]
                time,
                None,
                None,
            )
        with pytest.raises(TypeError):
            builder.add_response(
                cert,
                issuer,
                hashes.SHA256(),
                ocsp.OCSPCertStatus.GOOD,
                time,
                "bad",  # type:ignore[arg-type]
                None,
                None,
            )

        with pytest.raises(TypeError):
            builder.add_response(
                cert,
                issuer,
                hashes.SHA256(),
                0,  # type:ignore[arg-type]
                time,
                time,
                None,
                None,
            )
        with pytest.raises(ValueError):
            builder.add_response(
                cert,
                issuer,
                hashes.SHA256(),
                ocsp.OCSPCertStatus.GOOD,
                time,
                time,
                time,
                None,
            )
        with pytest.raises(ValueError):
            builder.add_response(
                cert,
                issuer,
                hashes.SHA256(),
                ocsp.OCSPCertStatus.GOOD,
                time,
                time,
                None,
                reason,
            )
        with pytest.raises(TypeError):
            builder.add_response(
                cert,
                issuer,
                hashes.SHA256(),
                ocsp.OCSPCertStatus.REVOKED,
                time,
                time,
                None,
                reason,
            )
        with pytest.raises(TypeError):
            builder.add_response(
                cert,
                issuer,
                hashes.SHA256(),
                ocsp.OCSPCertStatus.REVOKED,
                time,
                time,
                time,
                0,  # type:ignore[arg-type]
            )
        with pytest.raises(ValueError):
            builder.add_response(
                cert,
                issuer,
                hashes.SHA256(),
                ocsp.OCSPCertStatus.REVOKED,
                time,
                time,
                time - datetime.timedelta(days=36500),
                None,
            )

    def test_invalid_certificates(self):
        builder = ocsp.OCSPResponseBuilder()
        with pytest.raises(ValueError):
            builder.certificates([])
        with pytest.raises(TypeError):
            builder.certificates(["notacert"])  # type: ignore[list-item]
        with pytest.raises(TypeError):
            builder.certificates("invalid")  # type: ignore[arg-type]

        _, issuer = _cert_and_issuer()
        builder = builder.certificates([issuer])
        with pytest.raises(ValueError):
            builder.certificates([issuer])

    def test_invalid_responder_id(self):
        builder = ocsp.OCSPResponseBuilder()
        cert, _ = _cert_and_issuer()
        with pytest.raises(TypeError):
            builder.responder_id(
                ocsp.OCSPResponderEncoding.HASH,
                "invalid",  # type: ignore[arg-type]
            )
        with pytest.raises(TypeError):
            builder.responder_id("notanenum", cert)  # type: ignore[arg-type]

        builder = builder.responder_id(ocsp.OCSPResponderEncoding.NAME, cert)
        with pytest.raises(ValueError):
            builder.responder_id(ocsp.OCSPResponderEncoding.NAME, cert)

    def test_invalid_extension(self):
        builder = ocsp.OCSPResponseBuilder()
        with pytest.raises(TypeError):
            builder.add_extension(
                "notanextension", True  # type: ignore[arg-type]
            )
<<<<<<< HEAD
=======

    def test_unsupported_extension(self):
        root_cert, private_key = _generate_root()
        cert, issuer = _cert_and_issuer()
        current_time = datetime.datetime.utcnow().replace(microsecond=0)
        this_update = current_time - datetime.timedelta(days=1)
        next_update = this_update + datetime.timedelta(days=7)

        builder = (
            ocsp.OCSPResponseBuilder()
            .responder_id(ocsp.OCSPResponderEncoding.NAME, root_cert)
            .add_response(
                cert,
                issuer,
                hashes.SHA256(),
                ocsp.OCSPCertStatus.GOOD,
                this_update,
                next_update,
                None,
                None,
            )
            .add_extension(DummyExtension(), critical=False)
        )
        with pytest.raises(NotImplementedError):
            builder.sign(private_key, hashes.SHA256())
>>>>>>> 9cc78a18

    def test_sign_no_response(self):
        builder = ocsp.OCSPResponseBuilder()
        root_cert, private_key = _generate_root()
        builder = builder.responder_id(
            ocsp.OCSPResponderEncoding.NAME, root_cert
        )
        with pytest.raises(ValueError):
            builder.sign(private_key, hashes.SHA256())

    def test_sign_no_responder_id(self):
        builder = ocsp.OCSPResponseBuilder()
        cert, issuer = _cert_and_issuer()
        _, private_key = _generate_root()
        current_time = datetime.datetime.utcnow().replace(microsecond=0)
        this_update = current_time - datetime.timedelta(days=1)
        next_update = this_update + datetime.timedelta(days=7)
        builder = builder.add_response(
            cert,
            issuer,
            hashes.SHA1(),
            ocsp.OCSPCertStatus.GOOD,
            this_update,
            next_update,
            None,
            None,
        )
        with pytest.raises(ValueError):
            builder.sign(private_key, hashes.SHA256())

    def test_sign_invalid_hash_algorithm(self):
        builder = ocsp.OCSPResponseBuilder()
        cert, issuer = _cert_and_issuer()
        root_cert, private_key = _generate_root()
        current_time = datetime.datetime.utcnow().replace(microsecond=0)
        this_update = current_time - datetime.timedelta(days=1)
        next_update = this_update + datetime.timedelta(days=7)
        builder = builder.responder_id(
            ocsp.OCSPResponderEncoding.NAME, root_cert
        ).add_response(
            cert,
            issuer,
            hashes.SHA1(),
            ocsp.OCSPCertStatus.GOOD,
            this_update,
            next_update,
            None,
            None,
        )
        with pytest.raises(TypeError):
            builder.sign(private_key, "notahash")  # type: ignore[arg-type]

    def test_sign_good_cert(self):
        builder = ocsp.OCSPResponseBuilder()
        cert, issuer = _cert_and_issuer()
        root_cert, private_key = _generate_root()
        current_time = datetime.datetime.utcnow().replace(microsecond=0)
        this_update = current_time - datetime.timedelta(days=1)
        next_update = this_update + datetime.timedelta(days=7)
        builder = builder.responder_id(
            ocsp.OCSPResponderEncoding.NAME, root_cert
        ).add_response(
            cert,
            issuer,
            hashes.SHA1(),
            ocsp.OCSPCertStatus.GOOD,
            this_update,
            next_update,
            None,
            None,
        )
        resp = builder.sign(private_key, hashes.SHA256())
        assert resp.responder_name == root_cert.subject
        assert resp.responder_key_hash is None
        assert (current_time - resp.produced_at).total_seconds() < 10
        assert (
            resp.signature_algorithm_oid
            == x509.SignatureAlgorithmOID.ECDSA_WITH_SHA256
        )
        assert resp.certificate_status == ocsp.OCSPCertStatus.GOOD
        assert resp.revocation_time is None
        assert resp.revocation_reason is None
        assert resp.this_update == this_update
        assert resp.next_update == next_update
        private_key.public_key().verify(
            resp.signature, resp.tbs_response_bytes, ec.ECDSA(hashes.SHA256())
        )

    def test_sign_revoked_cert(self):
        builder = ocsp.OCSPResponseBuilder()
        cert, issuer = _cert_and_issuer()
        root_cert, private_key = _generate_root()
        current_time = datetime.datetime.utcnow().replace(microsecond=0)
        this_update = current_time - datetime.timedelta(days=1)
        next_update = this_update + datetime.timedelta(days=7)
        revoked_date = this_update - datetime.timedelta(days=300)
        builder = builder.responder_id(
            ocsp.OCSPResponderEncoding.NAME, root_cert
        ).add_response(
            cert,
            issuer,
            hashes.SHA1(),
            ocsp.OCSPCertStatus.REVOKED,
            this_update,
            next_update,
            revoked_date,
            None,
        )
        resp = builder.sign(private_key, hashes.SHA256())
        assert resp.certificate_status == ocsp.OCSPCertStatus.REVOKED
        assert resp.revocation_time == revoked_date
        assert resp.revocation_reason is None
        assert resp.this_update == this_update
        assert resp.next_update == next_update
        private_key.public_key().verify(
            resp.signature, resp.tbs_response_bytes, ec.ECDSA(hashes.SHA256())
        )

    def test_sign_unknown_cert(self):
        builder = ocsp.OCSPResponseBuilder()
        cert, issuer = _cert_and_issuer()
        root_cert, private_key = _generate_root()
        current_time = datetime.datetime.utcnow().replace(microsecond=0)
        this_update = current_time - datetime.timedelta(days=1)
        next_update = this_update + datetime.timedelta(days=7)
        builder = builder.responder_id(
            ocsp.OCSPResponderEncoding.NAME, root_cert
        ).add_response(
            cert,
            issuer,
            hashes.SHA1(),
            ocsp.OCSPCertStatus.UNKNOWN,
            this_update,
            next_update,
            None,
            None,
        )
        resp = builder.sign(private_key, hashes.SHA384())
        assert resp.certificate_status == ocsp.OCSPCertStatus.UNKNOWN
        assert resp.this_update == this_update
        assert resp.next_update == next_update
        private_key.public_key().verify(
            resp.signature, resp.tbs_response_bytes, ec.ECDSA(hashes.SHA384())
        )

    def test_sign_with_appended_certs(self):
        builder = ocsp.OCSPResponseBuilder()
        cert, issuer = _cert_and_issuer()
        root_cert, private_key = _generate_root()
        current_time = datetime.datetime.utcnow().replace(microsecond=0)
        this_update = current_time - datetime.timedelta(days=1)
        next_update = this_update + datetime.timedelta(days=7)
        builder = (
            builder.responder_id(ocsp.OCSPResponderEncoding.NAME, root_cert)
            .add_response(
                cert,
                issuer,
                hashes.SHA1(),
                ocsp.OCSPCertStatus.GOOD,
                this_update,
                next_update,
                None,
                None,
            )
            .certificates([root_cert])
        )
        resp = builder.sign(private_key, hashes.SHA256())
        assert resp.certificates == [root_cert]

    def test_sign_revoked_no_next_update(self):
        builder = ocsp.OCSPResponseBuilder()
        cert, issuer = _cert_and_issuer()
        root_cert, private_key = _generate_root()
        current_time = datetime.datetime.utcnow().replace(microsecond=0)
        this_update = current_time - datetime.timedelta(days=1)
        revoked_date = this_update - datetime.timedelta(days=300)
        builder = builder.responder_id(
            ocsp.OCSPResponderEncoding.NAME, root_cert
        ).add_response(
            cert,
            issuer,
            hashes.SHA1(),
            ocsp.OCSPCertStatus.REVOKED,
            this_update,
            None,
            revoked_date,
            None,
        )
        resp = builder.sign(private_key, hashes.SHA256())
        assert resp.certificate_status == ocsp.OCSPCertStatus.REVOKED
        assert resp.revocation_time == revoked_date
        assert resp.revocation_reason is None
        assert resp.this_update == this_update
        assert resp.next_update is None
        private_key.public_key().verify(
            resp.signature, resp.tbs_response_bytes, ec.ECDSA(hashes.SHA256())
        )

    def test_sign_revoked_with_reason(self):
        builder = ocsp.OCSPResponseBuilder()
        cert, issuer = _cert_and_issuer()
        root_cert, private_key = _generate_root()
        current_time = datetime.datetime.utcnow().replace(microsecond=0)
        this_update = current_time - datetime.timedelta(days=1)
        next_update = this_update + datetime.timedelta(days=7)
        revoked_date = this_update - datetime.timedelta(days=300)
        builder = builder.responder_id(
            ocsp.OCSPResponderEncoding.NAME, root_cert
        ).add_response(
            cert,
            issuer,
            hashes.SHA1(),
            ocsp.OCSPCertStatus.REVOKED,
            this_update,
            next_update,
            revoked_date,
            x509.ReasonFlags.key_compromise,
        )
        resp = builder.sign(private_key, hashes.SHA256())
        assert resp.certificate_status == ocsp.OCSPCertStatus.REVOKED
        assert resp.revocation_time == revoked_date
        assert resp.revocation_reason is x509.ReasonFlags.key_compromise
        assert resp.this_update == this_update
        assert resp.next_update == next_update
        private_key.public_key().verify(
            resp.signature, resp.tbs_response_bytes, ec.ECDSA(hashes.SHA256())
        )

    def test_sign_responder_id_key_hash(self):
        builder = ocsp.OCSPResponseBuilder()
        cert, issuer = _cert_and_issuer()
        root_cert, private_key = _generate_root()
        current_time = datetime.datetime.utcnow().replace(microsecond=0)
        this_update = current_time - datetime.timedelta(days=1)
        next_update = this_update + datetime.timedelta(days=7)
        builder = builder.responder_id(
            ocsp.OCSPResponderEncoding.HASH, root_cert
        ).add_response(
            cert,
            issuer,
            hashes.SHA1(),
            ocsp.OCSPCertStatus.GOOD,
            this_update,
            next_update,
            None,
            None,
        )
        resp = builder.sign(private_key, hashes.SHA256())
        assert resp.responder_name is None
        assert resp.responder_key_hash == (
            b"\x8ca\x94\xe0\x948\xed\x89\xd8\xd4N\x89p\t\xd6\xf9^_\xec}"
        )
        private_key.public_key().verify(
            resp.signature, resp.tbs_response_bytes, ec.ECDSA(hashes.SHA256())
        )

    def test_invalid_sign_responder_cert_does_not_match_private_key(self):
        builder = ocsp.OCSPResponseBuilder()
        cert, issuer = _cert_and_issuer()
        root_cert, private_key = _generate_root()
        current_time = datetime.datetime.utcnow().replace(microsecond=0)
        this_update = current_time - datetime.timedelta(days=1)
        next_update = this_update + datetime.timedelta(days=7)
        builder = builder.responder_id(
            ocsp.OCSPResponderEncoding.HASH, root_cert
        ).add_response(
            cert,
            issuer,
            hashes.SHA1(),
            ocsp.OCSPCertStatus.GOOD,
            this_update,
            next_update,
            None,
            None,
        )
        from cryptography.hazmat.backends.openssl.backend import backend

        diff_key = ec.generate_private_key(ec.SECP256R1(), backend)
        with pytest.raises(ValueError):
            builder.sign(diff_key, hashes.SHA256())

    def test_sign_with_extension(self):
        builder = ocsp.OCSPResponseBuilder()
        cert, issuer = _cert_and_issuer()
        root_cert, private_key = _generate_root()
        current_time = datetime.datetime.utcnow().replace(microsecond=0)
        this_update = current_time - datetime.timedelta(days=1)
        next_update = this_update + datetime.timedelta(days=7)
        builder = (
            builder.responder_id(ocsp.OCSPResponderEncoding.HASH, root_cert)
            .add_response(
                cert,
                issuer,
                hashes.SHA1(),
                ocsp.OCSPCertStatus.GOOD,
                this_update,
                next_update,
                None,
                None,
            )
            .add_extension(x509.OCSPNonce(b"012345"), False)
        )
        resp = builder.sign(private_key, hashes.SHA256())
        assert len(resp.extensions) == 1
        assert resp.extensions[0].value == x509.OCSPNonce(b"012345")
        assert resp.extensions[0].critical is False
        private_key.public_key().verify(
            resp.signature, resp.tbs_response_bytes, ec.ECDSA(hashes.SHA256())
        )

    @pytest.mark.parametrize(
        ("status", "der"),
        [
            (ocsp.OCSPResponseStatus.MALFORMED_REQUEST, b"0\x03\n\x01\x01"),
            (ocsp.OCSPResponseStatus.INTERNAL_ERROR, b"0\x03\n\x01\x02"),
            (ocsp.OCSPResponseStatus.TRY_LATER, b"0\x03\n\x01\x03"),
            (ocsp.OCSPResponseStatus.SIG_REQUIRED, b"0\x03\n\x01\x05"),
            (ocsp.OCSPResponseStatus.UNAUTHORIZED, b"0\x03\n\x01\x06"),
        ],
    )
    def test_build_non_successful_statuses(self, status, der):
        resp = ocsp.OCSPResponseBuilder.build_unsuccessful(status)
        assert resp.response_status is status
        assert resp.public_bytes(serialization.Encoding.DER) == der

    def test_invalid_build_not_a_status(self):
        with pytest.raises(TypeError):
            ocsp.OCSPResponseBuilder.build_unsuccessful(
                "notastatus"  # type: ignore[arg-type]
            )

    def test_invalid_build_successful_status(self):
        with pytest.raises(ValueError):
            ocsp.OCSPResponseBuilder.build_unsuccessful(
                ocsp.OCSPResponseStatus.SUCCESSFUL
            )

    def test_sign_unknown_private_key(self, backend):
        builder = ocsp.OCSPResponseBuilder()
        cert, issuer = _cert_and_issuer()
        root_cert, _ = _generate_root()
        current_time = datetime.datetime.utcnow().replace(microsecond=0)
        this_update = current_time - datetime.timedelta(days=1)
        next_update = this_update + datetime.timedelta(days=7)
        builder = builder.responder_id(
            ocsp.OCSPResponderEncoding.NAME, root_cert
        ).add_response(
            cert,
            issuer,
            hashes.SHA1(),
            ocsp.OCSPCertStatus.GOOD,
            this_update,
            next_update,
            None,
            None,
        )
        with pytest.raises(TypeError):
            builder.sign(object(), hashes.SHA256())  # type:ignore[arg-type]

    @pytest.mark.supported(
        only_if=lambda backend: backend.hash_supported(
            hashes.BLAKE2b(digest_size=64)
        ),
        skip_message="Does not support BLAKE2b",
    )
    def test_sign_unrecognized_hash_algorithm(self, backend):
        builder = ocsp.OCSPResponseBuilder()
        cert, issuer = _cert_and_issuer()
        root_cert, private_key = _generate_root()
        current_time = datetime.datetime.utcnow().replace(microsecond=0)
        this_update = current_time - datetime.timedelta(days=1)
        next_update = this_update + datetime.timedelta(days=7)
        builder = builder.responder_id(
            ocsp.OCSPResponderEncoding.NAME, root_cert
        ).add_response(
            cert,
            issuer,
            hashes.SHA1(),
            ocsp.OCSPCertStatus.GOOD,
            this_update,
            next_update,
            None,
            None,
        )

        with pytest.raises(ValueError):
            builder.sign(private_key, hashes.BLAKE2b(digest_size=64))

    def test_sign_none_hash_not_eddsa(self):
        builder = ocsp.OCSPResponseBuilder()
        cert, issuer = _cert_and_issuer()
        root_cert, private_key = _generate_root()
        current_time = datetime.datetime.utcnow().replace(microsecond=0)
        this_update = current_time - datetime.timedelta(days=1)
        next_update = this_update + datetime.timedelta(days=7)
        builder = builder.responder_id(
            ocsp.OCSPResponderEncoding.NAME, root_cert
        ).add_response(
            cert,
            issuer,
            hashes.SHA1(),
            ocsp.OCSPCertStatus.GOOD,
            this_update,
            next_update,
            None,
            None,
        )
        with pytest.raises(TypeError):
            builder.sign(private_key, None)


class TestSignedCertificateTimestampsExtension:
    def test_init(self):
        with pytest.raises(TypeError):
            x509.SignedCertificateTimestamps(
                [object()]  # type: ignore[list-item]
            )

    def test_repr(self):
        assert repr(x509.SignedCertificateTimestamps([])) == (
            "<SignedCertificateTimestamps([])>"
        )

    def test_eq(self, backend):
        sct1 = (
            _load_data(
                os.path.join("x509", "ocsp", "resp-sct-extension.der"),
                ocsp.load_der_ocsp_response,
            )
            .single_extensions.get_extension_for_class(
                x509.SignedCertificateTimestamps
            )
            .value
        )
        sct2 = (
            _load_data(
                os.path.join("x509", "ocsp", "resp-sct-extension.der"),
                ocsp.load_der_ocsp_response,
            )
            .single_extensions.get_extension_for_class(
                x509.SignedCertificateTimestamps
            )
            .value
        )
        assert sct1 == sct2

    def test_ne(self, backend):
        sct1 = (
            _load_data(
                os.path.join("x509", "ocsp", "resp-sct-extension.der"),
                ocsp.load_der_ocsp_response,
            )
            .single_extensions.get_extension_for_class(
                x509.SignedCertificateTimestamps
            )
            .value
        )
        sct2 = x509.SignedCertificateTimestamps([])
        assert sct1 != sct2
        assert sct1 != object()

    def test_hash(self, backend):
        sct1 = (
            _load_data(
                os.path.join("x509", "ocsp", "resp-sct-extension.der"),
                ocsp.load_der_ocsp_response,
            )
            .single_extensions.get_extension_for_class(
                x509.SignedCertificateTimestamps
            )
            .value
        )
        sct2 = (
            _load_data(
                os.path.join("x509", "ocsp", "resp-sct-extension.der"),
                ocsp.load_der_ocsp_response,
            )
            .single_extensions.get_extension_for_class(
                x509.SignedCertificateTimestamps
            )
            .value
        )
        sct3 = x509.SignedCertificateTimestamps([])
        assert hash(sct1) == hash(sct2)
        assert hash(sct1) != hash(sct3)

    def test_entry_type(self, backend):
        [sct, _, _, _] = (
            _load_data(
                os.path.join("x509", "ocsp", "resp-sct-extension.der"),
                ocsp.load_der_ocsp_response,
            )
            .single_extensions.get_extension_for_class(
                x509.SignedCertificateTimestamps
            )
            .value
        )
        assert (
            sct.entry_type
            == x509.certificate_transparency.LogEntryType.X509_CERTIFICATE
        )


class TestOCSPResponse:
    def test_bad_response(self):
        with pytest.raises(ValueError):
            ocsp.load_der_ocsp_response(b"invalid")

    def test_load_response(self):
        resp = _load_data(
            os.path.join("x509", "ocsp", "resp-sha256.der"),
            ocsp.load_der_ocsp_response,
        )
        from cryptography.hazmat.backends.openssl.backend import backend

        issuer = _load_cert(
            os.path.join("x509", "letsencryptx3.pem"),
            x509.load_pem_x509_certificate,
            backend,
        )
        assert resp.response_status == ocsp.OCSPResponseStatus.SUCCESSFUL
        assert (
            resp.signature_algorithm_oid
            == x509.SignatureAlgorithmOID.RSA_WITH_SHA256
        )
        assert isinstance(resp.signature_hash_algorithm, hashes.SHA256)
        assert resp.signature == base64.b64decode(
            b"I9KUlyLV/2LbNCVu1BQphxdNlU/jBzXsPYVscPjW5E93pCrSO84GkIWoOJtqsnt"
            b"78DLcQPnF3W24NXGzSGKlSWfXIsyoXCxnBm0mIbD5ZMnKyXEnqSR33Z9He/A+ML"
            b"A8gbrDUipGNPosesenkKUnOtFIzEGv29hV5E6AMP2ORPVsVlTAZegPJFbbVIWc0"
            b"rZGFCXKxijDxtUtgWzBhpBAI50JbPHi+IVuaOe4aDJLYgZ0BIBNa6bDI+rScyoy"
            b"5U0DToV7SZn6CoJ3U19X7BHdYn6TLX0xi43eXuzBGzdHnSzmsc7r/DvkAKJm3vb"
            b"dVECXqe/gFlXJUBcZ25jhs70MUA=="
        )
        assert resp.tbs_response_bytes == base64.b64decode(
            b"MIHWoUwwSjELMAkGA1UEBhMCVVMxFjAUBgNVBAoTDUxldCdzIEVuY3J5cHQxIzA"
            b"hBgNVBAMTGkxldCdzIEVuY3J5cHQgQXV0aG9yaXR5IFgzGA8yMDE4MDgzMDExMT"
            b"UwMFowdTBzMEswCQYFKw4DAhoFAAQUfuZq53Kas/z4oiBkbBahLWBxCF0EFKhKa"
            b"mMEfd265tE5t6ZFZe/zqOyhAhIDHHh6fckClQB7xfIiCztSevCAABgPMjAxODA4"
            b"MzAxMTAwMDBaoBEYDzIwMTgwOTA2MTEwMDAwWg=="
        )
        public_key = issuer.public_key()
        assert isinstance(public_key, rsa.RSAPublicKey)
        public_key.verify(
            resp.signature,
            resp.tbs_response_bytes,
            PKCS1v15(),
            resp.signature_hash_algorithm,
        )
        assert resp.certificates == []
        assert resp.responder_key_hash is None
        assert resp.responder_name == issuer.subject
        assert resp.produced_at == datetime.datetime(2018, 8, 30, 11, 15)
        assert resp.certificate_status == ocsp.OCSPCertStatus.GOOD
        assert resp.revocation_time is None
        assert resp.revocation_reason is None
        assert resp.this_update == datetime.datetime(2018, 8, 30, 11, 0)
        assert resp.next_update == datetime.datetime(2018, 9, 6, 11, 0)
        assert resp.issuer_key_hash == (
            b"\xa8Jjc\x04}\xdd\xba\xe6\xd19\xb7\xa6Ee\xef\xf3\xa8\xec\xa1"
        )
        assert resp.issuer_name_hash == (
            b"~\xe6j\xe7r\x9a\xb3\xfc\xf8\xa2 dl\x16\xa1-`q\x08]"
        )
        assert isinstance(resp.hash_algorithm, hashes.SHA1)
        assert resp.serial_number == 271024907440004808294641238224534273948400
        assert len(resp.extensions) == 0

    def test_load_multi_valued_response(self):
        resp = _load_data(
            os.path.join("x509", "ocsp", "ocsp-army.deps.mil-resp.der"),
            ocsp.load_der_ocsp_response,
        )

        with pytest.raises(ValueError):
            resp.serial_number

        assert len(list(resp.responses)) == 20

    def test_multi_valued_responses(self):
        req_valid = _load_data(
            os.path.join("x509", "ocsp", "ocsp-army.valid-req.der"),
            ocsp.load_der_ocsp_request,
        )

        req_revoked = _load_data(
            os.path.join("x509", "ocsp", "ocsp-army.revoked-req.der"),
            ocsp.load_der_ocsp_request,
        )

        req_irrelevant = _load_data(
            os.path.join("x509", "ocsp", "ocsp-army.inapplicable-req.der"),
            ocsp.load_der_ocsp_request,
        )

        resp = _load_data(
            os.path.join("x509", "ocsp", "ocsp-army.deps.mil-resp.der"),
            ocsp.load_der_ocsp_response,
        )

        for elem in resp.responses:
            serial = elem.serial_number

            assert req_irrelevant.serial_number != serial
            if req_valid.serial_number == serial:
                assert elem.issuer_key_hash == req_valid.issuer_key_hash
                assert elem.issuer_name_hash == req_valid.issuer_name_hash
                assert (
                    elem.hash_algorithm.name == req_valid.hash_algorithm.name
                )

                assert elem.certificate_status == ocsp.OCSPCertStatus.GOOD

                assert elem.this_update == datetime.datetime(2020, 2, 22, 0, 0)
                assert elem.next_update == datetime.datetime(2020, 2, 29, 1, 0)
            elif req_revoked.serial_number == serial:
                assert elem.certificate_status == ocsp.OCSPCertStatus.REVOKED

                assert (
                    elem.revocation_reason
                    == x509.ReasonFlags.cessation_of_operation
                )
                assert elem.revocation_time == datetime.datetime(
                    2018, 5, 30, 14, 1, 39
                )

    def test_load_unauthorized(self):
        resp = _load_data(
            os.path.join("x509", "ocsp", "resp-unauthorized.der"),
            ocsp.load_der_ocsp_response,
        )
        assert resp.response_status == ocsp.OCSPResponseStatus.UNAUTHORIZED
        with pytest.raises(ValueError):
            resp.signature_algorithm_oid
        with pytest.raises(ValueError):
            resp.signature_hash_algorithm
        with pytest.raises(ValueError):
            resp.signature
        with pytest.raises(ValueError):
            resp.tbs_response_bytes
        with pytest.raises(ValueError):
            resp.certificates
        with pytest.raises(ValueError):
            resp.responder_key_hash
        with pytest.raises(ValueError):
            resp.responder_name
        with pytest.raises(ValueError):
            resp.produced_at
        with pytest.raises(ValueError):
            resp.certificate_status
        with pytest.raises(ValueError):
            resp.revocation_time
        with pytest.raises(ValueError):
            resp.revocation_reason
        with pytest.raises(ValueError):
            resp.this_update
        with pytest.raises(ValueError):
            resp.next_update
        with pytest.raises(ValueError):
            resp.issuer_key_hash
        with pytest.raises(ValueError):
            resp.issuer_name_hash
        with pytest.raises(ValueError):
            resp.hash_algorithm
        with pytest.raises(ValueError):
            resp.serial_number
        with pytest.raises(ValueError):
            resp.extensions

    def test_load_revoked(self):
        resp = _load_data(
            os.path.join("x509", "ocsp", "resp-revoked.der"),
            ocsp.load_der_ocsp_response,
        )
        assert resp.certificate_status == ocsp.OCSPCertStatus.REVOKED
        assert resp.revocation_time == datetime.datetime(
            2016, 9, 2, 21, 28, 48
        )
        assert resp.revocation_reason is None

    def test_load_delegate_unknown_cert(self):
        resp = _load_data(
            os.path.join("x509", "ocsp", "resp-delegate-unknown-cert.der"),
            ocsp.load_der_ocsp_response,
        )
        assert len(resp.certificates) == 1
        assert isinstance(resp.certificates[0], x509.Certificate)
        assert resp.certificate_status == ocsp.OCSPCertStatus.UNKNOWN

    def test_load_invalid_signature_oid(self):
        resp = _load_data(
            os.path.join("x509", "ocsp", "resp-invalid-signature-oid.der"),
            ocsp.load_der_ocsp_response,
        )
        assert resp.signature_algorithm_oid == x509.ObjectIdentifier(
            "1.2.840.113549.1.1.2"
        )
        with raises_unsupported_algorithm(None):
            resp.signature_hash_algorithm

    def test_unknown_hash_algorithm(self):
        resp = _load_data(
            os.path.join("x509", "ocsp", "resp-unknown-hash-alg.der"),
            ocsp.load_der_ocsp_response,
        )
        with raises_unsupported_algorithm(None):
            resp.hash_algorithm

    def test_load_responder_key_hash(self):
        resp = _load_data(
            os.path.join("x509", "ocsp", "resp-responder-key-hash.der"),
            ocsp.load_der_ocsp_response,
        )
        assert resp.responder_name is None
        assert resp.responder_key_hash == (
            b"\x0f\x80a\x1c\x821a\xd5/(\xe7\x8dF8\xb4,\xe1\xc6\xd9\xe2"
        )

    def test_load_revoked_reason(self):
        resp = _load_data(
            os.path.join("x509", "ocsp", "resp-revoked-reason.der"),
            ocsp.load_der_ocsp_response,
        )
        assert resp.revocation_reason is x509.ReasonFlags.superseded

    def test_load_revoked_no_next_update(self):
        resp = _load_data(
            os.path.join("x509", "ocsp", "resp-revoked-no-next-update.der"),
            ocsp.load_der_ocsp_response,
        )
        assert resp.serial_number == 16160
        assert resp.next_update is None

    def test_response_extensions(self):
        resp = _load_data(
            os.path.join("x509", "ocsp", "resp-revoked-reason.der"),
            ocsp.load_der_ocsp_response,
        )
        assert len(resp.extensions) == 1
        ext = resp.extensions[0]
        assert ext.critical is False
        assert ext.value == x509.OCSPNonce(
            b'5\x957\x9fa\x03\x83\x87\x89rW\x8f\xae\x99\xf7"'
        )

    def test_response_unknown_extension(self):
        resp = _load_data(
            os.path.join("x509", "ocsp", "resp-unknown-extension.der"),
            ocsp.load_der_ocsp_response,
        )
        assert len(resp.extensions) == 1
        ext = resp.extensions[0]
        assert ext.critical is False
        assert ext.value == x509.UnrecognizedExtension(
            x509.ObjectIdentifier("1.3.6.1.5.5.7.48.1.2.200"),
            b'\x04\x105\x957\x9fa\x03\x83\x87\x89rW\x8f\xae\x99\xf7"',
        )

    def test_serialize_reponse(self):
        resp_bytes = load_vectors_from_file(
            filename=os.path.join("x509", "ocsp", "resp-revoked.der"),
            loader=lambda data: data.read(),
            mode="rb",
        )
        resp = ocsp.load_der_ocsp_response(resp_bytes)
        assert resp.public_bytes(serialization.Encoding.DER) == resp_bytes

    def test_invalid_serialize_encoding(self):
        resp = _load_data(
            os.path.join("x509", "ocsp", "resp-revoked.der"),
            ocsp.load_der_ocsp_response,
        )
        with pytest.raises(ValueError):
            resp.public_bytes("invalid")
        with pytest.raises(ValueError):
            resp.public_bytes(serialization.Encoding.PEM)

    def test_single_extensions_sct(self, backend):
        resp = _load_data(
            os.path.join("x509", "ocsp", "resp-sct-extension.der"),
            ocsp.load_der_ocsp_response,
        )
        assert len(resp.single_extensions) == 1
        ext = resp.single_extensions[0]
        assert ext.oid == x509.ObjectIdentifier("1.3.6.1.4.1.11129.2.4.5")
        assert len(ext.value) == 4
        log_ids = [base64.b64encode(sct.log_id) for sct in ext.value]
        assert log_ids == [
            b"RJRlLrDuzq/EQAfYqP4owNrmgr7YyzG1P9MzlrW2gag=",
            b"b1N2rDHwMRnYmQCkURX/dxUcEdkCwQApBo2yCJo32RM=",
            b"u9nfvB+KcbWTlCOXqpJ7RzhXlQqrUugakJZkNo4e0YU=",
            b"7ku9t3XOYLrhQmkfq+GeZqMPfl+wctiDAMR7iXqo/cs=",
        ]

    def test_single_extensions(self, backend):
        resp = _load_data(
            os.path.join("x509", "ocsp", "resp-single-extension-reason.der"),
            ocsp.load_der_ocsp_response,
        )
        assert len(resp.single_extensions) == 1
        ext = resp.single_extensions[0]
        assert ext.oid == x509.CRLReason.oid
        assert ext.value == x509.CRLReason(x509.ReasonFlags.unspecified)

    def test_unknown_response_type(self):
        with pytest.raises(ValueError):
            _load_data(
                os.path.join(
                    "x509", "ocsp", "resp-response-type-unknown-oid.der"
                ),
                ocsp.load_der_ocsp_response,
            )

    def test_response_bytes_absent(self):
        with pytest.raises(ValueError):
            _load_data(
                os.path.join(
                    "x509", "ocsp", "resp-successful-no-response-bytes.der"
                ),
                ocsp.load_der_ocsp_response,
            )

    def test_unknown_response_status(self):
        with pytest.raises(ValueError):
            _load_data(
                os.path.join(
                    "x509", "ocsp", "resp-unknown-response-status.der"
                ),
                ocsp.load_der_ocsp_response,
            )


class TestOCSPEdDSA:
    @pytest.mark.supported(
        only_if=lambda backend: backend.ed25519_supported(),
        skip_message="Requires OpenSSL with Ed25519 support / OCSP",
    )
    def test_invalid_algorithm(self, backend):
        builder = ocsp.OCSPResponseBuilder()
        cert, issuer = _cert_and_issuer()
        private_key = ed25519.Ed25519PrivateKey.generate()
        root_cert, _ = _generate_root(private_key, None)
        current_time = datetime.datetime.utcnow().replace(microsecond=0)
        this_update = current_time - datetime.timedelta(days=1)
        next_update = this_update + datetime.timedelta(days=7)
        revoked_date = this_update - datetime.timedelta(days=300)
        builder = builder.responder_id(
            ocsp.OCSPResponderEncoding.NAME, root_cert
        ).add_response(
            cert,
            issuer,
            hashes.SHA1(),
            ocsp.OCSPCertStatus.REVOKED,
            this_update,
            next_update,
            revoked_date,
            x509.ReasonFlags.key_compromise,
        )
        with pytest.raises(ValueError):
            builder.sign(private_key, hashes.SHA256())

    @pytest.mark.supported(
        only_if=lambda backend: backend.ed25519_supported(),
        skip_message="Requires OpenSSL with Ed25519 support / OCSP",
    )
    def test_sign_ed25519(self, backend):
        builder = ocsp.OCSPResponseBuilder()
        cert, issuer = _cert_and_issuer()
        private_key = ed25519.Ed25519PrivateKey.generate()
        root_cert, _ = _generate_root(private_key, None)
        current_time = datetime.datetime.utcnow().replace(microsecond=0)
        this_update = current_time - datetime.timedelta(days=1)
        next_update = this_update + datetime.timedelta(days=7)
        revoked_date = this_update - datetime.timedelta(days=300)
        builder = builder.responder_id(
            ocsp.OCSPResponderEncoding.NAME, root_cert
        ).add_response(
            cert,
            issuer,
            hashes.SHA1(),
            ocsp.OCSPCertStatus.REVOKED,
            this_update,
            next_update,
            revoked_date,
            x509.ReasonFlags.key_compromise,
        )
        resp = builder.sign(private_key, None)
        assert resp.certificate_status == ocsp.OCSPCertStatus.REVOKED
        assert resp.revocation_time == revoked_date
        assert resp.revocation_reason is x509.ReasonFlags.key_compromise
        assert resp.this_update == this_update
        assert resp.next_update == next_update
        assert resp.signature_hash_algorithm is None
        assert (
            resp.signature_algorithm_oid == x509.SignatureAlgorithmOID.ED25519
        )
        private_key.public_key().verify(
            resp.signature, resp.tbs_response_bytes
        )

    @pytest.mark.supported(
        only_if=lambda backend: backend.ed448_supported(),
        skip_message="Requires OpenSSL with Ed448 support / OCSP",
    )
    def test_sign_ed448(self, backend):
        builder = ocsp.OCSPResponseBuilder()
        cert, issuer = _cert_and_issuer()
        private_key = ed448.Ed448PrivateKey.generate()
        root_cert, _ = _generate_root(private_key, None)
        current_time = datetime.datetime.utcnow().replace(microsecond=0)
        this_update = current_time - datetime.timedelta(days=1)
        next_update = this_update + datetime.timedelta(days=7)
        revoked_date = this_update - datetime.timedelta(days=300)
        builder = builder.responder_id(
            ocsp.OCSPResponderEncoding.NAME, root_cert
        ).add_response(
            cert,
            issuer,
            hashes.SHA1(),
            ocsp.OCSPCertStatus.REVOKED,
            this_update,
            next_update,
            revoked_date,
            x509.ReasonFlags.key_compromise,
        )
        resp = builder.sign(private_key, None)
        assert resp.certificate_status == ocsp.OCSPCertStatus.REVOKED
        assert resp.revocation_time == revoked_date
        assert resp.revocation_reason is x509.ReasonFlags.key_compromise
        assert resp.this_update == this_update
        assert resp.next_update == next_update
        assert resp.signature_hash_algorithm is None
        assert resp.signature_algorithm_oid == x509.SignatureAlgorithmOID.ED448
        private_key.public_key().verify(
            resp.signature, resp.tbs_response_bytes
        )<|MERGE_RESOLUTION|>--- conflicted
+++ resolved
@@ -193,8 +193,6 @@
                 "notanext",  # type:ignore[arg-type]
                 False,
             )
-<<<<<<< HEAD
-=======
 
     def test_unsupported_extension(self):
         cert, issuer = _cert_and_issuer()
@@ -205,7 +203,6 @@
         )
         with pytest.raises(NotImplementedError):
             builder.build()
->>>>>>> 9cc78a18
 
     def test_create_ocsp_request_invalid_cert(self):
         cert, issuer = _cert_and_issuer()
@@ -445,8 +442,6 @@
             builder.add_extension(
                 "notanextension", True  # type: ignore[arg-type]
             )
-<<<<<<< HEAD
-=======
 
     def test_unsupported_extension(self):
         root_cert, private_key = _generate_root()
@@ -472,7 +467,6 @@
         )
         with pytest.raises(NotImplementedError):
             builder.sign(private_key, hashes.SHA256())
->>>>>>> 9cc78a18
 
     def test_sign_no_response(self):
         builder = ocsp.OCSPResponseBuilder()
