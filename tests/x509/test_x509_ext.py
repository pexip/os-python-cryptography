--- conflicted
+++ resolved
@@ -795,8 +795,6 @@
                     [
                         x509.UserNotice(
                             x509.NoticeReference("my org", [1, 2, 3, 4]), None
-<<<<<<< HEAD
-=======
                         )
                     ],
                 )
@@ -845,7 +843,6 @@
                     [
                         x509.UserNotice(
                             x509.NoticeReference("my org", [1, 2, 3, 4]), None
->>>>>>> 9cc78a18
                         )
                     ],
                 )
@@ -4975,8 +4972,6 @@
                     full_name=[
                         x509.UniformResourceIdentifier(
                             "ldap:///CN=A,OU=B,dc=C,DC=D?E?F?G?H=I"
-<<<<<<< HEAD
-=======
                         )
                     ],
                     relative_name=None,
@@ -4993,7 +4988,6 @@
                     full_name=[
                         x509.UniformResourceIdentifier(
                             "ldap:///CN=A,OU=B,dc=C,DC=D?E?F?G?H=I"
->>>>>>> 9cc78a18
                         )
                     ],
                     relative_name=None,
@@ -5023,8 +5017,6 @@
                     full_name=[
                         x509.UniformResourceIdentifier(
                             "http://myhost.com/myca.crl"
-<<<<<<< HEAD
-=======
                         ),
                         x509.UniformResourceIdentifier(
                             "http://backup.myhost.com/myca.crl"
@@ -5062,7 +5054,6 @@
                     full_name=[
                         x509.UniformResourceIdentifier(
                             "http://myhost.com/myca.crl"
->>>>>>> 9cc78a18
                         ),
                         x509.UniformResourceIdentifier(
                             "http://backup.myhost.com/myca.crl"
