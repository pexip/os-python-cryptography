# This file is dual licensed under the terms of the Apache License, Version
# 2.0, and the BSD License. See the LICENSE file in the root of this repository
# for complete details.


import sys
import types
import typing
import warnings

import pytest

from cryptography.utils import deprecated


<<<<<<< HEAD
class TestDeprecated(object):
=======
class TestDeprecated:
>>>>>>> 9cc78a18
    @typing.no_type_check
    def test_deprecated(self, monkeypatch):
        mod = types.ModuleType("TestDeprecated/test_deprecated")
        monkeypatch.setitem(sys.modules, mod.__name__, mod)
        deprecated(
            name="X",
            value=1,
            module_name=mod.__name__,
            message="deprecated message text",
            warning_class=DeprecationWarning,
        )
        mod.Y = deprecated(
            value=2,
            module_name=mod.__name__,
            message="more deprecated text",
            warning_class=PendingDeprecationWarning,
        )
        mod = sys.modules[mod.__name__]
        mod.Z = 3

        with warnings.catch_warnings(record=True) as log:
            warnings.simplefilter("always", PendingDeprecationWarning)
            warnings.simplefilter("always", DeprecationWarning)
            assert mod.X == 1
            assert mod.Y == 2
            assert mod.Z == 3

        [msg1, msg2] = log
        assert msg1.category is DeprecationWarning
        assert msg1.message.args == ("deprecated message text",)

        assert msg2.category is PendingDeprecationWarning
        assert msg2.message.args == ("more deprecated text",)

        assert "Y" in dir(mod)

    @typing.no_type_check
    def test_deleting_deprecated_members(self, monkeypatch):
        mod = types.ModuleType("TestDeprecated/test_deprecated")
        monkeypatch.setitem(sys.modules, mod.__name__, mod)
        deprecated(
            name="X",
            value=1,
            module_name=mod.__name__,
            message="deprecated message text",
            warning_class=DeprecationWarning,
        )
        mod.Y = deprecated(
            value=2,
            module_name=mod.__name__,
            message="more deprecated text",
            warning_class=PendingDeprecationWarning,
        )
        mod = sys.modules[mod.__name__]
        mod.Z = 3

        with warnings.catch_warnings(record=True) as log:
            warnings.simplefilter("always", PendingDeprecationWarning)
            warnings.simplefilter("always", DeprecationWarning)
            del mod.X
            del mod.Y
            del mod.Z

        [msg1, msg2] = log
        assert msg1.category is DeprecationWarning
        assert msg1.message.args == ("deprecated message text",)

        assert msg2.category is PendingDeprecationWarning
        assert msg2.message.args == ("more deprecated text",)

        assert "X" not in dir(mod)
        assert "Y" not in dir(mod)
        assert "Z" not in dir(mod)

        with pytest.raises(AttributeError):
            del mod.X<|MERGE_RESOLUTION|>--- conflicted
+++ resolved
@@ -13,11 +13,7 @@
 from cryptography.utils import deprecated
 
 
-<<<<<<< HEAD
-class TestDeprecated(object):
-=======
 class TestDeprecated:
->>>>>>> 9cc78a18
     @typing.no_type_check
     def test_deprecated(self, monkeypatch):
         mod = types.ModuleType("TestDeprecated/test_deprecated")
