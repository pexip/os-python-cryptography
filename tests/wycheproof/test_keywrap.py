--- conflicted
+++ resolved
@@ -10,14 +10,8 @@
 from cryptography.hazmat.primitives import keywrap
 
 from .utils import wycheproof_tests
-<<<<<<< HEAD
 
 
-@pytest.mark.requires_backend_interface(interface=CipherBackend)
-=======
-
-
->>>>>>> 9cc78a18
 @wycheproof_tests("kwp_test.json")
 def test_keywrap_with_padding(backend, wycheproof):
     wrapping_key = binascii.unhexlify(wycheproof.testcase["key"])
@@ -42,10 +36,6 @@
             )
 
 
-<<<<<<< HEAD
-@pytest.mark.requires_backend_interface(interface=CipherBackend)
-=======
->>>>>>> 9cc78a18
 @wycheproof_tests("kw_test.json")
 def test_keywrap(backend, wycheproof):
     wrapping_key = binascii.unhexlify(wycheproof.testcase["key"])
