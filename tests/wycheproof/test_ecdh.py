# This file is dual licensed under the terms of the Apache License, Version
# 2.0, and the BSD License. See the LICENSE file in the root of this repository
# for complete details.


import binascii

import pytest

from cryptography.exceptions import UnsupportedAlgorithm
from cryptography.hazmat.primitives import serialization
from cryptography.hazmat.primitives.asymmetric import ec

from .utils import wycheproof_tests
from ..hazmat.primitives.test_ec import _skip_exchange_algorithm_unsupported


_CURVES = {
    "secp224r1": ec.SECP224R1(),
    "secp256r1": ec.SECP256R1(),
    "secp384r1": ec.SECP384R1(),
    "secp521r1": ec.SECP521R1(),
    "secp224k1": None,
    "secp256k1": ec.SECP256K1(),
    "brainpoolP224r1": None,
    "brainpoolP256r1": ec.BrainpoolP256R1(),
    "brainpoolP320r1": None,
    "brainpoolP384r1": ec.BrainpoolP384R1(),
    "brainpoolP512r1": ec.BrainpoolP512R1(),
    "brainpoolP224t1": None,
    "brainpoolP256t1": None,
    "brainpoolP320t1": None,
    "brainpoolP384t1": None,
    "brainpoolP512t1": None,
}


<<<<<<< HEAD
@pytest.mark.requires_backend_interface(interface=EllipticCurveBackend)
=======
>>>>>>> 9cc78a18
@wycheproof_tests(
    "ecdh_test.json",
    "ecdh_brainpoolP224r1_test.json",
    "ecdh_brainpoolP256r1_test.json",
    "ecdh_brainpoolP320r1_test.json",
    "ecdh_brainpoolP384r1_test.json",
    "ecdh_brainpoolP512r1_test.json",
    "ecdh_secp224r1_test.json",
    "ecdh_secp256k1_test.json",
    "ecdh_secp256r1_test.json",
    "ecdh_secp384r1_test.json",
    "ecdh_secp521r1_test.json",
)
def test_ecdh(backend, wycheproof):
    curve = _CURVES[wycheproof.testgroup["curve"]]
    if curve is None:
        pytest.skip(
            "Unsupported curve ({})".format(wycheproof.testgroup["curve"])
        )
    _skip_exchange_algorithm_unsupported(backend, ec.ECDH(), curve)

    private_key = ec.derive_private_key(
        int(wycheproof.testcase["private"], 16), curve, backend
    )

    try:
        public_key = serialization.load_der_public_key(
            binascii.unhexlify(wycheproof.testcase["public"]), backend
        )
        assert isinstance(public_key, ec.EllipticCurvePublicKey)
<<<<<<< HEAD
    except NotImplementedError:
        assert wycheproof.has_flag("UnnamedCurve")
        return
=======
>>>>>>> 9cc78a18
    except ValueError:
        assert wycheproof.invalid or wycheproof.acceptable
        return
    except UnsupportedAlgorithm:
        return

    if wycheproof.valid or wycheproof.acceptable:
        computed_shared = private_key.exchange(ec.ECDH(), public_key)
        expected_shared = binascii.unhexlify(wycheproof.testcase["shared"])
        assert computed_shared == expected_shared
    else:
        with pytest.raises(ValueError):
            private_key.exchange(ec.ECDH(), public_key)


<<<<<<< HEAD
@pytest.mark.requires_backend_interface(interface=EllipticCurveBackend)
=======
>>>>>>> 9cc78a18
@wycheproof_tests(
    "ecdh_secp224r1_ecpoint_test.json",
    "ecdh_secp256r1_ecpoint_test.json",
    "ecdh_secp384r1_ecpoint_test.json",
    "ecdh_secp521r1_ecpoint_test.json",
)
def test_ecdh_ecpoint(backend, wycheproof):
    curve = _CURVES[wycheproof.testgroup["curve"]]
    assert isinstance(curve, ec.EllipticCurve)
    _skip_exchange_algorithm_unsupported(backend, ec.ECDH(), curve)

    private_key = ec.derive_private_key(
        int(wycheproof.testcase["private"], 16), curve, backend
    )

    if wycheproof.invalid:
        with pytest.raises(ValueError):
            ec.EllipticCurvePublicKey.from_encoded_point(
                curve, binascii.unhexlify(wycheproof.testcase["public"])
            )
        return

    assert wycheproof.valid or wycheproof.acceptable
    public_key = ec.EllipticCurvePublicKey.from_encoded_point(
        curve, binascii.unhexlify(wycheproof.testcase["public"])
    )
    computed_shared = private_key.exchange(ec.ECDH(), public_key)
    expected_shared = binascii.unhexlify(wycheproof.testcase["shared"])
    assert computed_shared == expected_shared<|MERGE_RESOLUTION|>--- conflicted
+++ resolved
@@ -35,10 +35,6 @@
 }
 
 
-<<<<<<< HEAD
-@pytest.mark.requires_backend_interface(interface=EllipticCurveBackend)
-=======
->>>>>>> 9cc78a18
 @wycheproof_tests(
     "ecdh_test.json",
     "ecdh_brainpoolP224r1_test.json",
@@ -69,12 +65,6 @@
             binascii.unhexlify(wycheproof.testcase["public"]), backend
         )
         assert isinstance(public_key, ec.EllipticCurvePublicKey)
-<<<<<<< HEAD
-    except NotImplementedError:
-        assert wycheproof.has_flag("UnnamedCurve")
-        return
-=======
->>>>>>> 9cc78a18
     except ValueError:
         assert wycheproof.invalid or wycheproof.acceptable
         return
@@ -90,10 +80,6 @@
             private_key.exchange(ec.ECDH(), public_key)
 
 
-<<<<<<< HEAD
-@pytest.mark.requires_backend_interface(interface=EllipticCurveBackend)
-=======
->>>>>>> 9cc78a18
 @wycheproof_tests(
     "ecdh_secp224r1_ecpoint_test.json",
     "ecdh_secp256r1_ecpoint_test.json",
