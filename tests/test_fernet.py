--- conflicted
+++ resolved
@@ -122,11 +122,7 @@
         with pytest.raises(TypeError):
             f.encrypt("")  # type: ignore[arg-type]
         with pytest.raises(TypeError):
-<<<<<<< HEAD
-            f.decrypt("")  # type: ignore[arg-type]
-=======
             f.decrypt(12345)  # type: ignore[arg-type]
->>>>>>> 9cc78a18
 
     def test_timestamp_ignored_no_ttl(self, monkeypatch, backend):
         f = Fernet(base64.urlsafe_b64encode(b"\x00" * 32), backend=backend)
