# This file is dual licensed under the terms of the Apache License, Version
# 2.0, and the BSD License. See the LICENSE file in the root of this repository
# for complete details.


import pytest

from cryptography.exceptions import AlreadyFinalized
from cryptography.hazmat.primitives import padding


class TestPKCS7:
    @pytest.mark.parametrize("size", [127, 4096, -2])
    def test_invalid_block_size(self, size):
        with pytest.raises(ValueError):
            padding.PKCS7(size)

    @pytest.mark.parametrize(
        ("size", "padded"),
        [
            (128, b"1111"),
            (128, b"1111111111111111"),
            (128, b"111111111111111\x06"),
            (128, b""),
            (128, b"\x06" * 6),
            (128, b"\x00" * 16),
        ],
    )
    def test_invalid_padding(self, size, padded):
        unpadder = padding.PKCS7(size).unpadder()
        with pytest.raises(ValueError):
            unpadder.update(padded)
            unpadder.finalize()

    def test_non_bytes(self):
        padder = padding.PKCS7(128).padder()
        with pytest.raises(TypeError):
<<<<<<< HEAD
            padder.update("abc")
        unpadder = padding.PKCS7(128).unpadder()
        with pytest.raises(TypeError):
            unpadder.update("abc")
=======
            padder.update("abc")  # type: ignore[arg-type]
        unpadder = padding.PKCS7(128).unpadder()
        with pytest.raises(TypeError):
            unpadder.update("abc")  # type: ignore[arg-type]
>>>>>>> 9cc78a18

    def test_zany_py2_bytes_subclass(self):
        class mybytes(bytes):  # noqa: N801
            def __str__(self):
                return "broken"

        str(mybytes())
        padder = padding.PKCS7(128).padder()
        padder.update(mybytes(b"abc"))
        unpadder = padding.PKCS7(128).unpadder()
        unpadder.update(mybytes(padder.finalize()))
        assert unpadder.finalize() == b"abc"

    @pytest.mark.parametrize(
        ("size", "unpadded", "padded"),
        [
            (128, b"1111111111", b"1111111111\x06\x06\x06\x06\x06\x06"),
            (
                128,
                b"111111111111111122222222222222",
                b"111111111111111122222222222222\x02\x02",
            ),
            (128, b"1" * 16, b"1" * 16 + b"\x10" * 16),
            (128, b"1" * 17, b"1" * 17 + b"\x0F" * 15),
        ],
    )
    def test_pad(self, size, unpadded, padded):
        padder = padding.PKCS7(size).padder()
        result = padder.update(unpadded)
        result += padder.finalize()
        assert result == padded

    @pytest.mark.parametrize(
        ("size", "unpadded", "padded"),
        [
            (128, b"1111111111", b"1111111111\x06\x06\x06\x06\x06\x06"),
            (
                128,
                b"111111111111111122222222222222",
                b"111111111111111122222222222222\x02\x02",
            ),
        ],
    )
    def test_unpad(self, size, unpadded, padded):
        unpadder = padding.PKCS7(size).unpadder()
        result = unpadder.update(padded)
        result += unpadder.finalize()
        assert result == unpadded

    def test_use_after_finalize(self):
        padder = padding.PKCS7(128).padder()
        b = padder.finalize()
        with pytest.raises(AlreadyFinalized):
            padder.update(b"")
        with pytest.raises(AlreadyFinalized):
            padder.finalize()

        unpadder = padding.PKCS7(128).unpadder()
        unpadder.update(b)
        unpadder.finalize()
        with pytest.raises(AlreadyFinalized):
            unpadder.update(b"")
        with pytest.raises(AlreadyFinalized):
            unpadder.finalize()

    def test_large_padding(self):
        padder = padding.PKCS7(2040).padder()
        padded_data = padder.update(b"")
        padded_data += padder.finalize()

        for i in padded_data:
            assert i == 255

        unpadder = padding.PKCS7(2040).unpadder()
        data = unpadder.update(padded_data)
        data += unpadder.finalize()

        assert data == b""

    def test_bytearray(self):
        padder = padding.PKCS7(128).padder()
        unpadded = bytearray(b"t" * 38)
        padded = (
            padder.update(unpadded)
            + padder.update(unpadded)
            + padder.finalize()
        )
        unpadder = padding.PKCS7(128).unpadder()
        final = unpadder.update(padded) + unpadder.finalize()
        assert final == unpadded + unpadded


class TestANSIX923:
    @pytest.mark.parametrize("size", [127, 4096, -2])
    def test_invalid_block_size(self, size):
        with pytest.raises(ValueError):
            padding.ANSIX923(size)

    @pytest.mark.parametrize(
        ("size", "padded"),
        [
            (128, b"1111"),
            (128, b"1111111111111111"),
            (128, b"111111111111111\x06"),
            (128, b"1111111111\x06\x06\x06\x06\x06\x06"),
            (128, b""),
            (128, b"\x06" * 6),
            (128, b"\x00" * 16),
        ],
    )
    def test_invalid_padding(self, size, padded):
        unpadder = padding.ANSIX923(size).unpadder()
        with pytest.raises(ValueError):
            unpadder.update(padded)
            unpadder.finalize()

    def test_non_bytes(self):
        padder = padding.ANSIX923(128).padder()
        with pytest.raises(TypeError):
            padder.update("abc")  # type: ignore[arg-type]
        unpadder = padding.ANSIX923(128).unpadder()
        with pytest.raises(TypeError):
            unpadder.update("abc")  # type: ignore[arg-type]

    def test_zany_py2_bytes_subclass(self):
        class mybytes(bytes):  # noqa: N801
            def __str__(self):
                return "broken"

        str(mybytes())
        padder = padding.ANSIX923(128).padder()
        padder.update(mybytes(b"abc"))
        unpadder = padding.ANSIX923(128).unpadder()
        unpadder.update(mybytes(padder.finalize()))
        assert unpadder.finalize() == b"abc"

    @pytest.mark.parametrize(
        ("size", "unpadded", "padded"),
        [
            (128, b"1111111111", b"1111111111\x00\x00\x00\x00\x00\x06"),
            (
                128,
                b"111111111111111122222222222222",
                b"111111111111111122222222222222\x00\x02",
            ),
            (128, b"1" * 16, b"1" * 16 + b"\x00" * 15 + b"\x10"),
            (128, b"1" * 17, b"1" * 17 + b"\x00" * 14 + b"\x0F"),
        ],
    )
    def test_pad(self, size, unpadded, padded):
        padder = padding.ANSIX923(size).padder()
        result = padder.update(unpadded)
        result += padder.finalize()
        assert result == padded

    @pytest.mark.parametrize(
        ("size", "unpadded", "padded"),
        [
            (128, b"1111111111", b"1111111111\x00\x00\x00\x00\x00\x06"),
            (
                128,
                b"111111111111111122222222222222",
                b"111111111111111122222222222222\x00\x02",
            ),
        ],
    )
    def test_unpad(self, size, unpadded, padded):
        unpadder = padding.ANSIX923(size).unpadder()
        result = unpadder.update(padded)
        result += unpadder.finalize()
        assert result == unpadded

    def test_use_after_finalize(self):
        padder = padding.ANSIX923(128).padder()
        b = padder.finalize()
        with pytest.raises(AlreadyFinalized):
            padder.update(b"")
        with pytest.raises(AlreadyFinalized):
            padder.finalize()

        unpadder = padding.ANSIX923(128).unpadder()
        unpadder.update(b)
        unpadder.finalize()
        with pytest.raises(AlreadyFinalized):
            unpadder.update(b"")
        with pytest.raises(AlreadyFinalized):
            unpadder.finalize()

    def test_bytearray(self):
        padder = padding.ANSIX923(128).padder()
        unpadded = bytearray(b"t" * 38)
        padded = (
            padder.update(unpadded)
            + padder.update(unpadded)
            + padder.finalize()
        )
        unpadder = padding.ANSIX923(128).unpadder()
        final = unpadder.update(padded) + unpadder.finalize()
        assert final == unpadded + unpadded<|MERGE_RESOLUTION|>--- conflicted
+++ resolved
@@ -35,17 +35,10 @@
     def test_non_bytes(self):
         padder = padding.PKCS7(128).padder()
         with pytest.raises(TypeError):
-<<<<<<< HEAD
-            padder.update("abc")
-        unpadder = padding.PKCS7(128).unpadder()
-        with pytest.raises(TypeError):
-            unpadder.update("abc")
-=======
             padder.update("abc")  # type: ignore[arg-type]
         unpadder = padding.PKCS7(128).unpadder()
         with pytest.raises(TypeError):
             unpadder.update("abc")  # type: ignore[arg-type]
->>>>>>> 9cc78a18
 
     def test_zany_py2_bytes_subclass(self):
         class mybytes(bytes):  # noqa: N801
