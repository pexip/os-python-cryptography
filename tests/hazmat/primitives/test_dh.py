# This file is dual licensed under the terms of the Apache License, Version
# 2.0, and the BSD License. See the LICENSE file in the root of this repository
# for complete details.


import binascii
import itertools
import os
import typing

import pytest

from cryptography.hazmat.primitives import serialization
from cryptography.hazmat.primitives.asymmetric import dh

from .fixtures_dh import FFDH3072_P
from ...doubles import DummyKeySerializationEncryption
from ...utils import load_nist_vectors, load_vectors_from_file

# RFC 3526
P_1536 = int(
    "FFFFFFFFFFFFFFFFC90FDAA22168C234C4C6628B80DC1CD1"
    "29024E088A67CC74020BBEA63B139B22514A08798E3404DD"
    "EF9519B3CD3A431B302B0A6DF25F14374FE1356D6D51C245"
    "E485B576625E7EC6F44C42E9A637ED6B0BFF5CB6F406B7ED"
    "EE386BFB5A899FA5AE9F24117C4B1FE649286651ECE45B3D"
    "C2007CB8A163BF0598DA48361C55D39A69163FA8FD24CF5F"
    "83655D23DCA3AD961C62F356208552BB9ED529077096966D"
    "670C354E4ABC9804F1746C08CA237327FFFFFFFFFFFFFFFF",
    16,
)


def _skip_dhx_unsupported(backend, is_dhx):
    if not is_dhx:
        return
    if not backend.dh_x942_serialization_supported():
        pytest.skip("DH x9.42 serialization is not supported")


def test_dh_parameternumbers():
    params = dh.DHParameterNumbers(P_1536, 2)

    assert params.p == P_1536
    assert params.g == 2

    with pytest.raises(TypeError):
        dh.DHParameterNumbers(None, 2)  # type: ignore[arg-type]

    with pytest.raises(TypeError):
        dh.DHParameterNumbers(P_1536, None)  # type: ignore[arg-type]

    with pytest.raises(TypeError):
        dh.DHParameterNumbers(None, None)  # type: ignore[arg-type]

    with pytest.raises(ValueError):
        dh.DHParameterNumbers(P_1536, 1)

    # p too small
    with pytest.raises(ValueError):
        dh.DHParameterNumbers(65537, 2)

    params = dh.DHParameterNumbers(P_1536, 7, 1245)

    assert params.p == P_1536
    assert params.g == 7
    assert params.q == 1245

    with pytest.raises(TypeError):
        dh.DHParameterNumbers(P_1536, 2, "hello")  # type: ignore[arg-type]


def test_dh_numbers():
    params = dh.DHParameterNumbers(P_1536, 2)

    public = dh.DHPublicNumbers(1, params)

    assert public.parameter_numbers is params
    assert public.y == 1

    with pytest.raises(TypeError):
        dh.DHPublicNumbers(1, None)  # type: ignore[arg-type]

    with pytest.raises(TypeError):
        dh.DHPublicNumbers(None, params)  # type:ignore[arg-type]

    private = dh.DHPrivateNumbers(1, public)

    assert private.public_numbers is public
    assert private.x == 1

    with pytest.raises(TypeError):
        dh.DHPrivateNumbers(1, None)  # type: ignore[arg-type]

    with pytest.raises(TypeError):
        dh.DHPrivateNumbers(None, public)  # type:ignore[arg-type]


def test_dh_parameter_numbers_equality():
    assert dh.DHParameterNumbers(P_1536, 2) == dh.DHParameterNumbers(P_1536, 2)
    assert dh.DHParameterNumbers(P_1536, 7, 12345) == dh.DHParameterNumbers(
        P_1536, 7, 12345
    )
    assert dh.DHParameterNumbers(P_1536 + 2, 2) != dh.DHParameterNumbers(
        P_1536, 2
    )
    assert dh.DHParameterNumbers(P_1536, 2, 123) != dh.DHParameterNumbers(
        P_1536, 2, 456
    )
    assert dh.DHParameterNumbers(P_1536, 5) != dh.DHParameterNumbers(P_1536, 2)
    assert dh.DHParameterNumbers(P_1536, 2) != object()


def test_dh_private_numbers_equality():
    params = dh.DHParameterNumbers(P_1536, 2)
    public = dh.DHPublicNumbers(1, params)
    private = dh.DHPrivateNumbers(2, public)

    assert private == dh.DHPrivateNumbers(2, public)
    assert private != dh.DHPrivateNumbers(0, public)
    assert private != dh.DHPrivateNumbers(2, dh.DHPublicNumbers(0, params))
    assert private != dh.DHPrivateNumbers(
        2, dh.DHPublicNumbers(1, dh.DHParameterNumbers(P_1536, 5))
    )
    assert private != object()


def test_dh_public_numbers_equality():
    params = dh.DHParameterNumbers(P_1536, 2)
    public = dh.DHPublicNumbers(1, params)

    assert public == dh.DHPublicNumbers(1, params)
    assert public != dh.DHPublicNumbers(0, params)
    assert public != dh.DHPublicNumbers(1, dh.DHParameterNumbers(P_1536, 5))
    assert public != object()


@pytest.mark.supported(
    only_if=lambda backend: backend.dh_supported(),
    skip_message="DH not supported",
)
class TestDH:
    def test_small_key_generate_dh(self, backend):
        with pytest.raises(ValueError):
            dh.generate_parameters(2, 511, backend)

    def test_unsupported_generator_generate_dh(self, backend):
        with pytest.raises(ValueError):
            dh.generate_parameters(7, 512, backend)

    @pytest.mark.skip_fips(reason="non-FIPS parameters")
    def test_dh_parameters_supported(self, backend):
        valid_p = int(
            b"907c7211ae61aaaba1825ff53b6cb71ac6df9f1a424c033f4a0a41ac42fad3a9"
            b"bcfc7f938a269710ed69e330523e4039029b7900977c740990d46efed79b9bbe"
            b"73505ae878808944ce4d9c6c52daecc0a87dc889c53499be93db8551ee685f30"
            b"349bf1b443d4ebaee0d5e8b441a40d4e8178f8f612f657a5eb91e0a8e"
            b"107755f",
            16,
        )
        assert backend.dh_parameters_supported(valid_p, 5)
        assert not backend.dh_parameters_supported(23, 22)

    @pytest.mark.parametrize(
        "vector",
        load_vectors_from_file(
            os.path.join("asymmetric", "DH", "rfc3526.txt"), load_nist_vectors
        ),
    )
    def test_dh_parameters_allows_rfc3526_groups(self, backend, vector):
        p = int.from_bytes(binascii.unhexlify(vector["p"]), "big")
        if (
            backend._fips_enabled
            and p.bit_length() < backend._fips_dh_min_modulus
        ):
            pytest.skip("modulus too small for FIPS mode")

        params = dh.DHParameterNumbers(p, int(vector["g"]))
        param = params.parameters(backend)
        key = param.generate_private_key()
<<<<<<< HEAD
        assert key.private_numbers().public_numbers.parameter_numbers == params
=======
        # In OpenSSL 3.0.0 OpenSSL maps to known groups. This results in
        # a scenario where loading a known group with p and g returns a
        # re-serialized form that has q as well (the Sophie Germain prime of
        # that group). This makes a naive comparison of the parameter numbers
        # objects fail, so we have to be a bit smarter
        serialized_params = (
            key.private_numbers().public_numbers.parameter_numbers
        )
        if serialized_params.q is None:
            # This is the path OpenSSL < 3.0 takes
            assert serialized_params == params
        else:
            assert serialized_params.p == params.p
            assert serialized_params.g == params.g
            # p = 2q + 1 since it is a Sophie Germain prime, so we can compute
            # what we expect OpenSSL to have done here.
            assert serialized_params.q == (params.p - 1) // 2
>>>>>>> 9cc78a18

    @pytest.mark.skip_fips(reason="non-FIPS parameters")
    @pytest.mark.parametrize(
        "vector",
        load_vectors_from_file(
            os.path.join("asymmetric", "DH", "RFC5114.txt"), load_nist_vectors
        ),
    )
    def test_dh_parameters_supported_with_q(self, backend, vector):
        assert backend.dh_parameters_supported(
            int(vector["p"], 16), int(vector["g"], 16), int(vector["q"], 16)
        )

    @pytest.mark.skip_fips(reason="modulus too small for FIPS")
    @pytest.mark.parametrize("with_q", [False, True])
    def test_convert_to_numbers(self, backend, with_q):
        if with_q:
            vector = load_vectors_from_file(
                os.path.join("asymmetric", "DH", "RFC5114.txt"),
                load_nist_vectors,
            )[0]
            p = int(vector["p"], 16)
            g = int(vector["g"], 16)
            q: typing.Optional[int] = int(vector["q"], 16)
        else:
            parameters = backend.generate_dh_private_key_and_parameters(2, 512)

            private = parameters.private_numbers()

            p = private.public_numbers.parameter_numbers.p
            g = private.public_numbers.parameter_numbers.g
            q = None

        params = dh.DHParameterNumbers(p, g, q)
        public = dh.DHPublicNumbers(1, params)
        private = dh.DHPrivateNumbers(2, public)

        deserialized_params = params.parameters(backend)
        deserialized_public = public.public_key(backend)
        deserialized_private = private.private_key(backend)

        assert isinstance(deserialized_params, dh.DHParameters)
        assert isinstance(deserialized_public, dh.DHPublicKey)
        assert isinstance(deserialized_private, dh.DHPrivateKey)

    @pytest.mark.skip_fips(reason="FIPS requires specific parameters")
    def test_numbers_unsupported_parameters(self, backend):
        # p is set to P_1536 + 1 because when calling private_key we want it to
        # fail the DH_check call OpenSSL does, but we specifically want it to
        # fail such that we don't get a DH_NOT_SUITABLE_GENERATOR. We can cause
        # this by making sure p is not prime.
        params = dh.DHParameterNumbers(P_1536 + 1, 2)
        public = dh.DHPublicNumbers(1, params)
        private = dh.DHPrivateNumbers(2, public)

        with pytest.raises(ValueError):
            private.private_key(backend)

    @pytest.mark.skip_fips(reason="FIPS requires key size >= 2048")
    @pytest.mark.parametrize("with_q", [False, True])
    def test_generate_dh(self, backend, with_q):
        if with_q:
            vector = load_vectors_from_file(
                os.path.join("asymmetric", "DH", "RFC5114.txt"),
                load_nist_vectors,
            )[0]
            p = int(vector["p"], 16)
            g = int(vector["g"], 16)
            q = int(vector["q"], 16)
            parameters = dh.DHParameterNumbers(p, g, q).parameters(backend)
            key_size = 1024
        else:
            generator = 2
            key_size = 512

            parameters = dh.generate_parameters(generator, key_size, backend)
        assert isinstance(parameters, dh.DHParameters)

        key = parameters.generate_private_key()
        assert isinstance(key, dh.DHPrivateKey)
        assert key.key_size == key_size

        public = key.public_key()
        assert isinstance(public, dh.DHPublicKey)
        assert public.key_size == key_size

        assert isinstance(parameters, dh.DHParameters)
        parameter_numbers = parameters.parameter_numbers()
        assert isinstance(parameter_numbers, dh.DHParameterNumbers)
        assert parameter_numbers.p.bit_length() == key_size

        assert isinstance(public, dh.DHPublicKey)
        assert isinstance(public.public_numbers(), dh.DHPublicNumbers)
        assert isinstance(public.parameters(), dh.DHParameters)

        assert isinstance(key, dh.DHPrivateKey)
        assert isinstance(key.private_numbers(), dh.DHPrivateNumbers)
        assert isinstance(key.parameters(), dh.DHParameters)

    def test_exchange_wrong_type(self, backend):
        parameters = FFDH3072_P.parameters(backend)
        key1 = parameters.generate_private_key()
        with pytest.raises(TypeError):
            key1.exchange(b"invalidtype")  # type: ignore[arg-type]

    def test_exchange(self, backend):
        parameters = FFDH3072_P.parameters(backend)
        assert isinstance(parameters, dh.DHParameters)

        key1 = parameters.generate_private_key()
        key2 = parameters.generate_private_key()

        symkey1 = key1.exchange(key2.public_key())
        assert symkey1
        assert len(symkey1) == 3072 // 8

        symkey2 = key2.exchange(key1.public_key())
        assert symkey1 == symkey2

    def test_exchange_algorithm(self, backend):
        parameters = FFDH3072_P.parameters(backend)
        key1 = parameters.generate_private_key()
        key2 = parameters.generate_private_key()

        shared_key_bytes = key2.exchange(key1.public_key())
        symkey = int.from_bytes(shared_key_bytes, "big")

        symkey_manual = pow(
            key1.public_key().public_numbers().y,
            key2.private_numbers().x,
            parameters.parameter_numbers().p,
        )

        assert symkey == symkey_manual

    @pytest.mark.skip_fips(reason="key_size too small for FIPS")
    def test_symmetric_key_padding(self, backend):
        """
        This test has specific parameters that produce a symmetric key
        In length 63 bytes instead 64. We make sure here that we add
        padding to the key.
        """
        p = int(
            "11859949538425015739337467917303613431031019140213666"
            "129025407300654026585086345323066284800963463204246390"
            "256567934582260424238844463330887962689642467123"
        )
        g = 2
        y = int(
            "32155788395534640648739966373159697798396966919821525"
            "72238852825117261342483718574508213761865276905503199"
            "969908098203345481366464874759377454476688391248"
        )
        x = int(
            "409364065449673443397833358558926598469347813468816037"
            "268451847116982490733450463194921405069999008617231539"
            "7147035896687401350877308899732826446337707128"
        )
        parameters = dh.DHParameterNumbers(p, g)
        public = dh.DHPublicNumbers(y, parameters)
        private = dh.DHPrivateNumbers(x, public)
        key = private.private_key(backend)
        symkey = key.exchange(public.public_key(backend))
        assert len(symkey) == 512 // 8
        assert symkey[:1] == b"\x00"

    @pytest.mark.parametrize(
        "vector",
        load_vectors_from_file(
            os.path.join("asymmetric", "DH", "bad_exchange.txt"),
            load_nist_vectors,
        ),
    )
    def test_bad_exchange(self, backend, vector):
        if (
            backend._fips_enabled
            and int(vector["p1"]) < backend._fips_dh_min_modulus
        ):
            pytest.skip("modulus too small for FIPS mode")
        parameters1 = dh.DHParameterNumbers(
            int(vector["p1"]), int(vector["g"])
        )
        public1 = dh.DHPublicNumbers(int(vector["y1"]), parameters1)
        private1 = dh.DHPrivateNumbers(int(vector["x1"]), public1)
        key1 = private1.private_key(backend)
        pub_key1 = key1.public_key()

        parameters2 = dh.DHParameterNumbers(
            int(vector["p2"]), int(vector["g"])
        )
        public2 = dh.DHPublicNumbers(int(vector["y2"]), parameters2)
        private2 = dh.DHPrivateNumbers(int(vector["x2"]), public2)
        key2 = private2.private_key(backend)
        pub_key2 = key2.public_key()

        with pytest.raises(ValueError):
            key1.exchange(pub_key2)

        with pytest.raises(ValueError):
            key2.exchange(pub_key1)

    @pytest.mark.skip_fips(reason="key_size too small for FIPS")
    @pytest.mark.supported(
        only_if=lambda backend: (
            not backend._lib.CRYPTOGRAPHY_OPENSSL_300_OR_GREATER
        ),
        skip_message="256-bit DH keys are not supported in OpenSSL 3.0.0+",
    )
    def test_load_256bit_key_from_pkcs8(self, backend):
        data = load_vectors_from_file(
            os.path.join("asymmetric", "DH", "dh_key_256.pem"),
            lambda pemfile: pemfile.read(),
            mode="rb",
        )
        key = serialization.load_pem_private_key(data, None, backend)
        assert isinstance(key, dh.DHPrivateKey)
        assert key.key_size == 256

    @pytest.mark.parametrize(
        "vector",
        load_vectors_from_file(
            os.path.join("asymmetric", "DH", "vec.txt"), load_nist_vectors
        ),
    )
    def test_dh_vectors(self, backend, vector):
        if (
            backend._fips_enabled
            and int(vector["p"]) < backend._fips_dh_min_modulus
        ):
            pytest.skip("modulus too small for FIPS mode")

        if int(vector["p"]).bit_length() < 512:
            pytest.skip("DH keys less than 512 bits are unsupported")

        parameters = dh.DHParameterNumbers(int(vector["p"]), int(vector["g"]))
        public = dh.DHPublicNumbers(int(vector["y"]), parameters)
        private = dh.DHPrivateNumbers(int(vector["x"]), public)
        key = private.private_key(backend)
        symkey = key.exchange(public.public_key(backend))

        assert int.from_bytes(symkey, "big") == int(vector["k"], 16)

    @pytest.mark.skip_fips(reason="non-FIPS parameters")
    @pytest.mark.parametrize(
        "vector",
        load_vectors_from_file(
            os.path.join("asymmetric", "DH", "RFC5114.txt"), load_nist_vectors
        ),
    )
    def test_dh_vectors_with_q(self, backend, vector):
        parameters = dh.DHParameterNumbers(
            int(vector["p"], 16), int(vector["g"], 16), int(vector["q"], 16)
        )
        public1 = dh.DHPublicNumbers(int(vector["ystatcavs"], 16), parameters)
        private1 = dh.DHPrivateNumbers(int(vector["xstatcavs"], 16), public1)
        public2 = dh.DHPublicNumbers(int(vector["ystatiut"], 16), parameters)
        private2 = dh.DHPrivateNumbers(int(vector["xstatiut"], 16), public2)
        key1 = private1.private_key(backend)
        key2 = private2.private_key(backend)
        symkey1 = key1.exchange(public2.public_key(backend))
        symkey2 = key2.exchange(public1.public_key(backend))

        assert int.from_bytes(symkey1, "big") == int(vector["z"], 16)
        assert int.from_bytes(symkey2, "big") == int(vector["z"], 16)


@pytest.mark.supported(
    only_if=lambda backend: backend.dh_supported(),
    skip_message="DH not supported",
)
class TestDHPrivateKeySerialization:
    @pytest.mark.parametrize(
        ("encoding", "loader_func"),
        [
            [serialization.Encoding.PEM, serialization.load_pem_private_key],
            [serialization.Encoding.DER, serialization.load_der_private_key],
        ],
    )
    def test_private_bytes_unencrypted(self, backend, encoding, loader_func):
        parameters = FFDH3072_P.parameters(backend)
        key = parameters.generate_private_key()
        serialized = key.private_bytes(
            encoding,
            serialization.PrivateFormat.PKCS8,
            serialization.NoEncryption(),
        )
        loaded_key = loader_func(serialized, None, backend)
        loaded_priv_num = loaded_key.private_numbers()
        priv_num = key.private_numbers()
        assert loaded_priv_num == priv_num

    @pytest.mark.parametrize(
        ("encoding", "fmt"),
        [
            (serialization.Encoding.Raw, serialization.PrivateFormat.PKCS8),
            (serialization.Encoding.DER, serialization.PrivateFormat.Raw),
            (serialization.Encoding.Raw, serialization.PrivateFormat.Raw),
            (serialization.Encoding.X962, serialization.PrivateFormat.PKCS8),
        ],
    )
    def test_private_bytes_rejects_invalid(self, encoding, fmt, backend):
        parameters = FFDH3072_P.parameters(backend)
        key = parameters.generate_private_key()
        with pytest.raises(ValueError):
            key.private_bytes(encoding, fmt, serialization.NoEncryption())

    @pytest.mark.skip_fips(reason="non-FIPS parameters")
    @pytest.mark.parametrize(
        ("key_path", "loader_func", "encoding", "is_dhx"),
        [
            (
                os.path.join("asymmetric", "DH", "dhkey.pem"),
                serialization.load_pem_private_key,
                serialization.Encoding.PEM,
                False,
            ),
            (
                os.path.join("asymmetric", "DH", "dhkey.der"),
                serialization.load_der_private_key,
                serialization.Encoding.DER,
                False,
            ),
            (
                os.path.join("asymmetric", "DH", "dhkey_rfc5114_2.pem"),
                serialization.load_pem_private_key,
                serialization.Encoding.PEM,
                True,
            ),
            (
                os.path.join("asymmetric", "DH", "dhkey_rfc5114_2.der"),
                serialization.load_der_private_key,
                serialization.Encoding.DER,
                True,
            ),
        ],
    )
    def test_private_bytes_match(
        self, key_path, loader_func, encoding, is_dhx, backend
    ):
        _skip_dhx_unsupported(backend, is_dhx)
        key_bytes = load_vectors_from_file(
            key_path, lambda pemfile: pemfile.read(), mode="rb"
        )
        key = loader_func(key_bytes, None, backend)
        serialized = key.private_bytes(
            encoding,
            serialization.PrivateFormat.PKCS8,
            serialization.NoEncryption(),
        )
        assert serialized == key_bytes

    @pytest.mark.skip_fips(reason="non-FIPS parameters")
    @pytest.mark.parametrize(
        ("key_path", "loader_func", "vec_path", "is_dhx"),
        [
            (
                os.path.join("asymmetric", "DH", "dhkey.pem"),
                serialization.load_pem_private_key,
                os.path.join("asymmetric", "DH", "dhkey.txt"),
                False,
            ),
            (
                os.path.join("asymmetric", "DH", "dhkey.der"),
                serialization.load_der_private_key,
                os.path.join("asymmetric", "DH", "dhkey.txt"),
                False,
            ),
            (
                os.path.join("asymmetric", "DH", "dhkey_rfc5114_2.pem"),
                serialization.load_pem_private_key,
                os.path.join("asymmetric", "DH", "dhkey_rfc5114_2.txt"),
                True,
            ),
            (
                os.path.join("asymmetric", "DH", "dhkey_rfc5114_2.der"),
                serialization.load_der_private_key,
                os.path.join("asymmetric", "DH", "dhkey_rfc5114_2.txt"),
                True,
            ),
        ],
    )
    def test_private_bytes_values(
        self, key_path, loader_func, vec_path, is_dhx, backend
    ):
        _skip_dhx_unsupported(backend, is_dhx)
        key_bytes = load_vectors_from_file(
            key_path, lambda pemfile: pemfile.read(), mode="rb"
        )
        vec = load_vectors_from_file(vec_path, load_nist_vectors)[0]
        key = loader_func(key_bytes, None, backend)
        private_numbers = key.private_numbers()
        assert private_numbers.x == int(vec["x"], 16)
        assert private_numbers.public_numbers.y == int(vec["y"], 16)
        assert private_numbers.public_numbers.parameter_numbers.g == int(
            vec["g"], 16
        )
        assert private_numbers.public_numbers.parameter_numbers.p == int(
            vec["p"], 16
        )
        if "q" in vec:
            assert private_numbers.public_numbers.parameter_numbers.q == int(
                vec["q"], 16
            )
        else:
            assert private_numbers.public_numbers.parameter_numbers.q is None

    def test_private_bytes_traditional_openssl_invalid(self, backend):
        parameters = FFDH3072_P.parameters(backend)
        key = parameters.generate_private_key()
        with pytest.raises(ValueError):
            key.private_bytes(
                serialization.Encoding.PEM,
                serialization.PrivateFormat.TraditionalOpenSSL,
                serialization.NoEncryption(),
            )

    def test_private_bytes_invalid_encoding(self, backend):
        parameters = FFDH3072_P.parameters(backend)
        key = parameters.generate_private_key()
        with pytest.raises(TypeError):
            key.private_bytes(
                "notencoding",  # type:ignore[arg-type]
                serialization.PrivateFormat.PKCS8,
                serialization.NoEncryption(),
            )

    def test_private_bytes_invalid_format(self, backend):
        parameters = FFDH3072_P.parameters(backend)
        key = parameters.generate_private_key()
        with pytest.raises(ValueError):
            key.private_bytes(
                serialization.Encoding.PEM,
                "invalidformat",  # type:ignore[arg-type]
                serialization.NoEncryption(),
            )

    def test_private_bytes_invalid_encryption_algorithm(self, backend):
        parameters = FFDH3072_P.parameters(backend)
        key = parameters.generate_private_key()
        with pytest.raises(TypeError):
            key.private_bytes(
                serialization.Encoding.PEM,
                serialization.PrivateFormat.PKCS8,
                "notanencalg",  # type:ignore[arg-type]
            )

    def test_private_bytes_unsupported_encryption_type(self, backend):
        parameters = FFDH3072_P.parameters(backend)
        key = parameters.generate_private_key()
        with pytest.raises(ValueError):
            key.private_bytes(
                serialization.Encoding.PEM,
                serialization.PrivateFormat.PKCS8,
                DummyKeySerializationEncryption(),
            )


@pytest.mark.supported(
    only_if=lambda backend: backend.dh_supported(),
    skip_message="DH not supported",
)
class TestDHPublicKeySerialization:
    @pytest.mark.parametrize(
        ("encoding", "loader_func"),
        [
            [serialization.Encoding.PEM, serialization.load_pem_public_key],
            [serialization.Encoding.DER, serialization.load_der_public_key],
        ],
    )
    def test_public_bytes(self, backend, encoding, loader_func):
        parameters = FFDH3072_P.parameters(backend)
        key = parameters.generate_private_key().public_key()
        serialized = key.public_bytes(
            encoding, serialization.PublicFormat.SubjectPublicKeyInfo
        )
        loaded_key = loader_func(serialized, backend)
        loaded_pub_num = loaded_key.public_numbers()
        pub_num = key.public_numbers()
        assert loaded_pub_num == pub_num

    @pytest.mark.skip_fips(reason="non-FIPS parameters")
    @pytest.mark.parametrize(
        ("key_path", "loader_func", "encoding", "is_dhx"),
        [
            (
                os.path.join("asymmetric", "DH", "dhpub.pem"),
                serialization.load_pem_public_key,
                serialization.Encoding.PEM,
                False,
            ),
            (
                os.path.join("asymmetric", "DH", "dhpub.der"),
                serialization.load_der_public_key,
                serialization.Encoding.DER,
                False,
            ),
            (
                os.path.join("asymmetric", "DH", "dhpub_rfc5114_2.pem"),
                serialization.load_pem_public_key,
                serialization.Encoding.PEM,
                True,
            ),
            (
                os.path.join("asymmetric", "DH", "dhpub_rfc5114_2.der"),
                serialization.load_der_public_key,
                serialization.Encoding.DER,
                True,
            ),
        ],
    )
    def test_public_bytes_match(
        self, key_path, loader_func, encoding, is_dhx, backend
    ):
        _skip_dhx_unsupported(backend, is_dhx)
        key_bytes = load_vectors_from_file(
            key_path, lambda pemfile: pemfile.read(), mode="rb"
        )
        pub_key = loader_func(key_bytes, backend)
        serialized = pub_key.public_bytes(
            encoding,
            serialization.PublicFormat.SubjectPublicKeyInfo,
        )
        assert serialized == key_bytes

    @pytest.mark.skip_fips(reason="non-FIPS parameters")
    @pytest.mark.parametrize(
        ("key_path", "loader_func", "vec_path", "is_dhx"),
        [
            (
                os.path.join("asymmetric", "DH", "dhpub.pem"),
                serialization.load_pem_public_key,
                os.path.join("asymmetric", "DH", "dhkey.txt"),
                False,
            ),
            (
                os.path.join("asymmetric", "DH", "dhpub.der"),
                serialization.load_der_public_key,
                os.path.join("asymmetric", "DH", "dhkey.txt"),
                False,
            ),
            (
                os.path.join("asymmetric", "DH", "dhpub_rfc5114_2.pem"),
                serialization.load_pem_public_key,
                os.path.join("asymmetric", "DH", "dhkey_rfc5114_2.txt"),
                True,
            ),
            (
                os.path.join("asymmetric", "DH", "dhpub_rfc5114_2.der"),
                serialization.load_der_public_key,
                os.path.join("asymmetric", "DH", "dhkey_rfc5114_2.txt"),
                True,
            ),
        ],
    )
    def test_public_bytes_values(
        self, key_path, loader_func, vec_path, is_dhx, backend
    ):
        _skip_dhx_unsupported(backend, is_dhx)
        key_bytes = load_vectors_from_file(
            key_path, lambda pemfile: pemfile.read(), mode="rb"
        )
        vec = load_vectors_from_file(vec_path, load_nist_vectors)[0]
        pub_key = loader_func(key_bytes, backend)
        public_numbers = pub_key.public_numbers()
        assert public_numbers.y == int(vec["y"], 16)
        assert public_numbers.parameter_numbers.g == int(vec["g"], 16)
        assert public_numbers.parameter_numbers.p == int(vec["p"], 16)
        if "q" in vec:
            assert public_numbers.parameter_numbers.q == int(vec["q"], 16)
        else:
            assert public_numbers.parameter_numbers.q is None

    def test_public_bytes_invalid_encoding(self, backend):
        parameters = FFDH3072_P.parameters(backend)
        key = parameters.generate_private_key().public_key()
        with pytest.raises(TypeError):
            key.public_bytes(
                "notencoding",  # type:ignore[arg-type]
                serialization.PublicFormat.SubjectPublicKeyInfo,
            )

    def test_public_bytes_pkcs1_unsupported(self, backend):
        parameters = FFDH3072_P.parameters(backend)
        key = parameters.generate_private_key().public_key()
        with pytest.raises(ValueError):
            key.public_bytes(
                serialization.Encoding.PEM, serialization.PublicFormat.PKCS1
            )


@pytest.mark.supported(
    only_if=lambda backend: backend.dh_supported(),
    skip_message="DH not supported",
)
class TestDHParameterSerialization:
    @pytest.mark.parametrize(
        ("encoding", "loader_func"),
        [
            [serialization.Encoding.PEM, serialization.load_pem_parameters],
            [serialization.Encoding.DER, serialization.load_der_parameters],
        ],
    )
    def test_parameter_bytes(self, backend, encoding, loader_func):
        parameters = FFDH3072_P.parameters(backend)
        serialized = parameters.parameter_bytes(
            encoding, serialization.ParameterFormat.PKCS3
        )
        loaded_key = loader_func(serialized, backend)
        loaded_param_num = loaded_key.parameter_numbers()
        assert loaded_param_num == parameters.parameter_numbers()

    @pytest.mark.parametrize(
        ("param_path", "loader_func", "encoding", "is_dhx"),
        [
            (
                os.path.join("asymmetric", "DH", "dhp.pem"),
                serialization.load_pem_parameters,
                serialization.Encoding.PEM,
                False,
            ),
            (
                os.path.join("asymmetric", "DH", "dhp.der"),
                serialization.load_der_parameters,
                serialization.Encoding.DER,
                False,
            ),
            (
                os.path.join("asymmetric", "DH", "dhp_rfc5114_2.pem"),
                serialization.load_pem_parameters,
                serialization.Encoding.PEM,
                True,
            ),
            (
                os.path.join("asymmetric", "DH", "dhp_rfc5114_2.der"),
                serialization.load_der_parameters,
                serialization.Encoding.DER,
                True,
            ),
        ],
    )
    def test_parameter_bytes_match(
        self, param_path, loader_func, encoding, backend, is_dhx
    ):
        _skip_dhx_unsupported(backend, is_dhx)
        param_bytes = load_vectors_from_file(
            param_path, lambda pemfile: pemfile.read(), mode="rb"
        )
        parameters = loader_func(param_bytes, backend)
        serialized = parameters.parameter_bytes(
            encoding,
            serialization.ParameterFormat.PKCS3,
        )
        assert serialized == param_bytes

    @pytest.mark.parametrize(
        ("param_path", "loader_func", "vec_path", "is_dhx"),
        [
            (
                os.path.join("asymmetric", "DH", "dhp.pem"),
                serialization.load_pem_parameters,
                os.path.join("asymmetric", "DH", "dhkey.txt"),
                False,
            ),
            (
                os.path.join("asymmetric", "DH", "dhp.der"),
                serialization.load_der_parameters,
                os.path.join("asymmetric", "DH", "dhkey.txt"),
                False,
            ),
            (
                os.path.join("asymmetric", "DH", "dhp_rfc5114_2.pem"),
                serialization.load_pem_parameters,
                os.path.join("asymmetric", "DH", "dhkey_rfc5114_2.txt"),
                True,
            ),
            (
                os.path.join("asymmetric", "DH", "dhp_rfc5114_2.der"),
                serialization.load_der_parameters,
                os.path.join("asymmetric", "DH", "dhkey_rfc5114_2.txt"),
                True,
            ),
        ],
    )
    def test_public_bytes_values(
        self, param_path, loader_func, vec_path, backend, is_dhx
    ):
        _skip_dhx_unsupported(backend, is_dhx)
        key_bytes = load_vectors_from_file(
            param_path, lambda pemfile: pemfile.read(), mode="rb"
        )
        vec = load_vectors_from_file(vec_path, load_nist_vectors)[0]
        parameters = loader_func(key_bytes, backend)
        parameter_numbers = parameters.parameter_numbers()
        assert parameter_numbers.g == int(vec["g"], 16)
        assert parameter_numbers.p == int(vec["p"], 16)
        if "q" in vec:
            assert parameter_numbers.q == int(vec["q"], 16)
        else:
            assert parameter_numbers.q is None

    @pytest.mark.parametrize(
        ("encoding", "fmt"),
        [
            (
                serialization.Encoding.Raw,
                serialization.PublicFormat.SubjectPublicKeyInfo,
            ),
            (serialization.Encoding.Raw, serialization.PublicFormat.PKCS1),
        ]
        + list(
            itertools.product(
                [
                    serialization.Encoding.Raw,
                    serialization.Encoding.X962,
                    serialization.Encoding.PEM,
                    serialization.Encoding.DER,
                ],
                [
                    serialization.PublicFormat.Raw,
                    serialization.PublicFormat.UncompressedPoint,
                    serialization.PublicFormat.CompressedPoint,
                ],
            )
        ),
    )
    def test_public_bytes_rejects_invalid(self, encoding, fmt, backend):
        parameters = FFDH3072_P.parameters(backend)
        key = parameters.generate_private_key().public_key()
        with pytest.raises(ValueError):
            key.public_bytes(encoding, fmt)

    def test_parameter_bytes_invalid_encoding(self, backend):
        parameters = FFDH3072_P.parameters(backend)
        with pytest.raises(TypeError):
            parameters.parameter_bytes(
                "notencoding",  # type:ignore[arg-type]
                serialization.ParameterFormat.PKCS3,
            )

    def test_parameter_bytes_invalid_format(self, backend):
        parameters = FFDH3072_P.parameters(backend)
        with pytest.raises(ValueError):
            parameters.parameter_bytes(
                serialization.Encoding.PEM,
                "notformat",  # type: ignore[arg-type]
            )

    def test_parameter_bytes_openssh_unsupported(self, backend):
        parameters = FFDH3072_P.parameters(backend)
        with pytest.raises(TypeError):
            parameters.parameter_bytes(
                serialization.Encoding.OpenSSH,
                serialization.ParameterFormat.PKCS3,
            )<|MERGE_RESOLUTION|>--- conflicted
+++ resolved
@@ -178,9 +178,6 @@
         params = dh.DHParameterNumbers(p, int(vector["g"]))
         param = params.parameters(backend)
         key = param.generate_private_key()
-<<<<<<< HEAD
-        assert key.private_numbers().public_numbers.parameter_numbers == params
-=======
         # In OpenSSL 3.0.0 OpenSSL maps to known groups. This results in
         # a scenario where loading a known group with p and g returns a
         # re-serialized form that has q as well (the Sophie Germain prime of
@@ -198,7 +195,6 @@
             # p = 2q + 1 since it is a Sophie Germain prime, so we can compute
             # what we expect OpenSSL to have done here.
             assert serialized_params.q == (params.p - 1) // 2
->>>>>>> 9cc78a18
 
     @pytest.mark.skip_fips(reason="non-FIPS parameters")
     @pytest.mark.parametrize(
