# This file is dual licensed under the terms of the Apache License, Version
# 2.0, and the BSD License. See the LICENSE file in the root of this repository
# for complete details.


import base64
import itertools
import os
import textwrap

import pytest

<<<<<<< HEAD
from cryptography.exceptions import UnsupportedAlgorithm
from cryptography.hazmat.backends.interfaces import (
    DERSerializationBackend,
    DSABackend,
    EllipticCurveBackend,
    PEMSerializationBackend,
    RSABackend,
)
=======
>>>>>>> 9cc78a18
from cryptography.hazmat.primitives.asymmetric import (
    dsa,
    ec,
    ed25519,
    ed448,
    rsa,
    x25519,
    x448,
)
from cryptography.hazmat.primitives.hashes import SHA1
from cryptography.hazmat.primitives.serialization import (
    BestAvailableEncryption,
    Encoding,
    KeySerializationEncryption,
    NoEncryption,
    PrivateFormat,
    PublicFormat,
    load_der_parameters,
    load_der_private_key,
    load_der_public_key,
    load_pem_parameters,
    load_pem_private_key,
    load_pem_public_key,
    load_ssh_private_key,
    load_ssh_public_key,
    ssh,
)
from cryptography.hazmat.primitives.serialization.pkcs12 import PBES


from .fixtures_rsa import RSA_KEY_2048
from .test_ec import _skip_curve_unsupported
from .utils import (
    _check_dsa_private_numbers,
    _check_rsa_private_numbers,
)
from ...doubles import DummyKeySerializationEncryption
from ...utils import load_vectors_from_file, raises_unsupported_algorithm


def _skip_fips_format(key_path, password, backend):
    if backend._fips_enabled:
        if key_path[0] == "Traditional_OpenSSL_Serialization":
            pytest.skip("Traditional OpenSSL format blocked in FIPS mode")
        if (
            key_path[0] in ("PEM_Serialization", "PKCS8")
            and password is not None
        ):
            pytest.skip(
                "The encrypted PEM vectors currently have encryption "
                "that is not FIPS approved in the 3.0 provider"
            )
        if key_path[0] == "DER_Serialization" and password is not None:
            pytest.skip(
                "The encrypted PKCS8 DER vectors currently have encryption "
                "that is not FIPS approved in the 3.0 provider"
            )


class TestBufferProtocolSerialization:
    @pytest.mark.parametrize(
        ("key_path", "password"),
        [
            (["DER_Serialization", "enc-rsa-pkcs8.der"], bytearray(b"foobar")),
            (["DER_Serialization", "enc2-rsa-pkcs8.der"], bytearray(b"baz")),
            (["DER_Serialization", "unenc-rsa-pkcs8.der"], None),
            (["DER_Serialization", "testrsa.der"], None),
        ],
    )
    def test_load_der_rsa_private_key(self, key_path, password, backend):
        _skip_fips_format(key_path, password, backend)
        data = load_vectors_from_file(
            os.path.join("asymmetric", *key_path),
            lambda derfile: derfile.read(),
            mode="rb",
        )
        key = load_der_private_key(bytearray(data), password, backend)
        assert key
        assert isinstance(key, rsa.RSAPrivateKey)
        _check_rsa_private_numbers(key.private_numbers())

    @pytest.mark.parametrize(
        ("key_path", "password"),
        [
            (
                ["PEM_Serialization", "rsa_private_key.pem"],
                bytearray(b"123456"),
            ),
            (["PKCS8", "unenc-rsa-pkcs8.pem"], None),
            (["PKCS8", "enc-rsa-pkcs8.pem"], bytearray(b"foobar")),
            (["PKCS8", "enc2-rsa-pkcs8.pem"], bytearray(b"baz")),
            (
                ["Traditional_OpenSSL_Serialization", "key1.pem"],
                bytearray(b"123456"),
            ),
        ],
    )
    def test_load_pem_rsa_private_key(self, key_path, password, backend):
        _skip_fips_format(key_path, password, backend)
        data = load_vectors_from_file(
            os.path.join("asymmetric", *key_path),
            lambda pemfile: pemfile.read(),
            mode="rb",
        )
        key = load_pem_private_key(bytearray(data), password, backend)
        assert key
        assert isinstance(key, rsa.RSAPrivateKey)
        _check_rsa_private_numbers(key.private_numbers())


class TestDERSerialization:
    @pytest.mark.parametrize(
        ("key_path", "password"),
        [
            (["DER_Serialization", "enc-rsa-pkcs8.der"], b"foobar"),
            (["DER_Serialization", "enc2-rsa-pkcs8.der"], b"baz"),
            (["DER_Serialization", "unenc-rsa-pkcs8.der"], None),
            (["DER_Serialization", "testrsa.der"], None),
        ],
    )
    def test_load_der_rsa_private_key(self, key_path, password, backend):
        _skip_fips_format(key_path, password, backend)
        key = load_vectors_from_file(
            os.path.join("asymmetric", *key_path),
            lambda derfile: load_der_private_key(
                derfile.read(), password, backend
            ),
            mode="rb",
        )
        assert key
        assert isinstance(key, rsa.RSAPrivateKey)
        _check_rsa_private_numbers(key.private_numbers())

    @pytest.mark.supported(
        only_if=lambda backend: backend.dsa_supported(),
        skip_message="Does not support DSA.",
    )
    @pytest.mark.parametrize(
        ("key_path", "password"),
        [
            (["DER_Serialization", "unenc-dsa-pkcs8.der"], None),
            (["DER_Serialization", "dsa.1024.der"], None),
            (["DER_Serialization", "dsa.2048.der"], None),
            (["DER_Serialization", "dsa.3072.der"], None),
        ],
    )
    def test_load_der_dsa_private_key(self, key_path, password, backend):
        key = load_vectors_from_file(
            os.path.join("asymmetric", *key_path),
            lambda derfile: load_der_private_key(
                derfile.read(), password, backend
            ),
            mode="rb",
        )
        assert key
        assert isinstance(key, dsa.DSAPrivateKey)
        _check_dsa_private_numbers(key.private_numbers())

    @pytest.mark.parametrize(
        "key_path", [["DER_Serialization", "enc-rsa-pkcs8.der"]]
    )
    def test_password_not_bytes(self, key_path, backend):
        key_file = os.path.join("asymmetric", *key_path)
        password = "this password is not bytes"

        with pytest.raises(TypeError):
            load_vectors_from_file(
                key_file,
                lambda derfile: load_der_private_key(
                    derfile.read(),
                    password,  # type:ignore[arg-type]
                    backend,
                ),
                mode="rb",
            )

    @pytest.mark.parametrize(
        ("key_path", "password"),
        [
            (["DER_Serialization", "ec_private_key.der"], None),
            (["DER_Serialization", "ec_private_key_encrypted.der"], b"123456"),
        ],
    )
    def test_load_der_ec_private_key(self, key_path, password, backend):
        _skip_curve_unsupported(backend, ec.SECP256R1())
        key = load_vectors_from_file(
            os.path.join("asymmetric", *key_path),
            lambda derfile: load_der_private_key(
                derfile.read(), password, backend
            ),
            mode="rb",
        )

        assert key
        assert isinstance(key, ec.EllipticCurvePrivateKey)
        assert key.curve.name == "secp256r1"
        assert key.curve.key_size == 256

    @pytest.mark.parametrize(
        "key_path", [["DER_Serialization", "enc-rsa-pkcs8.der"]]
    )
    def test_wrong_password(self, key_path, backend):
        key_file = os.path.join("asymmetric", *key_path)
        password = b"this password is wrong"

        with pytest.raises(ValueError):
            load_vectors_from_file(
                key_file,
                lambda derfile: load_der_private_key(
                    derfile.read(), password, backend
                ),
                mode="rb",
            )

    @pytest.mark.parametrize(
        "key_path", [["DER_Serialization", "unenc-rsa-pkcs8.der"]]
    )
    def test_unused_password(self, key_path, backend):
        key_file = os.path.join("asymmetric", *key_path)
        password = b"this password will not be used"

        with pytest.raises(TypeError):
            load_vectors_from_file(
                key_file,
                lambda derfile: load_der_private_key(
                    derfile.read(), password, backend
                ),
                mode="rb",
            )

    @pytest.mark.parametrize(
        ("key_path", "password"),
        itertools.product(
            [["DER_Serialization", "enc-rsa-pkcs8.der"]], [b"", None]
        ),
    )
    def test_missing_password(self, key_path, password, backend):
        key_file = os.path.join("asymmetric", *key_path)

        with pytest.raises(TypeError):
            load_vectors_from_file(
                key_file,
                lambda derfile: load_der_private_key(
                    derfile.read(), password, backend
                ),
                mode="rb",
            )

    def test_wrong_format(self, backend):
        key_data = b"---- NOT A KEY ----\n"

        with pytest.raises(ValueError):
            load_der_private_key(key_data, None, backend)

        with pytest.raises(ValueError):
            load_der_private_key(
                key_data, b"this password will not be used", backend
            )

    def test_invalid_rsa_even_q(self, backend):
        data = load_vectors_from_file(
            os.path.join(
                "asymmetric", "PEM_Serialization", "rsa-bad-1025-q-is-2.pem"
            ),
            lambda pemfile: pemfile.read(),
            mode="rb",
        )
        with pytest.raises(ValueError):
            load_pem_private_key(data, None)

    def test_corrupt_der_pkcs8(self, backend):
        # unenc-rsa-pkcs8 with a bunch of data missing.
        key_data = textwrap.dedent(
            """\
        MIICdQIBADALBgkqhkiG9w0BAQEEggJhMIICXQIBAAKBgQC7JHoJfg6yNzLMOWet
        8Z49a4KD0dCspMAYvo2YAMB7/wdEycocujbhJ2n/seONi+5XqTqqFkM5VBl8rmkk
        FPZk/7x0xmdsTPECSWnHK+HhoaNDFPR3j8jQhVo1laxiqcEhAHegi5cwtFosuJAv
        FiRC0Cgz+frQPFQEBsAV9RuasyQxqzxrR0Ow0qncBeGBWbYE6WZhqtcLAI895b+i
        +F4lbB4iD7T9QeIDMU/aIMXA81UO4cns1z4qDAHKeyLLrPQrJ/B4X7XC+egUWm5+
        hr1qmyAMusyXIBECQQDJWZ8piluf4yrYfsJAn6hF5T4RjTztbqvO0GVG2McHY7Uj
        NPSffhzHx/ll0fQEQji+OgydCCX8o3HZrgw5YfSJAkEA7e+rqdU5nO5ZG//PSEQb
        tjLnRiTzBH/elQhtdZ5nF7pcpNTi4k13zutmKcWW4GK75azcRGJUhu1kDM7QYAOd
        SQJAVNkYcifkvna7GmooL5VYEsQsqLbM4v0NF2TIGNfG3z1MGp75KrC5LhL97MNR
        we2p/bd2k0HYyCKUGnf2nMPDiQJBAI75pwittSoE240EobUGIDTSz8CJsXIxuDmL
        z+KOpdpPRR5TQmbEMEspjsFpFymMiuYPgmihQbO2cJl1qScY5OkCQQCJ6m5tcN8l
        Xxg/SNpjEIv+qAyUD96XVlOJlOIeLHQ8kYE0C6ZA+MsqYIzgAreJk88Yn0lU/X0/
        mu/UpE/BRZmR
        """
        ).encode()
        bad_der = base64.b64decode(b"".join(key_data.splitlines()))

        with pytest.raises(ValueError):
            load_der_private_key(bad_der, None, backend)

        with pytest.raises(ValueError):
            load_der_private_key(
                bad_der, b"this password will not be used", backend
            )

    def test_corrupt_traditional_format_der(self, backend):
        # privkey with a bunch of data missing.
        key_data = textwrap.dedent(
            """\
        MIIBPAIBAAJBAKrbeqkuRk8VcRmWFmtP+LviMB3+6dizWW3DwaffznyHGAFwUJ/I
        Tv0XtbsCyl3QoyKGhrOAy3RvPK5M38iuXT0CAwEAAQJAZ3cnzaHXM/bxGaR5CR1R
        rD1qFBAVfoQFiOH9uPJgMaoAuoQEisPHVcZDKcOv4wEg6/TInAIXBnEigtqvRzuy
        mvcpHZwQJdmdHHkGKAs37Dfxi67HbkUCIQCeZGliHXFa071Fp06ZeWlR2ADonTZz
        rJBhdTe0v5pCeQIhAIZfkiGgGBX4cIuuckzEm43g9WMUjxP/0GlK39vIyihxAiEA
        mymehFRT0MvqW5xAKAx7Pgkt8HVKwVhc2LwGKHE0DZM=
        """
        ).encode()
        bad_der = base64.b64decode(b"".join(key_data.splitlines()))

        with pytest.raises(ValueError):
            load_pem_private_key(bad_der, None, backend)

        with pytest.raises(ValueError):
            load_pem_private_key(
                bad_der, b"this password will not be used", backend
            )

    @pytest.mark.parametrize(
        "key_file",
        [
            os.path.join(
                "asymmetric", "DER_Serialization", "unenc-rsa-pkcs8.pub.der"
            ),
            os.path.join(
                "asymmetric", "DER_Serialization", "rsa_public_key.der"
            ),
            os.path.join("asymmetric", "public", "PKCS1", "rsa.pub.der"),
        ],
    )
    def test_load_der_rsa_public_key(self, key_file, backend):
        key = load_vectors_from_file(
            key_file,
            lambda derfile: load_der_public_key(derfile.read(), backend),
            mode="rb",
        )
        assert key
        assert isinstance(key, rsa.RSAPublicKey)
        numbers = key.public_numbers()
        assert numbers.e == 65537

    def test_load_der_invalid_public_key(self, backend):
        with pytest.raises(ValueError):
            load_der_public_key(b"invalid data", backend)

    @pytest.mark.supported(
        only_if=lambda backend: backend.dsa_supported(),
        skip_message="Does not support DSA.",
    )
    @pytest.mark.parametrize(
        "key_file",
        [
            os.path.join(
                "asymmetric", "DER_Serialization", "unenc-dsa-pkcs8.pub.der"
            ),
            os.path.join(
                "asymmetric", "DER_Serialization", "dsa_public_key.der"
            ),
        ],
    )
    def test_load_der_dsa_public_key(self, key_file, backend):
        key = load_vectors_from_file(
            key_file,
            lambda derfile: load_der_public_key(derfile.read(), backend),
            mode="rb",
        )
        assert key
        assert isinstance(key, dsa.DSAPublicKey)

    def test_load_ec_public_key(self, backend):
        _skip_curve_unsupported(backend, ec.SECP256R1())
        key = load_vectors_from_file(
            os.path.join(
                "asymmetric", "DER_Serialization", "ec_public_key.der"
            ),
            lambda derfile: load_der_public_key(derfile.read(), backend),
            mode="rb",
        )
        assert key
        assert isinstance(key, ec.EllipticCurvePublicKey)
        assert key.curve.name == "secp256r1"
        assert key.curve.key_size == 256

    def test_wrong_parameters_format(self, backend):
        param_data = b"---- NOT A KEY ----\n"

        with pytest.raises(ValueError):
            load_der_parameters(param_data, backend)


class TestPEMSerialization:
    @pytest.mark.parametrize(
        ("key_file", "password"),
        [
            (["PEM_Serialization", "rsa_private_key.pem"], b"123456"),
            (["PKCS8", "unenc-rsa-pkcs8.pem"], None),
            (["PKCS8", "enc-rsa-pkcs8.pem"], b"foobar"),
            (["PKCS8", "enc2-rsa-pkcs8.pem"], b"baz"),
            (["PKCS8", "pkcs12_s2k_pem-X_9607.pem"], b"123456"),
            (["PKCS8", "pkcs12_s2k_pem-X_9671.pem"], b"123456"),
            (["PKCS8", "pkcs12_s2k_pem-X_9925.pem"], b"123456"),
            (["PKCS8", "pkcs12_s2k_pem-X_9926.pem"], b"123456"),
            (["PKCS8", "pkcs12_s2k_pem-X_9927.pem"], b"123456"),
            (["PKCS8", "pkcs12_s2k_pem-X_9928.pem"], b"123456"),
            (["PKCS8", "pkcs12_s2k_pem-X_9929.pem"], b"123456"),
            (["PKCS8", "pkcs12_s2k_pem-X_9930.pem"], b"123456"),
            (["PKCS8", "pkcs12_s2k_pem-X_9931.pem"], b"123456"),
            (["PKCS8", "pkcs12_s2k_pem-X_9932.pem"], b"123456"),
            (["Traditional_OpenSSL_Serialization", "key1.pem"], b"123456"),
            (["Traditional_OpenSSL_Serialization", "key2.pem"], b"a123456"),
            (["Traditional_OpenSSL_Serialization", "testrsa.pem"], None),
            (
                ["Traditional_OpenSSL_Serialization", "testrsa-encrypted.pem"],
                b"password",
            ),
        ],
    )
    def test_load_pem_rsa_private_key(self, key_file, password, backend):
        _skip_fips_format(key_file, password, backend)
        key = load_vectors_from_file(
            os.path.join("asymmetric", *key_file),
            lambda pemfile: load_pem_private_key(
                pemfile.read().encode(), password, backend
            ),
        )

        assert key
        assert isinstance(key, rsa.RSAPrivateKey)
        _check_rsa_private_numbers(key.private_numbers())

    @pytest.mark.supported(
        only_if=lambda backend: backend.dsa_supported(),
        skip_message="Does not support DSA.",
    )
    @pytest.mark.parametrize(
        ("key_path", "password"),
        [
            (["Traditional_OpenSSL_Serialization", "dsa.1024.pem"], None),
            (["Traditional_OpenSSL_Serialization", "dsa.2048.pem"], None),
            (["Traditional_OpenSSL_Serialization", "dsa.3072.pem"], None),
            (["PKCS8", "unenc-dsa-pkcs8.pem"], None),
            (["PEM_Serialization", "dsa_private_key.pem"], b"123456"),
        ],
    )
    def test_load_dsa_private_key(self, key_path, password, backend):
        _skip_fips_format(key_path, password, backend)
        key = load_vectors_from_file(
            os.path.join("asymmetric", *key_path),
            lambda pemfile: load_pem_private_key(
                pemfile.read().encode(), password, backend
            ),
        )
        assert key
        assert isinstance(key, dsa.DSAPrivateKey)
        _check_dsa_private_numbers(key.private_numbers())

    @pytest.mark.parametrize(
        ("key_path", "password"),
        [
            (["PKCS8", "ec_private_key.pem"], None),
            (["PKCS8", "ec_private_key_encrypted.pem"], b"123456"),
            (["PEM_Serialization", "ec_private_key.pem"], None),
            (["PEM_Serialization", "ec_private_key_encrypted.pem"], b"123456"),
        ],
    )
    def test_load_pem_ec_private_key(self, key_path, password, backend):
        _skip_curve_unsupported(backend, ec.SECP256R1())
        _skip_fips_format(key_path, password, backend)
        key = load_vectors_from_file(
            os.path.join("asymmetric", *key_path),
            lambda pemfile: load_pem_private_key(
                pemfile.read().encode(), password, backend
            ),
        )

        assert key
        assert isinstance(key, ec.EllipticCurvePrivateKey)
        assert key.curve.name == "secp256r1"
        assert key.curve.key_size == 256

    @pytest.mark.parametrize(
        ("key_file"),
        [
            os.path.join("asymmetric", "PKCS8", "unenc-rsa-pkcs8.pub.pem"),
            os.path.join(
                "asymmetric", "PEM_Serialization", "rsa_public_key.pem"
            ),
            os.path.join("asymmetric", "public", "PKCS1", "rsa.pub.pem"),
        ],
    )
    def test_load_pem_rsa_public_key(self, key_file, backend):
        key = load_vectors_from_file(
            key_file,
            lambda pemfile: load_pem_public_key(
                pemfile.read().encode(), backend
            ),
        )
        assert key
        assert isinstance(key, rsa.RSAPublicKey)
        numbers = key.public_numbers()
        assert numbers.e == 65537

    def test_load_priv_key_with_public_key_api_fails(self, backend):
        # In OpenSSL 3.0.x the PEM_read_bio_PUBKEY function will invoke
        # the default password callback if you pass an encrypted private
        # key. This is very, very, very bad as the default callback can
        # trigger an interactive console prompt, which will hang the
        # Python process. This test makes sure we don't do that.
        priv_key_serialized = RSA_KEY_2048.private_key().private_bytes(
            Encoding.PEM,
            PrivateFormat.PKCS8,
            BestAvailableEncryption(b"password"),
        )
        with pytest.raises(ValueError):
            load_pem_public_key(priv_key_serialized)

    @pytest.mark.supported(
        only_if=lambda backend: backend.dsa_supported(),
        skip_message="Does not support DSA.",
    )
    @pytest.mark.parametrize(
        ("key_file"),
        [
            os.path.join("asymmetric", "PKCS8", "unenc-dsa-pkcs8.pub.pem"),
            os.path.join(
                "asymmetric", "PEM_Serialization", "dsa_public_key.pem"
            ),
        ],
    )
    def test_load_pem_dsa_public_key(self, key_file, backend):
        key = load_vectors_from_file(
            key_file,
            lambda pemfile: load_pem_public_key(
                pemfile.read().encode(), backend
            ),
        )
        assert key
        assert isinstance(key, dsa.DSAPublicKey)

    def test_load_ec_public_key(self, backend):
        _skip_curve_unsupported(backend, ec.SECP256R1())
        key = load_vectors_from_file(
            os.path.join(
                "asymmetric", "PEM_Serialization", "ec_public_key.pem"
            ),
            lambda pemfile: load_pem_public_key(
                pemfile.read().encode(), backend
            ),
        )
        assert key
        assert isinstance(key, ec.EllipticCurvePublicKey)
        assert key.curve.name == "secp256r1"
        assert key.curve.key_size == 256

    @pytest.mark.skip_fips(
        reason="Traditional OpenSSL format blocked in FIPS mode"
    )
    def test_rsa_traditional_encrypted_values(self, backend):
        pkey = load_vectors_from_file(
            os.path.join(
                "asymmetric", "Traditional_OpenSSL_Serialization", "key1.pem"
            ),
            lambda pemfile: load_pem_private_key(
                pemfile.read().encode(), b"123456", backend
            ),
        )
        assert isinstance(pkey, rsa.RSAPrivateKey)

        numbers = pkey.private_numbers()
        assert numbers.p == int(
            "fb7d316fc51531b36d93adaefaf52db6ad5beb793d37c4cf9dfc1ddd17cfbafb",
            16,
        )
        assert numbers.q == int(
            "df98264e646de9a0fbeab094e31caad5bc7adceaaae3c800ca0275dd4bb307f5",
            16,
        )
        assert numbers.d == int(
            "db4848c36f478dd5d38f35ae519643b6b810d404bcb76c00e44015e56ca1cab0"
            "7bb7ae91f6b4b43fcfc82a47d7ed55b8c575152116994c2ce5325ec24313b911",
            16,
        )
        assert numbers.dmp1 == int(
            "ce997f967192c2bcc3853186f1559fd355c190c58ddc15cbf5de9b6df954c727",
            16,
        )
        assert numbers.dmq1 == int(
            "b018a57ab20ffaa3862435445d863369b852cf70a67c55058213e3fe10e3848d",
            16,
        )
        assert numbers.iqmp == int(
            "6a8d830616924f5cf2d1bc1973f97fde6b63e052222ac7be06aa2532d10bac76",
            16,
        )
        assert numbers.public_numbers.e == 65537
        assert numbers.public_numbers.n == int(
            "dba786074f2f0350ce1d99f5aed5b520cfe0deb5429ec8f2a88563763f566e77"
            "9814b7c310e5326edae31198eed439b845dd2db99eaa60f5c16a43f4be6bcf37",
            16,
        )

    @pytest.mark.parametrize(
        "key_path",
        [
            ["Traditional_OpenSSL_Serialization", "testrsa.pem"],
            ["PKCS8", "unenc-rsa-pkcs8.pem"],
        ],
    )
    def test_unused_password(self, key_path, backend):
        key_file = os.path.join("asymmetric", *key_path)
        password = b"this password will not be used"

        with pytest.raises(TypeError):
            load_vectors_from_file(
                key_file,
                lambda pemfile: load_pem_private_key(
                    pemfile.read().encode(), password, backend
                ),
            )

    def test_invalid_encoding_with_traditional(self, backend):
        key_file = os.path.join(
            "asymmetric", "Traditional_OpenSSL_Serialization", "testrsa.pem"
        )
        key = load_vectors_from_file(
            key_file,
            lambda pemfile: load_pem_private_key(
                pemfile.read(), None, backend
            ),
            mode="rb",
        )

        for enc in (Encoding.OpenSSH, Encoding.Raw, Encoding.X962):
            with pytest.raises(ValueError):
                key.private_bytes(
                    enc, PrivateFormat.TraditionalOpenSSL, NoEncryption()
                )

    @pytest.mark.parametrize(
        "key_path",
        [
            ["Traditional_OpenSSL_Serialization", "testrsa-encrypted.pem"],
            ["PKCS8", "enc-rsa-pkcs8.pem"],
        ],
    )
    def test_password_not_bytes(self, key_path, backend):
        key_file = os.path.join("asymmetric", *key_path)
        password = "this password is not bytes"

        with pytest.raises(TypeError):
            load_vectors_from_file(
                key_file,
                lambda pemfile: load_pem_private_key(
                    pemfile.read().encode(),
                    password,  # type:ignore[arg-type]
                    backend,
                ),
            )

    @pytest.mark.parametrize(
        "key_path",
        [
            ["Traditional_OpenSSL_Serialization", "testrsa-encrypted.pem"],
            ["PKCS8", "enc-rsa-pkcs8.pem"],
        ],
    )
    def test_wrong_password(self, key_path, backend):
        key_file = os.path.join("asymmetric", *key_path)
        password = b"this password is wrong"

        with pytest.raises(ValueError):
            load_vectors_from_file(
                key_file,
                lambda pemfile: load_pem_private_key(
                    pemfile.read().encode(), password, backend
                ),
            )

    @pytest.mark.parametrize(
        ("key_path", "password"),
        itertools.product(
            [
                ["Traditional_OpenSSL_Serialization", "testrsa-encrypted.pem"],
                ["PKCS8", "enc-rsa-pkcs8.pem"],
            ],
            [b"", None],
        ),
    )
    def test_missing_password(self, key_path, password, backend):
        key_file = os.path.join("asymmetric", *key_path)

        with pytest.raises(TypeError):
            load_vectors_from_file(
                key_file,
                lambda pemfile: load_pem_private_key(
                    pemfile.read().encode(), password, backend
                ),
            )

    def test_wrong_private_format(self, backend):
        key_data = b"---- NOT A KEY ----\n"

        with pytest.raises(ValueError):
            load_pem_private_key(key_data, None, backend)

        with pytest.raises(ValueError):
            load_pem_private_key(
                key_data, b"this password will not be used", backend
            )

    def test_wrong_public_format(self, backend):
        key_data = b"---- NOT A KEY ----\n"

        with pytest.raises(ValueError):
            load_pem_public_key(key_data, backend)

    def test_wrong_parameters_format(self, backend):
        param_data = b"---- NOT A KEY ----\n"

        with pytest.raises(ValueError):
            load_pem_parameters(param_data, backend)

    def test_corrupt_traditional_format(self, backend):
        # privkey.pem with a bunch of data missing.
        key_data = textwrap.dedent(
            """\
        -----BEGIN RSA PRIVATE KEY-----
        MIIBPAIBAAJBAKrbeqkuRk8VcRmWFmtP+LviMB3+6dizWW3DwaffznyHGAFwUJ/I
        Tv0XtbsCyl3QoyKGhrOAy3RvPK5M38iuXT0CAwEAAQJAZ3cnzaHXM/bxGaR5CR1R
        rD1qFBAVfoQFiOH9uPJgMaoAuoQEisPHVcZDKcOv4wEg6/TInAIXBnEigtqvRzuy
        mvcpHZwQJdmdHHkGKAs37Dfxi67HbkUCIQCeZGliHXFa071Fp06ZeWlR2ADonTZz
        rJBhdTe0v5pCeQIhAIZfkiGgGBX4cIuuckzEm43g9WMUjxP/0GlK39vIyihxAiEA
        mymehFRT0MvqW5xAKAx7Pgkt8HVKwVhc2LwGKHE0DZM=
        -----END RSA PRIVATE KEY-----
        """
        ).encode()

        with pytest.raises(ValueError):
            load_pem_private_key(key_data, None, backend)

        with pytest.raises(ValueError):
            load_pem_private_key(
                key_data, b"this password will not be used", backend
            )

    def test_traditional_encrypted_corrupt_format(self, backend):
        # privkey.pem with a single bit flipped
        key_data = textwrap.dedent(
            """\
        -----BEGIN RSA PRIVATE KEY-----
        Proc-Type: <,ENCRYPTED
        DEK-Info: AES-128-CBC,5E22A2BD85A653FB7A3ED20DE84F54CD

        hAqtb5ZkTMGcs4BBDQ1SKZzdQThWRDzEDxM3qBfjvYa35KxZ54aic013mW/lwj2I
        v5bbpOjrHYHNAiZYZ7RNb+ztbF6F/g5PA5g7mFwEq+LFBY0InIplYBSv9QtE+lot
        Dy4AlZa/+NzJwgdKDb+JVfk5SddyD4ywnyeORnMPy4xXKvjXwmW+iLibZVKsjIgw
        H8hSxcD+FhWyJm9h9uLtmpuqhQo0jTUYpnTezZx2xeVPB53Ev7YCxR9Nsgj5GsVf
        9Z/hqLB7IFgM3pa0z3PQeUIZF/cEf72fISWIOBwwkzVrPUkXWfbuWeJXQXSs3amE
        5A295jD9BQp9CY0nNFSsy+qiXWToq2xT3y5zVNEStmN0SCGNaIlUnJzL9IHW+oMI
        kPmXZMnAYBWeeCF1gf3J3aE5lZInegHNfEI0+J0LazC2aNU5Dg/BNqrmRqKWEIo/
        -----END RSA PRIVATE KEY-----
        """
        ).encode()

        password = b"this password is wrong"

        with pytest.raises(ValueError):
            load_pem_private_key(key_data, None, backend)

        with pytest.raises(ValueError):
            load_pem_private_key(key_data, password, backend)

    def test_unsupported_key_encryption(self, backend):
        key_data = textwrap.dedent(
            """\
        -----BEGIN RSA PRIVATE KEY-----
        Proc-Type: 4,ENCRYPTED
        DEK-Info: FAKE-123,5E22A2BD85A653FB7A3ED20DE84F54CD

        hAqtb5ZkTMGcs4BBDQ1SKZzdQThWRDzEDxM3qBfjvYa35KxZ54aic013mW/lwj2I
        v5bbpOjrHYHNAiZYZ7RNb+ztbF6F/g5PA5g7mFwEq+LFBY0InIplYBSv9QtE+lot
        Dy4AlZa/+NzJwgdKDb+JVfk5SddyD4ywnyeORnMPy4xXKvjXwmW+iLibZVKsjIgw
        H8hSxcD+FhWyJm9h9uLtmpuqhQo0jTUYpnTezZx2xeVPB53Ev7YCxR9Nsgj5GsVf
        9Z/hqLB7IFgM3pa0z3PQeUIZF/cEf72fISWIOBwwkzVrPUkXWfbuWeJXQXSs3amE
        5A295jD9BQp9CY0nNFSsy+qiXWToq2xT3y5zVNEStmN0SCGNaIlUnJzL9IHW+oMI
        kPmXZMnAYBWeeCF1gf3J3aE5lZInegHNfEI0+J0LazC2aNU5Dg/BNqrmRqKWEIo/
        -----END RSA PRIVATE KEY-----
        """
        ).encode()

        password = b"password"

        with pytest.raises(ValueError):
            load_pem_private_key(key_data, password, backend)

    def test_corrupt_pkcs8_format(self, backend):
        # unenc-rsa-pkcs8.pem with a bunch of data missing.
        key_data = textwrap.dedent(
            """\
        -----BEGIN PRIVATE KEY-----
        MIICdQIBADALBgkqhkiG9w0BAQEEggJhMIICXQIBAAKBgQC7JHoJfg6yNzLMOWet
        8Z49a4KD0dCspMAYvo2YAMB7/wdEycocujbhJ2n/seONi+5XqTqqFkM5VBl8rmkk
        FPZk/7x0xmdsTPECSWnHK+HhoaNDFPR3j8jQhVo1laxiqcEhAHegi5cwtFosuJAv
        FiRC0Cgz+frQPFQEBsAV9RuasyQxqzxrR0Ow0qncBeGBWbYE6WZhqtcLAI895b+i
        +F4lbB4iD7T9QeIDMU/aIMXA81UO4cns1z4qDAHKeyLLrPQrJ/B4X7XC+egUWm5+
        hr1qmyAMusyXIBECQQDJWZ8piluf4yrYfsJAn6hF5T4RjTztbqvO0GVG2McHY7Uj
        NPSffhzHx/ll0fQEQji+OgydCCX8o3HZrgw5YfSJAkEA7e+rqdU5nO5ZG//PSEQb
        tjLnRiTzBH/elQhtdZ5nF7pcpNTi4k13zutmKcWW4GK75azcRGJUhu1kDM7QYAOd
        SQJAVNkYcifkvna7GmooL5VYEsQsqLbM4v0NF2TIGNfG3z1MGp75KrC5LhL97MNR
        we2p/bd2k0HYyCKUGnf2nMPDiQJBAI75pwittSoE240EobUGIDTSz8CJsXIxuDmL
        z+KOpdpPRR5TQmbEMEspjsFpFymMiuYPgmihQbO2cJl1qScY5OkCQQCJ6m5tcN8l
        Xxg/SNpjEIv+qAyUD96XVlOJlOIeLHQ8kYE0C6ZA+MsqYIzgAreJk88Yn0lU/X0/
        mu/UpE/BRZmR
        -----END PRIVATE KEY-----
        """
        ).encode()

        with pytest.raises(ValueError):
            load_pem_private_key(key_data, None, backend)

        with pytest.raises(ValueError):
            load_pem_private_key(
                key_data, b"this password will not be used", backend
            )

    def test_pks8_encrypted_corrupt_format(self, backend):
        # enc-rsa-pkcs8.pem with some bits flipped.
        key_data = textwrap.dedent(
            """\
        -----BEGIN ENCRYPTED PRIVATE KEY-----
        MIICojAcBgoqhkiG9w0BDAEDMA4ECHK0M0+QuEL9AgIBIcSCAoDRq+KRY+0XP0tO
        lwBTzViiXSXoyNnKAZKt5r5K/fGNntv22g/1s/ZNCetrqsJDC5eMUPPacz06jFq/
        Ipsep4/OgjQ9UAOzXNrWEoNyrHnWDo7usgD3CW0mKyqER4+wG0adVMbt3N+CJHGB
        85jzRmQTfkdx1rSWeSx+XyswHn8ER4+hQ+omKWMVm7AFkjjmP/KnhUnLT98J8rhU
        ArQoFPHz/6HVkypFccNaPPNg6IA4aS2A+TU9vJYOaXSVfFB2yf99hfYYzC+ukmuU
        5Lun0cysK5s/5uSwDueUmDQKspnaNyiaMGDxvw8hilJc7vg0fGObfnbIpizhxJwq
        gKBfR7Zt0Hv8OYi1He4MehfMGdbHskztF+yQ40LplBGXQrvAqpU4zShga1BoQ98T
        0ekbBmqj7hg47VFsppXR7DKhx7G7rpMmdKbFhAZVCjae7rRGpUtD52cpFdPhMyAX
        huhMkoczwUW8B/rM4272lkHo6Br0yk/TQfTEGkvryflNVu6lniPTV151WV5U1M3o
        3G3a44eDyt7Ln+WSOpWtbPQMTrpKhur6WXgJvrpa/m02oOGdvOlDsoOCgavgQMWg
        7xKKL7620pHl7p7f/8tlE8q6vLXVvyNtAOgt/JAr2rgvrHaZSzDE0DwgCjBXEm+7
        cVMVNkHod7bLQefVanVtWqPzbmr8f7gKeuGwWSG9oew/lN2hxcLEPJHAQlnLgx3P
        0GdGjK9NvwA0EP2gYIeE4+UtSder7xQ7bVh25VB20R4TTIIs4aXXCVOoQPagnzaT
        6JLgl8FrvdfjHwIvmSOO1YMNmILBq000Q8WDqyErBDs4hsvtO6VQ4LeqJj6gClX3
        qeJNaJFu
        -----END ENCRYPTED PRIVATE KEY-----
        """
        ).encode()

        password = b"this password is wrong"

        with pytest.raises(ValueError):
            load_pem_private_key(key_data, None, backend)

        with pytest.raises(ValueError):
            load_pem_private_key(key_data, password, backend)

    @pytest.mark.skip_fips(reason="non-FIPS parameters")
    def test_rsa_pkcs8_encrypted_values(self, backend):
        pkey = load_vectors_from_file(
            os.path.join("asymmetric", "PKCS8", "enc-rsa-pkcs8.pem"),
            lambda pemfile: load_pem_private_key(
                pemfile.read().encode(), b"foobar", backend
            ),
        )
        assert isinstance(pkey, rsa.RSAPrivateKey)

        numbers = pkey.private_numbers()

        assert numbers.public_numbers.n == int(
            "00beec64d6db5760ac2fd4c971145641b9bd7f5c56558ece608795c79807"
            "376a7fe5b19f95b35ca358ea5c8abd7ae051d49cd2f1e45969a1ae945460"
            "3c14b278664a0e414ebc8913acb6203626985525e17a600611b028542dd0"
            "562aad787fb4f1650aa318cdcff751e1b187cbf6785fbe164e9809491b95"
            "dd68480567c99b1a57",
            16,
        )

        assert numbers.public_numbers.e == 65537

        assert numbers.d == int(
            "0cfe316e9dc6b8817f4fcfd5ae38a0886f68f773b8a6db4c9e6d8703c599"
            "f3d9785c3a2c09e4c8090909fb3721e19a3009ec21221523a729265707a5"
            "8f13063671c42a4096cad378ef2510cb59e23071489d8893ac4934dd149f"
            "34f2d094bea57f1c8027c3a77248ac9b91218737d0c3c3dfa7d7829e6977"
            "cf7d995688c86c81",
            16,
        )

        assert numbers.p == int(
            "00db122ac857b2c0437d7616daa98e597bb75ca9ad3a47a70bec10c10036"
            "03328794b225c8e3eee6ffd3fd6d2253d28e071fe27d629ab072faa14377"
            "ce6118cb67",
            16,
        )

        assert numbers.q == int(
            "00df1b8aa8506fcbbbb9d00257f2975e38b33d2698fd0f37e82d7ef38c56"
            "f21b6ced63c825383782a7115cfcc093300987dbd2853b518d1c8f26382a"
            "2d2586d391",
            16,
        )

        assert numbers.dmp1 == int(
            "00be18aca13e60712fdf5daa85421eb10d86d654b269e1255656194fb0c4"
            "2dd01a1070ea12c19f5c39e09587af02f7b1a1030d016a9ffabf3b36d699"
            "ceaf38d9bf",
            16,
        )

        assert numbers.dmq1 == int(
            "71aa8978f90a0c050744b77cf1263725b203ac9f730606d8ae1d289dce4a"
            "28b8d534e9ea347aeb808c73107e583eb80c546d2bddadcdb3c82693a4c1"
            "3d863451",
            16,
        )

        assert numbers.iqmp == int(
            "136b7b1afac6e6279f71b24217b7083485a5e827d156024609dae39d48a6"
            "bdb55af2f062cc4a3b077434e6fffad5faa29a2b5dba2bed3e4621e478c0"
            "97ccfe7f",
            16,
        )

    @pytest.mark.supported(
        only_if=lambda backend: backend.dsa_supported(),
        skip_message="Does not support DSA.",
    )
    def test_load_pem_dsa_private_key(self, backend):
        key = load_vectors_from_file(
            os.path.join("asymmetric", "PKCS8", "unenc-dsa-pkcs8.pem"),
            lambda pemfile: load_pem_private_key(
                pemfile.read().encode(), None, backend
            ),
        )
        assert key
        assert isinstance(key, dsa.DSAPrivateKey)

        params = key.parameters()
        assert isinstance(params, dsa.DSAParameters)

        num = key.private_numbers()
        pub = num.public_numbers
        parameter_numbers = pub.parameter_numbers
        assert num.x == int("00a535a8e1d0d91beafc8bee1d9b2a3a8de3311203", 16)
        assert pub.y == int(
            "2b260ea97dc6a12ae932c640e7df3d8ff04a8a05a0324f8d5f1b23f15fa1"
            "70ff3f42061124eff2586cb11b49a82dcdc1b90fc6a84fb10109cb67db5d"
            "2da971aeaf17be5e37284563e4c64d9e5fc8480258b319f0de29d54d8350"
            "70d9e287914d77df81491f4423b62da984eb3f45eb2a29fcea5dae525ac6"
            "ab6bcce04bfdf5b6",
            16,
        )

        assert parameter_numbers.p == int(
            "00aa0930cc145825221caffa28ac2894196a27833de5ec21270791689420"
            "7774a2e7b238b0d36f1b2499a2c2585083eb01432924418d867faa212dd1"
            "071d4dceb2782794ad393cc08a4d4ada7f68d6e839a5fcd34b4e402d82cb"
            "8a8cb40fec31911bf9bd360b034caacb4c5e947992573c9e90099c1b0f05"
            "940cabe5d2de49a167",
            16,
        )

        assert parameter_numbers.q == int(
            "00adc0e869b36f0ac013a681fdf4d4899d69820451", 16
        )

        assert parameter_numbers.g == int(
            "008c6b4589afa53a4d1048bfc346d1f386ca75521ccf72ddaa251286880e"
            "e13201ff48890bbfc33d79bacaec71e7a778507bd5f1a66422e39415be03"
            "e71141ba324f5b93131929182c88a9fa4062836066cebe74b5c6690c7d10"
            "1106c240ab7ebd54e4e3301fd086ce6adac922fb2713a2b0887cba13b9bc"
            "68ce5cfff241cd3246",
            16,
        )

    @pytest.mark.parametrize(
        ("key_file", "password"), [("bad-oid-dsa-key.pem", None)]
    )
    def test_load_bad_oid_key(self, key_file, password, backend):
        with pytest.raises(ValueError):
            load_vectors_from_file(
                os.path.join("asymmetric", "PKCS8", key_file),
                lambda pemfile: load_pem_private_key(
                    pemfile.read().encode(), password, backend
                ),
            )

    @pytest.mark.parametrize(
        ("key_file", "password"), [("bad-encryption-oid.pem", b"password")]
    )
    def test_load_bad_encryption_oid_key(self, key_file, password, backend):
        with pytest.raises(ValueError):
            load_vectors_from_file(
                os.path.join("asymmetric", "PKCS8", key_file),
                lambda pemfile: load_pem_private_key(
                    pemfile.read().encode(), password, backend
                ),
            )


class TestRSASSHSerialization:
    def test_load_ssh_public_key_unsupported(self, backend):
        ssh_key = b"ecdsa-sha2-junk AAAAE2VjZHNhLXNoYTItbmlzdHAyNTY="

        with raises_unsupported_algorithm(None):
            load_ssh_public_key(ssh_key, backend)

    def test_load_ssh_public_key_bad_format(self, backend):
        ssh_key = b"ssh-rsa not-a-real-key"

        with pytest.raises(ValueError):
            load_ssh_public_key(ssh_key, backend)

    def test_load_ssh_public_key_rsa_too_short(self, backend):
        ssh_key = b"ssh-rsa"

        with pytest.raises(ValueError):
            load_ssh_public_key(ssh_key, backend)

    def test_load_ssh_public_key_truncated_int(self, backend):
        ssh_key = b"ssh-rsa AAAAB3NzaC1yc2EAAAA="

        with pytest.raises(ValueError):
            load_ssh_public_key(ssh_key, backend)

        ssh_key = b"ssh-rsa AAAAB3NzaC1yc2EAAAADAQABAAAACKr+IHXo"

        with pytest.raises(ValueError):
            load_ssh_public_key(ssh_key, backend)

    def test_load_ssh_public_key_rsa_comment_with_spaces(self, backend):
        ssh_key = (
            b"ssh-rsa AAAAB3NzaC1yc2EAAAADAQABAAABAQDDu/XRP1kyK6Cgt36gts9XAk"
            b"FiiuJLW6RU0j3KKVZSs1I7Z3UmU9/9aVh/rZV43WQG8jaR6kkcP4stOR0DEtll"
            b"PDA7ZRBnrfiHpSQYQ874AZaAoIjgkv7DBfsE6gcDQLub0PFjWyrYQUJhtOLQEK"
            b"vY/G0vt2iRL3juawWmCFdTK3W3XvwAdgGk71i6lHt+deOPNEPN2H58E4odrZ2f"
            b"sxn/adpDqfb2sM0kPwQs0aWvrrKGvUaustkivQE4XWiSFnB0oJB/lKK/CKVKuy"
            b"///ImSCGHQRvhwariN2tvZ6CBNSLh3iQgeB0AkyJlng7MXB2qYq/Ci2FUOryCX"
            # Extra section appended
            b"2MzHvnbv testkey@localhost extra"
        )

        load_ssh_public_key(ssh_key, backend)

    def test_load_ssh_public_key_rsa_extra_data_after_modulo(self, backend):
        ssh_key = (
            b"ssh-rsa AAAAB3NzaC1yc2EAAAADAQABAAABAQDDu/XRP1kyK6Cgt36gts9XAk"
            b"FiiuJLW6RU0j3KKVZSs1I7Z3UmU9/9aVh/rZV43WQG8jaR6kkcP4stOR0DEtll"
            b"PDA7ZRBnrfiHpSQYQ874AZaAoIjgkv7DBfsE6gcDQLub0PFjWyrYQUJhtOLQEK"
            b"vY/G0vt2iRL3juawWmCFdTK3W3XvwAdgGk71i6lHt+deOPNEPN2H58E4odrZ2f"
            b"sxn/adpDqfb2sM0kPwQs0aWvrrKGvUaustkivQE4XWiSFnB0oJB/lKK/CKVKuy"
            b"///ImSCGHQRvhwariN2tvZ6CBNSLh3iQgeB0AkyJlng7MXB2qYq/Ci2FUOryCX"
            b"2MzHvnbvAQ== testkey@localhost"
        )

        with pytest.raises(ValueError):
            load_ssh_public_key(ssh_key, backend)

    def test_load_ssh_public_key_rsa_different_string(self, backend):
        ssh_key = (
            # "AAAAB3NzA" the final A is capitalized here to cause the string
            # ssh-rsa inside the base64 encoded blob to be incorrect. It should
            # be a lower case 'a'.
            b"ssh-rsa AAAAB3NzAC1yc2EAAAADAQABAAABAQDDu/XRP1kyK6Cgt36gts9XAk"
            b"FiiuJLW6RU0j3KKVZSs1I7Z3UmU9/9aVh/rZV43WQG8jaR6kkcP4stOR0DEtll"
            b"PDA7ZRBnrfiHpSQYQ874AZaAoIjgkv7DBfsE6gcDQLub0PFjWyrYQUJhtOLQEK"
            b"vY/G0vt2iRL3juawWmCFdTK3W3XvwAdgGk71i6lHt+deOPNEPN2H58E4odrZ2f"
            b"sxn/adpDqfb2sM0kPwQs0aWvrrKGvUaustkivQE4XWiSFnB0oJB/lKK/CKVKuy"
            b"///ImSCGHQRvhwariN2tvZ6CBNSLh3iQgeB0AkyJlng7MXB2qYq/Ci2FUOryCX"
            b"2MzHvnbvAQ== testkey@localhost"
        )
        with pytest.raises(ValueError):
            load_ssh_public_key(ssh_key, backend)

    def test_load_ssh_public_key_rsa(self, backend):
        ssh_key = (
            b"ssh-rsa AAAAB3NzaC1yc2EAAAADAQABAAABAQDDu/XRP1kyK6Cgt36gts9XAk"
            b"FiiuJLW6RU0j3KKVZSs1I7Z3UmU9/9aVh/rZV43WQG8jaR6kkcP4stOR0DEtll"
            b"PDA7ZRBnrfiHpSQYQ874AZaAoIjgkv7DBfsE6gcDQLub0PFjWyrYQUJhtOLQEK"
            b"vY/G0vt2iRL3juawWmCFdTK3W3XvwAdgGk71i6lHt+deOPNEPN2H58E4odrZ2f"
            b"sxn/adpDqfb2sM0kPwQs0aWvrrKGvUaustkivQE4XWiSFnB0oJB/lKK/CKVKuy"
            b"///ImSCGHQRvhwariN2tvZ6CBNSLh3iQgeB0AkyJlng7MXB2qYq/Ci2FUOryCX"
            b"2MzHvnbv testkey@localhost"
        )

        key = load_ssh_public_key(ssh_key, backend)

        assert key is not None
        assert isinstance(key, rsa.RSAPublicKey)

        numbers = key.public_numbers()

        expected_e = 0x10001
        expected_n = int(
            "00C3BBF5D13F59322BA0A0B77EA0B6CF570241628AE24B5BA454D"
            "23DCA295652B3523B67752653DFFD69587FAD9578DD6406F23691"
            "EA491C3F8B2D391D0312D9653C303B651067ADF887A5241843CEF"
            "8019680A088E092FEC305FB04EA070340BB9BD0F1635B2AD84142"
            "61B4E2D010ABD8FC6D2FB768912F78EE6B05A60857532B75B75EF"
            "C007601A4EF58BA947B7E75E38F3443CDD87E7C138A1DAD9D9FB3"
            "19FF69DA43A9F6F6B0CD243F042CD1A5AFAEB286BD46AEB2D922B"
            "D01385D6892167074A0907F94A2BF08A54ABB2FFFFC89920861D0"
            "46F8706AB88DDADBD9E8204D48B87789081E074024C8996783B31"
            "7076A98ABF0A2D8550EAF2097D8CCC7BE76EF",
            16,
        )

        expected = rsa.RSAPublicNumbers(expected_e, expected_n)

        assert numbers == expected


class TestDSSSSHSerialization:
    def test_load_ssh_public_key_dss_too_short(self, backend):
        ssh_key = b"ssh-dss"

        with pytest.raises(ValueError):
            load_ssh_public_key(ssh_key, backend)

    def test_load_ssh_public_key_dss_comment_with_spaces(self, backend):
        ssh_key = (
            b"ssh-dss AAAAB3NzaC1kc3MAAACBALmwUtfwdjAUjU2Dixd5DvT0NDcjjr69UD"
            b"LqSD/Xt5Al7D3GXr1WOrWGpjO0NE9qzRCvMTU7zykRH6XjuNXB6Hvv48Zfm4vm"
            b"nHQHFmmMg2bI75JbnOwdzWnnPZJrVU4rS23dFFPqs5ug+EbhVVrcwzxahjcSjJ"
            b"7WEQSkVQWnSPbbAAAAFQDXmpD3DIkGvLSBf1GdUF4PHKtUrQAAAIB/bJFwss+2"
            b"fngmfG/Li5OyL7A9iVoGdkUaFaxEUROTp7wkm2z49fXFAir+/U31v50Tu98YLf"
            b"WvKlxdHcdgQYV9Ww5LIrhWwwD4UKOwC6w5S3KHVbi3pWUi7vxJFXOWfeu1mC/J"
            b"TWqMKR91j+rmOtdppWIZRyIVIqLcMdGO3m+2VgAAAIANFDz5KQH5NvoljpoRQi"
            b"RgyPjxWXiE7vjLElKj4v8KrpanAywBzdhIW1y/tzpGuwRwj5ihi8iNTHgSsoTa"
            b"j5AG5HPomJf5vJElxpu/2O9pHA52wcNObIQ7j+JA5uWusxNIbl+pF6sSiP8abr"
            b"z53N7tPF/IhHTjBHb1Ol7IFu9p9A== testkey@localhost extra"
        )

        load_ssh_public_key(ssh_key, backend)

    def test_load_ssh_public_key_dss_extra_data_after_modulo(self, backend):
        ssh_key = (
            b"ssh-dss AAAAB3NzaC1kc3MAAACBALmwUtfwdjAUjU2Dixd5DvT0NDcjjr69UD"
            b"LqSD/Xt5Al7D3GXr1WOrWGpjO0NE9qzRCvMTU7zykRH6XjuNXB6Hvv48Zfm4vm"
            b"nHQHFmmMg2bI75JbnOwdzWnnPZJrVU4rS23dFFPqs5ug+EbhVVrcwzxahjcSjJ"
            b"7WEQSkVQWnSPbbAAAAFQDXmpD3DIkGvLSBf1GdUF4PHKtUrQAAAIB/bJFwss+2"
            b"fngmfG/Li5OyL7A9iVoGdkUaFaxEUROTp7wkm2z49fXFAir+/U31v50Tu98YLf"
            b"WvKlxdHcdgQYV9Ww5LIrhWwwD4UKOwC6w5S3KHVbi3pWUi7vxJFXOWfeu1mC/J"
            b"TWqMKR91j+rmOtdppWIZRyIVIqLcMdGO3m+2VgAAAIANFDz5KQH5NvoljpoRQi"
            b"RgyPjxWXiE7vjLElKj4v8KrpanAywBzdhIW1y/tzpGuwRwj5ihi8iNTHgSsoTa"
            b"j5AG5HPomJf5vJElxpu/2O9pHA52wcNObIQ7j+JA5uWusxNIbl+pF6sSiP8abr"
            b"z53N7tPF/IhHTjBHb1Ol7IFu9p9AAwMD== testkey@localhost"
        )

        with pytest.raises(ValueError):
            load_ssh_public_key(ssh_key, backend)

    def test_load_ssh_public_key_dss_different_string(self, backend):
        ssh_key = (
            # "AAAAB3NzA" the final A is capitalized here to cause the string
            # ssh-dss inside the base64 encoded blob to be incorrect. It should
            # be a lower case 'a'.
            b"ssh-dss AAAAB3NzAC1kc3MAAACBALmwUtfwdjAUjU2Dixd5DvT0NDcjjr69UD"
            b"LqSD/Xt5Al7D3GXr1WOrWGpjO0NE9qzRCvMTU7zykRH6XjuNXB6Hvv48Zfm4vm"
            b"nHQHFmmMg2bI75JbnOwdzWnnPZJrVU4rS23dFFPqs5ug+EbhVVrcwzxahjcSjJ"
            b"7WEQSkVQWnSPbbAAAAFQDXmpD3DIkGvLSBf1GdUF4PHKtUrQAAAIB/bJFwss+2"
            b"fngmfG/Li5OyL7A9iVoGdkUaFaxEUROTp7wkm2z49fXFAir+/U31v50Tu98YLf"
            b"WvKlxdHcdgQYV9Ww5LIrhWwwD4UKOwC6w5S3KHVbi3pWUi7vxJFXOWfeu1mC/J"
            b"TWqMKR91j+rmOtdppWIZRyIVIqLcMdGO3m+2VgAAAIANFDz5KQH5NvoljpoRQi"
            b"RgyPjxWXiE7vjLElKj4v8KrpanAywBzdhIW1y/tzpGuwRwj5ihi8iNTHgSsoTa"
            b"j5AG5HPomJf5vJElxpu/2O9pHA52wcNObIQ7j+JA5uWusxNIbl+pF6sSiP8abr"
            b"z53N7tPF/IhHTjBHb1Ol7IFu9p9A== testkey@localhost"
        )
        with pytest.raises(ValueError):
            load_ssh_public_key(ssh_key, backend)

    def test_load_ssh_public_key_dss(self, backend):
        ssh_key = (
            b"ssh-dss AAAAB3NzaC1kc3MAAACBALmwUtfwdjAUjU2Dixd5DvT0NDcjjr69UD"
            b"LqSD/Xt5Al7D3GXr1WOrWGpjO0NE9qzRCvMTU7zykRH6XjuNXB6Hvv48Zfm4vm"
            b"nHQHFmmMg2bI75JbnOwdzWnnPZJrVU4rS23dFFPqs5ug+EbhVVrcwzxahjcSjJ"
            b"7WEQSkVQWnSPbbAAAAFQDXmpD3DIkGvLSBf1GdUF4PHKtUrQAAAIB/bJFwss+2"
            b"fngmfG/Li5OyL7A9iVoGdkUaFaxEUROTp7wkm2z49fXFAir+/U31v50Tu98YLf"
            b"WvKlxdHcdgQYV9Ww5LIrhWwwD4UKOwC6w5S3KHVbi3pWUi7vxJFXOWfeu1mC/J"
            b"TWqMKR91j+rmOtdppWIZRyIVIqLcMdGO3m+2VgAAAIANFDz5KQH5NvoljpoRQi"
            b"RgyPjxWXiE7vjLElKj4v8KrpanAywBzdhIW1y/tzpGuwRwj5ihi8iNTHgSsoTa"
            b"j5AG5HPomJf5vJElxpu/2O9pHA52wcNObIQ7j+JA5uWusxNIbl+pF6sSiP8abr"
            b"z53N7tPF/IhHTjBHb1Ol7IFu9p9A== testkey@localhost"
        )

        key = load_ssh_public_key(ssh_key, backend)

        assert key is not None
        assert isinstance(key, dsa.DSAPublicKey)

        numbers = key.public_numbers()

        expected_y = int(
            "d143cf92901f936fa258e9a11422460c8f8f1597884eef8cb1252a3e2ff0aae"
            "96a7032c01cdd8485b5cbfb73a46bb04708f98a18bc88d4c7812b284da8f900"
            "6e473e89897f9bc9125c69bbfd8ef691c0e76c1c34e6c843b8fe240e6e5aeb3"
            "13486e5fa917ab1288ff1a6ebcf9dcdeed3c5fc88474e30476f53a5ec816ef6"
            "9f4",
            16,
        )
        expected_p = int(
            "b9b052d7f07630148d4d838b17790ef4f43437238ebebd5032ea483fd7b7902"
            "5ec3dc65ebd563ab586a633b4344f6acd10af31353bcf29111fa5e3b8d5c1e8"
            "7befe3c65f9b8be69c740716698c8366c8ef925b9cec1dcd69e73d926b554e2"
            "b4b6ddd1453eab39ba0f846e1555adcc33c5a8637128c9ed61104a45505a748"
            "f6db",
            16,
        )
        expected_q = 1230879958723280233885494314531920096931919647917
        expected_g = int(
            "7f6c9170b2cfb67e78267c6fcb8b93b22fb03d895a0676451a15ac44511393a"
            "7bc249b6cf8f5f5c5022afefd4df5bf9d13bbdf182df5af2a5c5d1dc7604185"
            "7d5b0e4b22b856c300f850a3b00bac394b728755b8b7a56522eefc491573967"
            "debb5982fc94d6a8c291f758feae63ad769a5621947221522a2dc31d18ede6f"
            "b656",
            16,
        )
        expected = dsa.DSAPublicNumbers(
            expected_y,
            dsa.DSAParameterNumbers(expected_p, expected_q, expected_g),
        )

        assert numbers == expected


class TestECDSASSHSerialization:
    def test_load_ssh_public_key_ecdsa_nist_p256(self, backend):
        _skip_curve_unsupported(backend, ec.SECP256R1())

        ssh_key = (
            b"ecdsa-sha2-nistp256 AAAAE2VjZHNhLXNoYTItbmlzdHAyNTYAAAAIbmlzdHAy"
            b"NTYAAABBBGG2MfkHXp0UkxUyllDzWNBAImsvt5t7pFtTXegZK2WbGxml8zMrgWi5"
            b"teIg1TO03/FD9hbpBFgBeix3NrCFPls= root@cloud-server-01"
        )
        key = load_ssh_public_key(ssh_key, backend)
        assert isinstance(key, ec.EllipticCurvePublicKey)

        expected_x = int(
            "44196257377740326295529888716212621920056478823906609851236662550"
            "785814128027",
            10,
        )
        expected_y = int(
            "12257763433170736656417248739355923610241609728032203358057767672"
            "925775019611",
            10,
        )

        assert key.public_numbers() == ec.EllipticCurvePublicNumbers(
            expected_x, expected_y, ec.SECP256R1()
        )

    def test_load_ssh_public_key_byteslike(self, backend):
        _skip_curve_unsupported(backend, ec.SECP256R1())

        ssh_key = (
            b"ecdsa-sha2-nistp256 AAAAE2VjZHNhLXNoYTItbmlzdHAyNTYAAAAIbmlzdHAy"
            b"NTYAAABBBGG2MfkHXp0UkxUyllDzWNBAImsvt5t7pFtTXegZK2WbGxml8zMrgWi5"
            b"teIg1TO03/FD9hbpBFgBeix3NrCFPls= root@cloud-server-01"
        )
        assert load_ssh_public_key(bytearray(ssh_key), backend)
        assert load_ssh_public_key(memoryview(ssh_key), backend)
        assert load_ssh_public_key(memoryview(bytearray(ssh_key)), backend)

    def test_load_ssh_public_key_ecdsa_nist_p384(self, backend):
        _skip_curve_unsupported(backend, ec.SECP384R1())
        ssh_key = (
            b"ecdsa-sha2-nistp384 AAAAE2VjZHNhLXNoYTItbmlzdHAzODQAAAAIbmlzdHAz"
            b"ODQAAABhBMzucOm9wbwg4iMr5QL0ya0XNQGXpw4wM5f12E3tWhdcrzyGHyel71t1"
            b"4bvF9JZ2/WIuSxUr33XDl8jYo+lMQ5N7Vanc7f7i3AR1YydatL3wQfZStQ1I3rBa"
            b"qQtRSEU8Tg== root@cloud-server-01"
        )
        key = load_ssh_public_key(ssh_key, backend)
        assert isinstance(key, ec.EllipticCurvePublicKey)

        expected_x = int(
            "31541830871345183397582554827482786756220448716666815789487537666"
            "592636882822352575507883817901562613492450642523901",
            10,
        )
        expected_y = int(
            "15111413269431823234030344298767984698884955023183354737123929430"
            "995703524272335782455051101616329050844273733614670",
            10,
        )

        assert key.public_numbers() == ec.EllipticCurvePublicNumbers(
            expected_x, expected_y, ec.SECP384R1()
        )

    def test_load_ssh_public_key_ecdsa_nist_p521(self, backend):
        _skip_curve_unsupported(backend, ec.SECP521R1())
        ssh_key = (
            b"ecdsa-sha2-nistp521 AAAAE2VjZHNhLXNoYTItbmlzdHA1MjEAAAAIbmlzdHA1"
            b"MjEAAACFBAGTrRhMSEgF6Ni+PXNz+5fjS4lw3ypUILVVQ0Av+0hQxOx+MyozELon"
            b"I8NKbrbBjijEs1GuImsmkTmWsMXS1j2A7wB4Kseh7W9KA9IZJ1+TMrzWUEwvOOXi"
            b"wT23pbaWWXG4NaM7vssWfZBnvz3S174TCXnJ+DSccvWBFnKP0KchzLKxbg== "
            b"root@cloud-server-01"
        )
        key = load_ssh_public_key(ssh_key, backend)
        assert isinstance(key, ec.EllipticCurvePublicKey)

        expected_x = int(
            "54124123120178189598842622575230904027376313369742467279346415219"
            "77809037378785192537810367028427387173980786968395921877911964629"
            "142163122798974160187785455",
            10,
        )
        expected_y = int(
            "16111775122845033200938694062381820957441843014849125660011303579"
            "15284560361402515564433711416776946492019498546572162801954089916"
            "006665939539407104638103918",
            10,
        )

        assert key.public_numbers() == ec.EllipticCurvePublicNumbers(
            expected_x, expected_y, ec.SECP521R1()
        )

    def test_load_ssh_public_key_ecdsa_nist_p256_trailing_data(self, backend):
        ssh_key = (
            b"ecdsa-sha2-nistp256 AAAAE2VjZHNhLXNoYTItbmlzdHAyNTYAAAAIbmlzdHAy"
            b"NTYAAABBBGG2MfkHXp0UkxUyllDzWNBAImsvt5t7pFtTXegZK2WbGxml8zMrgWi5"
            b"teIg1TO03/FD9hbpBFgBeix3NrCFPltB= root@cloud-server-01"
        )
        with pytest.raises(ValueError):
            load_ssh_public_key(ssh_key, backend)

    def test_load_ssh_public_key_ecdsa_nist_p256_missing_data(self, backend):
        ssh_key = (
            b"ecdsa-sha2-nistp256 AAAAE2VjZHNhLXNoYTItbmlzdHAyNTYAAAAIbmlzdHAy"
            b"NTYAAABBBGG2MfkHXp0UkxUyllDzWNBAImsvt5t7pFtTXegZK2WbGxml8zMrgWi5"
            b"teIg1TO03/FD9hbpBFgBeix3NrCF= root@cloud-server-01"
        )
        with pytest.raises(ValueError):
            load_ssh_public_key(ssh_key, backend)

    def test_load_ssh_public_key_ecdsa_nist_p256_compressed(self, backend):
        # If we ever implement compressed points, note that this is not a valid
        # one, it just has the compressed marker in the right place.
        ssh_key = (
            b"ecdsa-sha2-nistp256 AAAAE2VjZHNhLXNoYTItbmlzdHAyNTYAAAAIbmlzdHAy"
            b"NTYAAABBAWG2MfkHXp0UkxUyllDzWNBAImsvt5t7pFtTXegZK2WbGxml8zMrgWi5"
            b"teIg1TO03/FD9hbpBFgBeix3NrCFPls= root@cloud-server-01"
        )
        with pytest.raises(NotImplementedError):
            load_ssh_public_key(ssh_key, backend)

    def test_load_ssh_public_key_ecdsa_nist_p256_bad_curve_name(self, backend):
        ssh_key = (
            # The curve name in here is changed to be "nistp255".
            b"ecdsa-sha2-nistp256 AAAAE2VjZHNhLXNoYTItbmlzdHAyNTYAAAAIbmlzdHAy"
            b"NTUAAABBBGG2MfkHXp0UkxUyllDzWNBAImsvt5t7pFtTXegZK2WbGxml8zMrgWi5"
            b"teIg1TO03/FD9hbpBFgBeix3NrCFPls= root@cloud-server-01"
        )
        with pytest.raises(ValueError):
            load_ssh_public_key(ssh_key, backend)


@pytest.mark.supported(
    only_if=lambda backend: backend.ed25519_supported(),
    skip_message="Requires OpenSSL with Ed25519 support",
)
class TestEd25519SSHSerialization:
    def test_load_ssh_public_key(self, backend):
        ssh_key = (
            b"ssh-ed25519 AAAAC3NzaC1lZDI1NTE5AAAAIG2fgpmpYO61qeAxGd0wgRaN/E4"
            b"GR+xWvBmvxjxrB1vG user@chiron.local"
        )
        key = load_ssh_public_key(ssh_key, backend)
        assert isinstance(key, ed25519.Ed25519PublicKey)
        assert key.public_bytes(Encoding.Raw, PublicFormat.Raw) == (
            b"m\x9f\x82\x99\xa9`\xee\xb5\xa9\xe01\x19\xdd0\x81\x16\x8d\xfc"
            b"N\x06G\xecV\xbc\x19\xaf\xc6<k\x07[\xc6"
        )

    def test_public_bytes_openssh(self, backend):
        ssh_key = (
            b"ssh-ed25519 AAAAC3NzaC1lZDI1NTE5AAAAIG2fgpmpYO61qeAxGd0wgRaN/E4"
            b"GR+xWvBmvxjxrB1vG"
        )
        key = load_ssh_public_key(ssh_key, backend)
        assert isinstance(key, ed25519.Ed25519PublicKey)
        assert (
            key.public_bytes(Encoding.OpenSSH, PublicFormat.OpenSSH) == ssh_key
        )

    def test_load_ssh_public_key_not_32_bytes(self, backend):
        ssh_key = (
            b"ssh-ed25519 AAAAC3NzaC1lZDI1NTE5AAAAI22fgpmpYO61qeAxGd0wgRaN/E4"
            b"GR+xWvBmvxjxrB1vGaGVs user@chiron.local"
        )
        with pytest.raises(ValueError):
            load_ssh_public_key(ssh_key, backend)

    def test_load_ssh_public_key_trailing_data(self, backend):
        ssh_key = (
            b"ssh-ed25519 AAAAC3NzaC1lZDI1NTE5AAAAIG2fgpmpYO61qeAxGd0wgRa"
            b"N/E4GR+xWvBmvxjxrB1vGdHJhaWxpbmdkYXRh user@chiron.local"
        )
        with pytest.raises(ValueError):
            load_ssh_public_key(ssh_key, backend)


class TestKeySerializationEncryptionTypes:
    def test_non_bytes_password(self):
        with pytest.raises(ValueError):
            BestAvailableEncryption(object())  # type:ignore[arg-type]

    def test_encryption_with_zero_length_password(self):
        with pytest.raises(ValueError):
            BestAvailableEncryption(b"")


@pytest.mark.supported(
    only_if=lambda backend: backend.ed25519_supported(),
    skip_message="Requires OpenSSL with Ed25519 support",
)
class TestEd25519Serialization:
    def test_load_der_private_key(self, backend):
        data = load_vectors_from_file(
            os.path.join("asymmetric", "Ed25519", "ed25519-pkcs8-enc.der"),
            lambda derfile: derfile.read(),
            mode="rb",
        )
        unencrypted = load_vectors_from_file(
            os.path.join("asymmetric", "Ed25519", "ed25519-pkcs8.der"),
            lambda derfile: derfile.read(),
            mode="rb",
        )
        key = load_der_private_key(data, b"password", backend)
        assert (
            key.private_bytes(
                Encoding.DER, PrivateFormat.PKCS8, NoEncryption()
            )
            == unencrypted
        )

    def test_load_pem_private_key(self, backend):
        data = load_vectors_from_file(
            os.path.join("asymmetric", "Ed25519", "ed25519-pkcs8-enc.pem"),
            lambda pemfile: pemfile.read(),
            mode="rb",
        )
        unencrypted = load_vectors_from_file(
            os.path.join("asymmetric", "Ed25519", "ed25519-pkcs8.pem"),
            lambda pemfile: pemfile.read(),
            mode="rb",
        )
        key = load_pem_private_key(data, b"password", backend)
        assert (
            key.private_bytes(
                Encoding.PEM, PrivateFormat.PKCS8, NoEncryption()
            )
            == unencrypted
        )

    @pytest.mark.parametrize(
        ("key_path", "encoding", "loader"),
        [
            (
                ["Ed25519", "ed25519-pub.pem"],
                Encoding.PEM,
                load_pem_public_key,
            ),
            (
                ["Ed25519", "ed25519-pub.der"],
                Encoding.DER,
                load_der_public_key,
            ),
        ],
    )
    def test_load_public_key(self, key_path, encoding, loader, backend):
        data = load_vectors_from_file(
            os.path.join("asymmetric", *key_path),
            lambda pemfile: pemfile.read(),
            mode="rb",
        )
        public_key = loader(data, backend)
        assert (
            public_key.public_bytes(
                encoding, PublicFormat.SubjectPublicKeyInfo
            )
            == data
        )

    def test_openssl_serialization_unsupported(self, backend):
        key = ed25519.Ed25519PrivateKey.generate()
        with pytest.raises(ValueError):
            key.private_bytes(
                Encoding.PEM,
                PrivateFormat.TraditionalOpenSSL,
                NoEncryption(),
            )
        with pytest.raises(ValueError):
            key.private_bytes(
                Encoding.DER,
                PrivateFormat.TraditionalOpenSSL,
                NoEncryption(),
            )


@pytest.mark.supported(
    only_if=lambda backend: backend.x448_supported(),
    skip_message="Requires OpenSSL with X448 support",
)
class TestX448Serialization:
    def test_load_der_private_key(self, backend):
        data = load_vectors_from_file(
            os.path.join("asymmetric", "X448", "x448-pkcs8-enc.der"),
            lambda derfile: derfile.read(),
            mode="rb",
        )
        unencrypted = load_vectors_from_file(
            os.path.join("asymmetric", "X448", "x448-pkcs8.der"),
            lambda derfile: derfile.read(),
            mode="rb",
        )
        key = load_der_private_key(data, b"password", backend)
        assert (
            key.private_bytes(
                Encoding.DER, PrivateFormat.PKCS8, NoEncryption()
            )
            == unencrypted
        )

    def test_load_pem_private_key(self, backend):
        data = load_vectors_from_file(
            os.path.join("asymmetric", "X448", "x448-pkcs8-enc.pem"),
            lambda pemfile: pemfile.read(),
            mode="rb",
        )
        unencrypted = load_vectors_from_file(
            os.path.join("asymmetric", "X448", "x448-pkcs8.pem"),
            lambda pemfile: pemfile.read(),
            mode="rb",
        )
        key = load_pem_private_key(data, b"password", backend)
        assert (
            key.private_bytes(
                Encoding.PEM, PrivateFormat.PKCS8, NoEncryption()
            )
            == unencrypted
        )

    @pytest.mark.parametrize(
        ("key_path", "encoding", "loader"),
        [
            (["X448", "x448-pub.pem"], Encoding.PEM, load_pem_public_key),
            (["X448", "x448-pub.der"], Encoding.DER, load_der_public_key),
        ],
    )
    def test_load_public_key(self, key_path, encoding, loader, backend):
        data = load_vectors_from_file(
            os.path.join("asymmetric", *key_path),
            lambda pemfile: pemfile.read(),
            mode="rb",
        )
        public_key = loader(data, backend)
        assert (
            public_key.public_bytes(
                encoding, PublicFormat.SubjectPublicKeyInfo
            )
            == data
        )

    def test_openssl_serialization_unsupported(self, backend):
        key = x448.X448PrivateKey.generate()
        with pytest.raises(ValueError):
            key.private_bytes(
                Encoding.PEM,
                PrivateFormat.TraditionalOpenSSL,
                NoEncryption(),
            )
        with pytest.raises(ValueError):
            key.private_bytes(
                Encoding.DER,
                PrivateFormat.TraditionalOpenSSL,
                NoEncryption(),
            )

    def test_openssh_serialization_unsupported(self, backend):
        key = x448.X448PrivateKey.generate()
        with pytest.raises(ValueError):
            key.public_key().public_bytes(
                Encoding.OpenSSH, PublicFormat.OpenSSH
            )
        with pytest.raises(ValueError):
            key.private_bytes(
                Encoding.PEM, PrivateFormat.OpenSSH, NoEncryption()
            )


@pytest.mark.supported(
    only_if=lambda backend: backend.x25519_supported(),
    skip_message="Requires OpenSSL with X25519 support",
)
class TestX25519Serialization:
    def test_load_der_private_key(self, backend):
        data = load_vectors_from_file(
            os.path.join("asymmetric", "X25519", "x25519-pkcs8-enc.der"),
            lambda derfile: derfile.read(),
            mode="rb",
        )
        unencrypted = load_vectors_from_file(
            os.path.join("asymmetric", "X25519", "x25519-pkcs8.der"),
            lambda derfile: derfile.read(),
            mode="rb",
        )
        key = load_der_private_key(data, b"password", backend)
        assert (
            key.private_bytes(
                Encoding.DER, PrivateFormat.PKCS8, NoEncryption()
            )
            == unencrypted
        )

    def test_load_pem_private_key(self, backend):
        data = load_vectors_from_file(
            os.path.join("asymmetric", "X25519", "x25519-pkcs8-enc.pem"),
            lambda pemfile: pemfile.read(),
            mode="rb",
        )
        unencrypted = load_vectors_from_file(
            os.path.join("asymmetric", "X25519", "x25519-pkcs8.pem"),
            lambda pemfile: pemfile.read(),
            mode="rb",
        )
        key = load_pem_private_key(data, b"password", backend)
        assert (
            key.private_bytes(
                Encoding.PEM, PrivateFormat.PKCS8, NoEncryption()
            )
            == unencrypted
        )

    @pytest.mark.parametrize(
        ("key_path", "encoding", "loader"),
        [
            (["X25519", "x25519-pub.pem"], Encoding.PEM, load_pem_public_key),
            (["X25519", "x25519-pub.der"], Encoding.DER, load_der_public_key),
        ],
    )
    def test_load_public_key(self, key_path, encoding, loader, backend):
        data = load_vectors_from_file(
            os.path.join("asymmetric", *key_path),
            lambda pemfile: pemfile.read(),
            mode="rb",
        )
        public_key = loader(data, backend)
        assert (
            public_key.public_bytes(
                encoding, PublicFormat.SubjectPublicKeyInfo
            )
            == data
        )

    def test_openssl_serialization_unsupported(self, backend):
        key = x25519.X25519PrivateKey.generate()
        with pytest.raises(ValueError):
            key.private_bytes(
                Encoding.PEM,
                PrivateFormat.TraditionalOpenSSL,
                NoEncryption(),
            )
        with pytest.raises(ValueError):
            key.private_bytes(
                Encoding.DER,
                PrivateFormat.TraditionalOpenSSL,
                NoEncryption(),
            )

    def test_openssh_serialization_unsupported(self, backend):
        key = x25519.X25519PrivateKey.generate()
        with pytest.raises(ValueError):
            key.public_key().public_bytes(
                Encoding.OpenSSH, PublicFormat.OpenSSH
            )
        with pytest.raises(ValueError):
            key.private_bytes(
                Encoding.PEM, PrivateFormat.OpenSSH, NoEncryption()
            )


@pytest.mark.supported(
    only_if=lambda backend: backend.ed448_supported(),
    skip_message="Requires OpenSSL with Ed448 support",
)
class TestEd448Serialization:
    def test_load_der_private_key(self, backend):
        data = load_vectors_from_file(
            os.path.join("asymmetric", "Ed448", "ed448-pkcs8-enc.der"),
            lambda derfile: derfile.read(),
            mode="rb",
        )
        unencrypted = load_vectors_from_file(
            os.path.join("asymmetric", "Ed448", "ed448-pkcs8.der"),
            lambda derfile: derfile.read(),
            mode="rb",
        )
        key = load_der_private_key(data, b"password", backend)
        assert (
            key.private_bytes(
                Encoding.DER, PrivateFormat.PKCS8, NoEncryption()
            )
            == unencrypted
        )

    def test_load_pem_private_key(self, backend):
        data = load_vectors_from_file(
            os.path.join("asymmetric", "Ed448", "ed448-pkcs8-enc.pem"),
            lambda pemfile: pemfile.read(),
            mode="rb",
        )
        unencrypted = load_vectors_from_file(
            os.path.join("asymmetric", "Ed448", "ed448-pkcs8.pem"),
            lambda pemfile: pemfile.read(),
            mode="rb",
        )
        key = load_pem_private_key(data, b"password", backend)
        assert (
            key.private_bytes(
                Encoding.PEM, PrivateFormat.PKCS8, NoEncryption()
            )
            == unencrypted
        )

    @pytest.mark.parametrize(
        ("key_path", "encoding", "loader"),
        [
            (["Ed448", "ed448-pub.pem"], Encoding.PEM, load_pem_public_key),
            (["Ed448", "ed448-pub.der"], Encoding.DER, load_der_public_key),
        ],
    )
    def test_load_public_key(self, key_path, encoding, loader, backend):
        data = load_vectors_from_file(
            os.path.join("asymmetric", *key_path),
            lambda pemfile: pemfile.read(),
            mode="rb",
        )
        public_key = loader(data, backend)
        assert (
            public_key.public_bytes(
                encoding, PublicFormat.SubjectPublicKeyInfo
            )
            == data
        )

    def test_openssl_serialization_unsupported(self, backend):
        key = ed448.Ed448PrivateKey.generate()
        with pytest.raises(ValueError):
            key.private_bytes(
                Encoding.PEM,
                PrivateFormat.TraditionalOpenSSL,
                NoEncryption(),
            )
        with pytest.raises(ValueError):
            key.private_bytes(
                Encoding.DER,
                PrivateFormat.TraditionalOpenSSL,
                NoEncryption(),
            )

    def test_openssh_serialization_unsupported(self, backend):
        key = ed448.Ed448PrivateKey.generate()
        with pytest.raises(ValueError):
            key.public_key().public_bytes(
                Encoding.OpenSSH,
                PublicFormat.OpenSSH,
            )
        with pytest.raises(ValueError):
            key.private_bytes(
                Encoding.PEM,
                PrivateFormat.OpenSSH,
                NoEncryption(),
            )


@pytest.mark.supported(
    only_if=lambda backend: backend.dh_supported(),
    skip_message="DH not supported",
)
class TestDHSerialization:
    """Test all options with least-supported key type."""

    @pytest.mark.skip_fips(reason="non-FIPS parameters")
    def test_dh_public_key(self, backend):
        data = load_vectors_from_file(
            os.path.join("asymmetric", "DH", "dhkey.pem"),
            lambda pemfile: pemfile.read(),
            mode="rb",
        )
        public_key = load_pem_private_key(data, None, backend).public_key()
        for enc in (
            Encoding.PEM,
            Encoding.DER,
            Encoding.OpenSSH,
            Encoding.Raw,
            Encoding.X962,
        ):
            for fmt in (
                PublicFormat.SubjectPublicKeyInfo,
                PublicFormat.PKCS1,
                PublicFormat.OpenSSH,
                PublicFormat.Raw,
                PublicFormat.CompressedPoint,
                PublicFormat.UncompressedPoint,
            ):
                if (
                    enc in (Encoding.PEM, Encoding.DER)
                    and fmt == PublicFormat.SubjectPublicKeyInfo
                ):
                    # tested elsewhere
                    continue
                with pytest.raises(ValueError):
                    public_key.public_bytes(enc, fmt)

    @pytest.mark.skip_fips(reason="non-FIPS parameters")
    def test_dh_private_key(self, backend):
        data = load_vectors_from_file(
            os.path.join("asymmetric", "DH", "dhkey.pem"),
            lambda pemfile: pemfile.read(),
            mode="rb",
        )
        private_key = load_pem_private_key(data, None, backend)
        for enc in (
            Encoding.PEM,
            Encoding.DER,
            Encoding.OpenSSH,
            Encoding.Raw,
            Encoding.X962,
        ):
            for fmt in (
                PrivateFormat.PKCS8,
                PrivateFormat.TraditionalOpenSSL,
                PrivateFormat.Raw,
            ):
                if (
                    enc in (Encoding.PEM, Encoding.DER)
                    and fmt is PrivateFormat.PKCS8
                ):
                    # tested elsewhere
                    continue
                with pytest.raises(ValueError):
                    private_key.private_bytes(enc, fmt, NoEncryption())


class TestOpenSSHSerialization:
    @pytest.mark.parametrize(
        ("key_file", "cert_file"),
        [
            ("rsa-psw.key.pub", None),
            ("rsa-nopsw.key.pub", "rsa-nopsw.key-cert.pub"),
            ("dsa-psw.key.pub", None),
            ("dsa-nopsw.key.pub", "dsa-nopsw.key-cert.pub"),
            ("ecdsa-psw.key.pub", None),
            ("ecdsa-nopsw.key.pub", "ecdsa-nopsw.key-cert.pub"),
            ("ed25519-psw.key.pub", None),
            ("ed25519-nopsw.key.pub", "ed25519-nopsw.key-cert.pub"),
        ],
    )
    def test_load_ssh_public_key(self, key_file, cert_file, backend):
        if "ed25519" in key_file and not backend.ed25519_supported():
            pytest.skip("Requires OpenSSL with Ed25519 support")

        # normal public key
        pub_data = load_vectors_from_file(
            os.path.join("asymmetric", "OpenSSH", key_file),
            lambda f: f.read(),
            mode="rb",
        )
        public_key = load_ssh_public_key(pub_data, backend)
        nocomment_data = b" ".join(pub_data.split()[:2])
        assert (
            public_key.public_bytes(Encoding.OpenSSH, PublicFormat.OpenSSH)
            == nocomment_data
        )

        self.run_partial_pubkey(pub_data, backend)

        # parse public key with ssh certificate
        if cert_file:
            cert_data = load_vectors_from_file(
                os.path.join("asymmetric", "OpenSSH", cert_file),
                lambda f: f.read(),
                mode="rb",
            )
            cert_key = load_ssh_public_key(cert_data, backend)
            assert (
                cert_key.public_bytes(Encoding.OpenSSH, PublicFormat.OpenSSH)
                == nocomment_data
            )

            # try with more spaces
            cert_data = b" \t ".join(cert_data.split())
            cert_key = load_ssh_public_key(cert_data, backend)
            assert (
                cert_key.public_bytes(Encoding.OpenSSH, PublicFormat.OpenSSH)
                == nocomment_data
            )

            self.run_partial_pubkey(cert_data, backend)

    def run_partial_pubkey(self, pubdata, backend):
        parts = pubdata.split()
        raw = base64.b64decode(parts[1])
        for i in range(1, len(raw)):
            frag = base64.b64encode(raw[:i])
            new_pub = b" ".join([parts[0], frag])
            with pytest.raises(ValueError):
                load_ssh_public_key(new_pub, backend)

    @pytest.mark.parametrize(
        ("key_file",),
        [
            ("rsa-nopsw.key",),
            ("rsa-psw.key",),
            ("dsa-nopsw.key",),
            ("dsa-psw.key",),
            ("ecdsa-nopsw.key",),
            ("ecdsa-psw.key",),
            ("ed25519-nopsw.key",),
            ("ed25519-psw.key",),
        ],
    )
    def test_load_ssh_private_key(self, key_file, backend):
        if "ed25519" in key_file and not backend.ed25519_supported():
            pytest.skip("Requires OpenSSL with Ed25519 support")
        if "-psw" in key_file and not ssh._bcrypt_supported:
            pytest.skip("Requires bcrypt module")

        # read public and private key from ssh-keygen
        priv_data = load_vectors_from_file(
            os.path.join("asymmetric", "OpenSSH", key_file),
            lambda f: f.read(),
            mode="rb",
        )
        pub_data = load_vectors_from_file(
            os.path.join("asymmetric", "OpenSSH", key_file + ".pub"),
            lambda f: f.read(),
            mode="rb",
        )
        nocomment_data = b" ".join(pub_data.split()[:2])

        # load and compare
        password = None
        if "-psw" in key_file:
            password = b"password"
        private_key = load_ssh_private_key(priv_data, password, backend)
        assert (
            private_key.public_key().public_bytes(
                Encoding.OpenSSH, PublicFormat.OpenSSH
            )
            == nocomment_data
        )

        # bytearray
        private_key = load_ssh_private_key(
            bytearray(priv_data), password, backend
        )
        assert (
            private_key.public_key().public_bytes(
                Encoding.OpenSSH, PublicFormat.OpenSSH
            )
            == nocomment_data
        )

        # memoryview(bytes)
        private_key = load_ssh_private_key(
            memoryview(priv_data), password, backend
        )
        assert (
            private_key.public_key().public_bytes(
                Encoding.OpenSSH, PublicFormat.OpenSSH
            )
            == nocomment_data
        )

        # memoryview(bytearray)
        private_key = load_ssh_private_key(
            memoryview(bytearray(priv_data)), password, backend
        )
        assert (
            private_key.public_key().public_bytes(
                Encoding.OpenSSH, PublicFormat.OpenSSH
            )
            == nocomment_data
        )

        # serialize with own code and reload
        encryption: KeySerializationEncryption = NoEncryption()
        if password:
            encryption = BestAvailableEncryption(password)
        priv_data2 = private_key.private_bytes(
            Encoding.PEM,
            PrivateFormat.OpenSSH,
            encryption,
        )
        private_key2 = load_ssh_private_key(priv_data2, password, backend)
        assert (
            private_key2.public_key().public_bytes(
                Encoding.OpenSSH, PublicFormat.OpenSSH
            )
            == nocomment_data
        )

        # make sure multi-line base64 is used
        maxline = max(map(len, priv_data2.split(b"\n")))
        assert maxline < 80

    @pytest.mark.supported(
        only_if=lambda backend: ssh._bcrypt_supported,
        skip_message="Requires that bcrypt exists",
    )
    def test_bcrypt_encryption(self, backend):
        private_key = ec.generate_private_key(ec.SECP256R1(), backend)
        pub1 = private_key.public_key().public_bytes(
            Encoding.OpenSSH, PublicFormat.OpenSSH
        )

        for psw in (
            b"1",
            b"1234",
            b"1234" * 4,
            b"x" * 72,
        ):
            # BestAvailableEncryption does not handle bytes-like?
            best = BestAvailableEncryption(psw)
            encdata = private_key.private_bytes(
                Encoding.PEM, PrivateFormat.OpenSSH, best
            )
            decoded_key = load_ssh_private_key(encdata, psw, backend)
            pub2 = decoded_key.public_key().public_bytes(
                Encoding.OpenSSH, PublicFormat.OpenSSH
            )
            assert pub1 == pub2

            # bytearray
            decoded_key2 = load_ssh_private_key(
                bytearray(encdata), psw, backend
            )
            pub2 = decoded_key2.public_key().public_bytes(
                Encoding.OpenSSH, PublicFormat.OpenSSH
            )
            assert pub1 == pub2

            # memoryview(bytes)
            decoded_key2 = load_ssh_private_key(
                memoryview(encdata), psw, backend
            )
            pub2 = decoded_key2.public_key().public_bytes(
                Encoding.OpenSSH, PublicFormat.OpenSSH
            )
            assert pub1 == pub2

            # memoryview(bytearray)
            decoded_key2 = load_ssh_private_key(
                memoryview(bytearray(encdata)), psw, backend
            )
            pub2 = decoded_key2.public_key().public_bytes(
                Encoding.OpenSSH, PublicFormat.OpenSSH
            )
            assert pub1 == pub2

            with pytest.raises(ValueError):
                decoded_key = load_ssh_private_key(encdata, None, backend)
            with pytest.raises(ValueError):
                decoded_key = load_ssh_private_key(encdata, b"wrong", backend)

    @pytest.mark.supported(
        only_if=lambda backend: not ssh._bcrypt_supported,
        skip_message="Requires that bcrypt is missing",
    )
    def test_missing_bcrypt(self, backend):
        priv_data = load_vectors_from_file(
            os.path.join("asymmetric", "OpenSSH", "ecdsa-psw.key"),
            lambda f: f.read(),
            mode="rb",
        )
        with raises_unsupported_algorithm(None):
            load_ssh_private_key(priv_data, b"password", backend)

        private_key = ec.generate_private_key(ec.SECP256R1(), backend)
        with raises_unsupported_algorithm(None):
            private_key.private_bytes(
                Encoding.PEM,
                PrivateFormat.OpenSSH,
                BestAvailableEncryption(b"x"),
            )

    def test_fraglist_corners(self):
        f = ssh._FragList()
        with pytest.raises(ValueError):
            f.put_mpint(-1)
        f.put_mpint(0)
        f.put_mpint(0x80)
        assert f.tobytes() == b"\0\0\0\0" + b"\0\0\0\x02" + b"\0\x80"

    def make_file(
        self,
        magic=b"openssh-key-v1\0",
        ciphername=b"none",
        kdfname=b"none",
        kdfoptions=b"",
        nkeys=1,
        pub_type=b"ecdsa-sha2-nistp256",
        pub_fields=(
            b"nistp256",
            b"\x04" * 65,
        ),
        priv_type=None,
        priv_fields=(b"nistp256", b"\x04" * 65, b"\x7F" * 32),
        comment=b"comment",
        checkval1=b"1234",
        checkval2=b"1234",
        pad=None,
        header=b"-----BEGIN OPENSSH PRIVATE KEY-----\n",
        footer=b"-----END OPENSSH PRIVATE KEY-----\n",
        cut=8192,
    ):
        """Create private key file"""
        if not priv_type:
            priv_type = pub_type

        pub = ssh._FragList()
        for elem in (pub_type,) + pub_fields:
            pub.put_sshstr(elem)

        secret = ssh._FragList([checkval1, checkval2])
        for i in range(nkeys):
            for elem in (priv_type,) + priv_fields + (comment,):
                secret.put_sshstr(elem)

        if pad is None:
            pad_len = 8 - (secret.size() % 8)
            pad = bytearray(range(1, 1 + pad_len))
        secret.put_raw(pad)

        main = ssh._FragList([magic])
        main.put_sshstr(ciphername)
        main.put_sshstr(kdfname)
        main.put_sshstr(kdfoptions)
        main.put_u32(nkeys)
        for i in range(nkeys):
            main.put_sshstr(pub)
        main.put_sshstr(secret)

        res = main.tobytes()
        return ssh._ssh_pem_encode(res[:cut], header, footer)

    def test_ssh_make_file(self, backend):
        # check if works by default
        data = self.make_file()
        key = load_ssh_private_key(data, None, backend)
        assert isinstance(key, ec.EllipticCurvePrivateKey)

    def test_load_ssh_private_key_errors(self, backend):
        # bad kdf
        data = self.make_file(kdfname=b"unknown", ciphername=b"aes256-ctr")
        with raises_unsupported_algorithm(None):
            load_ssh_private_key(data, None, backend)

        # bad cipher
        data = self.make_file(ciphername=b"unknown", kdfname=b"bcrypt")
        with raises_unsupported_algorithm(None):
            load_ssh_private_key(data, None, backend)

        # bad magic
        data = self.make_file(magic=b"unknown")
        with pytest.raises(ValueError):
            load_ssh_private_key(data, None, backend)

        # too few keys
        data = self.make_file(nkeys=0)
        with pytest.raises(ValueError):
            load_ssh_private_key(data, None, backend)

        # too many keys
        data = self.make_file(nkeys=2)
        with pytest.raises(ValueError):
            load_ssh_private_key(data, None, backend)

    def test_ssh_errors_bad_values(self, backend):
        # bad curve
        data = self.make_file(pub_type=b"ecdsa-sha2-nistp444")
        with raises_unsupported_algorithm(None):
            load_ssh_private_key(data, None, backend)

        # curve mismatch
        data = self.make_file(priv_type=b"ecdsa-sha2-nistp384")
        with pytest.raises(ValueError):
            load_ssh_private_key(data, None, backend)

        # invalid bigint
        data = self.make_file(
            priv_fields=(b"nistp256", b"\x04" * 65, b"\x80" * 32)
        )
        with pytest.raises(ValueError):
            load_ssh_private_key(data, None, backend)

    def test_ssh_errors_pubpriv_mismatch(self, backend):
        # ecdsa public-private mismatch
        data = self.make_file(
            pub_fields=(
                b"nistp256",
                b"\x04" + b"\x05" * 64,
            )
        )
        with pytest.raises(ValueError):
            load_ssh_private_key(data, None, backend)

        # rsa public-private mismatch
        data = self.make_file(
            pub_type=b"ssh-rsa",
            pub_fields=(b"x" * 32,) * 2,
            priv_fields=(b"z" * 32,) * 6,
        )
        with pytest.raises(ValueError):
            load_ssh_private_key(data, None, backend)

        # dsa public-private mismatch
        data = self.make_file(
            pub_type=b"ssh-dss",
            pub_fields=(b"x" * 32,) * 4,
            priv_fields=(b"z" * 32,) * 5,
        )
        with pytest.raises(ValueError):
            load_ssh_private_key(data, None, backend)

        # ed25519 public-private mismatch
        sk = b"x" * 32
        pk1 = b"y" * 32
        pk2 = b"z" * 32
        data = self.make_file(
            pub_type=b"ssh-ed25519",
            pub_fields=(pk1,),
            priv_fields=(
                pk1,
                sk + pk2,
            ),
        )
        with pytest.raises(ValueError):
            load_ssh_private_key(data, None, backend)
        data = self.make_file(
            pub_type=b"ssh-ed25519",
            pub_fields=(pk1,),
            priv_fields=(
                pk2,
                sk + pk1,
            ),
        )
        with pytest.raises(ValueError):
            load_ssh_private_key(data, None, backend)

    def test_ssh_errors_bad_wrapper(self, backend):
        # wrong header
        data = self.make_file(header=b"-----BEGIN RSA PRIVATE KEY-----\n")
        with pytest.raises(ValueError):
            load_ssh_private_key(data, None, backend)

        # wring footer
        data = self.make_file(footer=b"-----END RSA PRIVATE KEY-----\n")
        with pytest.raises(ValueError):
            load_ssh_private_key(data, None, backend)

    def test_ssh_no_padding(self, backend):
        # no padding must work, if data is on block boundary
        data = self.make_file(pad=b"", comment=b"")
        key = load_ssh_private_key(data, None, backend)
        assert isinstance(key, ec.EllipticCurvePrivateKey)

        # no padding with right last byte
        data = self.make_file(pad=b"", comment=b"\x08" * 8)
        key = load_ssh_private_key(data, None, backend)
        assert isinstance(key, ec.EllipticCurvePrivateKey)

        # avoid unexpected padding removal
        data = self.make_file(pad=b"", comment=b"1234\x01\x02\x03\x04")
        key = load_ssh_private_key(data, None, backend)
        assert isinstance(key, ec.EllipticCurvePrivateKey)

        # bad padding with right size
        data = self.make_file(pad=b"\x08" * 8, comment=b"")
        with pytest.raises(ValueError):
            load_ssh_private_key(data, None, backend)

    def test_ssh_errors_bad_secrets(self, backend):
        # checkval mismatch
        data = self.make_file(checkval2=b"4321")
        with pytest.raises(ValueError):
            load_ssh_private_key(data, None, backend)

        # bad padding, correct=1
        data = self.make_file(pad=b"\x01\x02")
        with pytest.raises(ValueError):
            load_ssh_private_key(data, None, backend)
        data = self.make_file(pad=b"")
        with pytest.raises(ValueError):
            load_ssh_private_key(data, None, backend)

    @pytest.mark.supported(
        only_if=lambda backend: backend.elliptic_curve_supported(
            ec.SECP192R1()
        ),
        skip_message="Requires backend support for ec.SECP192R1",
    )
    def test_serialize_ssh_private_key_errors_bad_curve(self, backend):
        private_key = ec.generate_private_key(ec.SECP192R1(), backend)
        with pytest.raises(ValueError):
            private_key.private_bytes(
                Encoding.PEM, PrivateFormat.OpenSSH, NoEncryption()
            )

    def test_serialize_ssh_private_key_errors(self, backend):
        # bad encoding
        private_key = ec.generate_private_key(ec.SECP256R1(), backend)
        with pytest.raises(ValueError):
            private_key.private_bytes(
                Encoding.DER, PrivateFormat.OpenSSH, NoEncryption()
            )

        # bad object type
        with pytest.raises(ValueError):
<<<<<<< HEAD
            ssh.serialize_ssh_private_key(
                object(),  # type:ignore[arg-type]
                None,
=======
            ssh._serialize_ssh_private_key(
                object(),  # type:ignore[arg-type]
                b"",
                NoEncryption(),
>>>>>>> 9cc78a18
            )

        private_key = ec.generate_private_key(ec.SECP256R1(), backend)

        # unknown encryption class
        with pytest.raises(ValueError):
            private_key.private_bytes(
                Encoding.PEM,
                PrivateFormat.OpenSSH,
                DummyKeySerializationEncryption(),
            )

    @pytest.mark.supported(
        only_if=lambda backend: ssh._bcrypt_supported,
        skip_message="Requires that bcrypt exists",
    )
    @pytest.mark.parametrize(
        "password",
        (
            b"1234",
            b"p@ssw0rd",
            b"x" * 100,
        ),
    )
    @pytest.mark.parametrize(
        "kdf_rounds",
        [
            1,
            10,
            30,
        ],
    )
    def test_serialize_ssh_private_key_with_password(
        self, password, kdf_rounds, backend
    ):
        original_key = ec.generate_private_key(ec.SECP256R1(), backend)
        encoded_key_data = original_key.private_bytes(
            Encoding.PEM,
            PrivateFormat.OpenSSH,
            (
                PrivateFormat.OpenSSH.encryption_builder()
                .kdf_rounds(kdf_rounds)
                .build(password)
            ),
        )

        decoded_key = load_ssh_private_key(
            data=encoded_key_data,
            password=password,
            backend=backend,
        )

        original_public_key = original_key.public_key().public_bytes(
            Encoding.OpenSSH, PublicFormat.OpenSSH
        )

        decoded_public_key = decoded_key.public_key().public_bytes(
            Encoding.OpenSSH, PublicFormat.OpenSSH
        )

        assert original_public_key == decoded_public_key

    @pytest.mark.supported(
        only_if=lambda backend: backend.dsa_supported(),
        skip_message="Does not support DSA.",
    )
    @pytest.mark.parametrize(
        ("key_path", "supported"),
        [
            (["Traditional_OpenSSL_Serialization", "dsa.1024.pem"], True),
            (["Traditional_OpenSSL_Serialization", "dsa.2048.pem"], False),
            (["Traditional_OpenSSL_Serialization", "dsa.3072.pem"], False),
        ],
    )
    def test_dsa_private_key_sizes(self, key_path, supported, backend):
        key = load_vectors_from_file(
            os.path.join("asymmetric", *key_path),
            lambda pemfile: load_pem_private_key(
                pemfile.read(), None, backend
            ),
            mode="rb",
        )
        assert isinstance(key, dsa.DSAPrivateKey)
        if supported:
            res = key.private_bytes(
                Encoding.PEM, PrivateFormat.OpenSSH, NoEncryption()
            )
            assert isinstance(res, bytes)
        else:
            with pytest.raises(ValueError):
                key.private_bytes(
                    Encoding.PEM, PrivateFormat.OpenSSH, NoEncryption()
                )


class TestEncryptionBuilder:
    def test_unsupported_format(self):
        f = PrivateFormat.PKCS8
        with pytest.raises(ValueError):
            f.encryption_builder()

    def test_duplicate_kdf_rounds(self):
        b = PrivateFormat.OpenSSH.encryption_builder().kdf_rounds(12)
        with pytest.raises(ValueError):
            b.kdf_rounds(12)

    def test_invalid_kdf_rounds(self):
        b = PrivateFormat.OpenSSH.encryption_builder()
        with pytest.raises(ValueError):
            b.kdf_rounds(0)
        with pytest.raises(ValueError):
            b.kdf_rounds(-1)
        with pytest.raises(TypeError):
            b.kdf_rounds("string")  # type: ignore[arg-type]

    def test_invalid_password(self):
        b = PrivateFormat.OpenSSH.encryption_builder()
        with pytest.raises(ValueError):
            b.build(12)  # type: ignore[arg-type]
        with pytest.raises(ValueError):
            b.build(b"")

    def test_unsupported_type_for_methods(self):
        b = PrivateFormat.OpenSSH.encryption_builder()
        with pytest.raises(TypeError):
            b.key_cert_algorithm(PBES.PBESv1SHA1And3KeyTripleDESCBC)
        with pytest.raises(TypeError):
            b.hmac_hash(SHA1())

    def test_duplicate_hmac_hash(self):
        b = PrivateFormat.PKCS12.encryption_builder().hmac_hash(SHA1())
        with pytest.raises(ValueError):
            b.hmac_hash(SHA1())

    def test_duplicate_key_cert_algorithm(self):
        b = PrivateFormat.PKCS12.encryption_builder().key_cert_algorithm(
            PBES.PBESv1SHA1And3KeyTripleDESCBC
        )
        with pytest.raises(ValueError):
            b.key_cert_algorithm(PBES.PBESv1SHA1And3KeyTripleDESCBC)<|MERGE_RESOLUTION|>--- conflicted
+++ resolved
@@ -10,17 +10,6 @@
 
 import pytest
 
-<<<<<<< HEAD
-from cryptography.exceptions import UnsupportedAlgorithm
-from cryptography.hazmat.backends.interfaces import (
-    DERSerializationBackend,
-    DSABackend,
-    EllipticCurveBackend,
-    PEMSerializationBackend,
-    RSABackend,
-)
-=======
->>>>>>> 9cc78a18
 from cryptography.hazmat.primitives.asymmetric import (
     dsa,
     ec,
@@ -2348,16 +2337,10 @@
 
         # bad object type
         with pytest.raises(ValueError):
-<<<<<<< HEAD
-            ssh.serialize_ssh_private_key(
-                object(),  # type:ignore[arg-type]
-                None,
-=======
             ssh._serialize_ssh_private_key(
                 object(),  # type:ignore[arg-type]
                 b"",
                 NoEncryption(),
->>>>>>> 9cc78a18
             )
 
         private_key = ec.generate_private_key(ec.SECP256R1(), backend)
