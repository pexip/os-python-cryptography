--- conflicted
+++ resolved
@@ -209,18 +209,4 @@
         hkdf = HKDFExpand(hashes.SHA256(), 42, info, backend)
 
         with pytest.raises(TypeError):
-<<<<<<< HEAD
-            hkdf.derive("first")  # type: ignore[arg-type]
-
-
-def test_invalid_backend():
-    pretend_backend = object()
-
-    with raises_unsupported_algorithm(_Reasons.BACKEND_MISSING_INTERFACE):
-        HKDF(hashes.SHA256(), 16, None, None, pretend_backend)
-
-    with raises_unsupported_algorithm(_Reasons.BACKEND_MISSING_INTERFACE):
-        HKDFExpand(hashes.SHA256(), 16, None, pretend_backend)
-=======
-            hkdf.derive("first")  # type: ignore[arg-type]
->>>>>>> 9cc78a18
+            hkdf.derive("first")  # type: ignore[arg-type]