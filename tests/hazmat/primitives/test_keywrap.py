# This file is dual licensed under the terms of the Apache License, Version
# 2.0, and the BSD License. See the LICENSE file in the root of this repository
# for complete details.


import binascii
import os

import pytest

from cryptography.hazmat.primitives import keywrap
from cryptography.hazmat.primitives.ciphers import algorithms, modes

from .utils import _load_all_params
from ...utils import load_nist_vectors


<<<<<<< HEAD
@pytest.mark.requires_backend_interface(interface=CipherBackend)
class TestAESKeyWrap(object):
=======
class TestAESKeyWrap:
>>>>>>> 9cc78a18
    @pytest.mark.supported(
        only_if=lambda backend: backend.cipher_supported(
            algorithms.AES(b"\x00" * 16), modes.ECB()
        ),
        skip_message="Does not support AES key wrap (RFC 3394) because AES-ECB"
        " is unsupported",
    )
    def test_wrap(self, backend, subtests):
        params = _load_all_params(
            os.path.join("keywrap", "kwtestvectors"),
            ["KW_AE_128.txt", "KW_AE_192.txt", "KW_AE_256.txt"],
            load_nist_vectors,
        )
        for param in params:
            with subtests.test():
                wrapping_key = binascii.unhexlify(param["k"])
                key_to_wrap = binascii.unhexlify(param["p"])
                wrapped_key = keywrap.aes_key_wrap(
                    wrapping_key, key_to_wrap, backend
                )
                assert param["c"] == binascii.hexlify(wrapped_key)

    @pytest.mark.supported(
        only_if=lambda backend: backend.cipher_supported(
            algorithms.AES(b"\x00" * 16), modes.ECB()
        ),
        skip_message="Does not support AES key wrap (RFC 3394) because AES-ECB"
        " is unsupported",
    )
    def test_unwrap(self, backend, subtests):
        params = _load_all_params(
            os.path.join("keywrap", "kwtestvectors"),
            ["KW_AD_128.txt", "KW_AD_192.txt", "KW_AD_256.txt"],
            load_nist_vectors,
        )
        for param in params:
            with subtests.test():
                wrapping_key = binascii.unhexlify(param["k"])
                wrapped_key = binascii.unhexlify(param["c"])
                if param.get("fail") is True:
                    with pytest.raises(keywrap.InvalidUnwrap):
                        keywrap.aes_key_unwrap(
                            wrapping_key, wrapped_key, backend
                        )
                else:
                    unwrapped_key = keywrap.aes_key_unwrap(
                        wrapping_key, wrapped_key, backend
                    )
                    assert param["p"] == binascii.hexlify(unwrapped_key)

    @pytest.mark.supported(
        only_if=lambda backend: backend.cipher_supported(
            algorithms.AES(b"\x00" * 16), modes.ECB()
        ),
        skip_message="Does not support AES key wrap (RFC 3394) because AES-ECB"
        " is unsupported",
    )
    def test_wrap_invalid_key_length(self, backend):
        # The wrapping key must be of length [16, 24, 32]
        with pytest.raises(ValueError):
            keywrap.aes_key_wrap(b"badkey", b"sixteen_byte_key", backend)

    @pytest.mark.supported(
        only_if=lambda backend: backend.cipher_supported(
            algorithms.AES(b"\x00" * 16), modes.ECB()
        ),
        skip_message="Does not support AES key wrap (RFC 3394) because AES-ECB"
        " is unsupported",
    )
    def test_unwrap_invalid_key_length(self, backend):
        with pytest.raises(ValueError):
            keywrap.aes_key_unwrap(b"badkey", b"\x00" * 24, backend)

    @pytest.mark.supported(
        only_if=lambda backend: backend.cipher_supported(
            algorithms.AES(b"\x00" * 16), modes.ECB()
        ),
        skip_message="Does not support AES key wrap (RFC 3394) because AES-ECB"
        " is unsupported",
    )
    def test_wrap_invalid_key_to_wrap_length(self, backend):
        # Keys to wrap must be at least 16 bytes long
        with pytest.raises(ValueError):
            keywrap.aes_key_wrap(b"sixteen_byte_key", b"\x00" * 15, backend)

        # Keys to wrap must be a multiple of 8 bytes
        with pytest.raises(ValueError):
            keywrap.aes_key_wrap(b"sixteen_byte_key", b"\x00" * 23, backend)

    def test_unwrap_invalid_wrapped_key_length(self, backend):
        # Keys to unwrap must be at least 24 bytes
        with pytest.raises(keywrap.InvalidUnwrap):
            keywrap.aes_key_unwrap(b"sixteen_byte_key", b"\x00" * 16, backend)

        # Keys to unwrap must be a multiple of 8 bytes
        with pytest.raises(keywrap.InvalidUnwrap):
            keywrap.aes_key_unwrap(b"sixteen_byte_key", b"\x00" * 27, backend)


@pytest.mark.supported(
    only_if=lambda backend: backend.cipher_supported(
        algorithms.AES(b"\x00" * 16), modes.ECB()
    ),
    skip_message="Does not support AES key wrap (RFC 5649) because AES-ECB"
    " is unsupported",
)
<<<<<<< HEAD
@pytest.mark.requires_backend_interface(interface=CipherBackend)
class TestAESKeyWrapWithPadding(object):
=======
class TestAESKeyWrapWithPadding:
>>>>>>> 9cc78a18
    def test_wrap(self, backend, subtests):
        params = _load_all_params(
            os.path.join("keywrap", "kwtestvectors"),
            ["KWP_AE_128.txt", "KWP_AE_192.txt", "KWP_AE_256.txt"],
            load_nist_vectors,
        )
        for param in params:
            with subtests.test():
                wrapping_key = binascii.unhexlify(param["k"])
                key_to_wrap = binascii.unhexlify(param["p"])
                wrapped_key = keywrap.aes_key_wrap_with_padding(
                    wrapping_key, key_to_wrap, backend
                )
                assert param["c"] == binascii.hexlify(wrapped_key)

    def test_wrap_additional_vectors(self, backend, subtests):
        params = _load_all_params(
            "keywrap", ["kwp_botan.txt"], load_nist_vectors
        )
        for param in params:
            with subtests.test():
                wrapping_key = binascii.unhexlify(param["key"])
                key_to_wrap = binascii.unhexlify(param["input"])
                wrapped_key = keywrap.aes_key_wrap_with_padding(
                    wrapping_key, key_to_wrap, backend
                )
                assert wrapped_key == binascii.unhexlify(param["output"])

    def test_unwrap(self, backend, subtests):
        params = _load_all_params(
            os.path.join("keywrap", "kwtestvectors"),
            ["KWP_AD_128.txt", "KWP_AD_192.txt", "KWP_AD_256.txt"],
            load_nist_vectors,
        )
        for param in params:
            with subtests.test():
                wrapping_key = binascii.unhexlify(param["k"])
                wrapped_key = binascii.unhexlify(param["c"])
                if param.get("fail") is True:
                    with pytest.raises(keywrap.InvalidUnwrap):
                        keywrap.aes_key_unwrap_with_padding(
                            wrapping_key, wrapped_key, backend
                        )
                else:
                    unwrapped_key = keywrap.aes_key_unwrap_with_padding(
                        wrapping_key, wrapped_key, backend
                    )
                    assert param["p"] == binascii.hexlify(unwrapped_key)

    def test_unwrap_additional_vectors(self, backend, subtests):
        params = _load_all_params(
            "keywrap", ["kwp_botan.txt"], load_nist_vectors
        )
        for param in params:
            with subtests.test():
                wrapping_key = binascii.unhexlify(param["key"])
                wrapped_key = binascii.unhexlify(param["output"])
                unwrapped_key = keywrap.aes_key_unwrap_with_padding(
                    wrapping_key, wrapped_key, backend
                )
                assert unwrapped_key == binascii.unhexlify(param["input"])

    def test_unwrap_invalid_wrapped_key_length(self, backend):
        # Keys to unwrap must be at least 16 bytes
        with pytest.raises(
            keywrap.InvalidUnwrap, match="Must be at least 16 bytes"
        ):
            keywrap.aes_key_unwrap_with_padding(
                b"sixteen_byte_key", b"\x00" * 15, backend
            )

    def test_wrap_invalid_key_length(self, backend):
        with pytest.raises(ValueError, match="must be a valid AES key length"):
            keywrap.aes_key_wrap_with_padding(b"badkey", b"\x00", backend)

    def test_unwrap_invalid_key_length(self, backend):
        with pytest.raises(ValueError, match="must be a valid AES key length"):
            keywrap.aes_key_unwrap_with_padding(
                b"badkey", b"\x00" * 16, backend
            )<|MERGE_RESOLUTION|>--- conflicted
+++ resolved
@@ -15,12 +15,7 @@
 from ...utils import load_nist_vectors
 
 
-<<<<<<< HEAD
-@pytest.mark.requires_backend_interface(interface=CipherBackend)
-class TestAESKeyWrap(object):
-=======
 class TestAESKeyWrap:
->>>>>>> 9cc78a18
     @pytest.mark.supported(
         only_if=lambda backend: backend.cipher_supported(
             algorithms.AES(b"\x00" * 16), modes.ECB()
@@ -127,12 +122,7 @@
     skip_message="Does not support AES key wrap (RFC 5649) because AES-ECB"
     " is unsupported",
 )
-<<<<<<< HEAD
-@pytest.mark.requires_backend_interface(interface=CipherBackend)
-class TestAESKeyWrapWithPadding(object):
-=======
 class TestAESKeyWrapWithPadding:
->>>>>>> 9cc78a18
     def test_wrap(self, backend, subtests):
         params = _load_all_params(
             os.path.join("keywrap", "kwtestvectors"),
