--- conflicted
+++ resolved
@@ -375,11 +375,6 @@
             p12, password, backend
         )
         assert parsed_cert == cert
-<<<<<<< HEAD
-        assert parsed_key is not None
-        assert parsed_key.private_numbers() == key.private_numbers()
-        assert parsed_more_certs == []
-=======
         assert isinstance(parsed_key, ktype)
         assert parsed_key.public_key().public_bytes(
             Encoding.PEM, PublicFormat.SubjectPublicKeyInfo
@@ -387,7 +382,6 @@
             Encoding.PEM, PublicFormat.SubjectPublicKeyInfo
         )
         assert parsed_more_certs == [cacert]
->>>>>>> 9cc78a18
 
     def test_generate_with_cert_key_ca(self, backend):
         cert, key = _load_ca(backend)
@@ -404,11 +398,7 @@
             p12, None, backend
         )
         assert parsed_cert == cert
-<<<<<<< HEAD
-        assert parsed_key is not None
-=======
         assert isinstance(parsed_key, ec.EllipticCurvePrivateKey)
->>>>>>> 9cc78a18
         assert parsed_key.private_numbers() == key.private_numbers()
         assert parsed_more_certs == [cert2, cert3]
 
@@ -474,11 +464,7 @@
             p12, None, backend
         )
         assert parsed_cert is None
-<<<<<<< HEAD
-        assert parsed_key is not None
-=======
         assert isinstance(parsed_key, ec.EllipticCurvePrivateKey)
->>>>>>> 9cc78a18
         assert parsed_key.private_numbers() == key.private_numbers()
         assert parsed_more_certs == []
 
