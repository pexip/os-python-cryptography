# This file is dual licensed under the terms of the Apache License, Version
# 2.0, and the BSD License. See the LICENSE file in the root of this repository
# for complete details.


import itertools
import os
import typing

import pytest

from cryptography.exceptions import InvalidSignature
from cryptography.hazmat.primitives import hashes, serialization
from cryptography.hazmat.primitives.asymmetric import dsa
from cryptography.hazmat.primitives.asymmetric.utils import (
    Prehashed,
    encode_dss_signature,
)

from .fixtures_dsa import DSA_KEY_1024, DSA_KEY_2048, DSA_KEY_3072
from .utils import skip_fips_traditional_openssl
from ...doubles import DummyHashAlgorithm, DummyKeySerializationEncryption
from ...utils import (
    load_fips_dsa_key_pair_vectors,
    load_fips_dsa_sig_vectors,
    load_vectors_from_file,
)

<<<<<<< HEAD
_ALGORITHMS_DICT: typing.Dict[str, typing.Type[hashes.HashAlgorithm]] = {
    "SHA1": hashes.SHA1,
    "SHA224": hashes.SHA224,
    "SHA256": hashes.SHA256,
    "SHA384": hashes.SHA384,
    "SHA512": hashes.SHA512,
}


def _skip_if_dsa_not_supported(backend, algorithm, p, q, g):
    if not backend.dsa_parameters_supported(
        p, q, g
    ) or not backend.dsa_hash_supported(algorithm):
=======
_ALGORITHMS_DICT: typing.Dict[str, hashes.HashAlgorithm] = {
    "SHA1": hashes.SHA1(),
    "SHA224": hashes.SHA224(),
    "SHA256": hashes.SHA256(),
    "SHA384": hashes.SHA384(),
    "SHA512": hashes.SHA512(),
}


def _skip_if_dsa_not_supported(
    backend: typing.Any,
    algorithm: hashes.HashAlgorithm,
    p: int,
    q: int,
    g: int,
) -> None:
    if not backend.dsa_hash_supported(algorithm):
>>>>>>> 9cc78a18
        pytest.skip(
            "{} does not support the provided args. p: {}, hash: {}".format(
                backend, p.bit_length(), algorithm.name
            )
        )


def test_skip_if_dsa_not_supported(backend):
    with pytest.raises(pytest.skip.Exception):
        _skip_if_dsa_not_supported(backend, DummyHashAlgorithm(), 1, 1, 1)


@pytest.mark.supported(
    only_if=lambda backend: backend.dsa_supported(),
    skip_message="Does not support DSA.",
)
class TestDSA:
    def test_generate_dsa_parameters(self, backend):
        parameters = dsa.generate_parameters(2048, backend)
        assert isinstance(parameters, dsa.DSAParameters)

    def test_generate_invalid_dsa_parameters(self, backend):
        with pytest.raises(ValueError):
            dsa.generate_parameters(1, backend)

    @pytest.mark.parametrize(
        "vector",
        load_vectors_from_file(
            os.path.join("asymmetric", "DSA", "FIPS_186-3", "KeyPair.rsp"),
            load_fips_dsa_key_pair_vectors,
        ),
    )
    def test_generate_dsa_keys(self, vector, backend):
        parameters = dsa.DSAParameterNumbers(
            p=vector["p"], q=vector["q"], g=vector["g"]
        ).parameters(backend)
        skey = parameters.generate_private_key()
        numbers = skey.private_numbers()
        skey_parameters = numbers.public_numbers.parameter_numbers
        pkey = skey.public_key()
        parameters = pkey.parameters()
        parameter_numbers = parameters.parameter_numbers()
        assert parameter_numbers.p == skey_parameters.p
        assert parameter_numbers.q == skey_parameters.q
        assert parameter_numbers.g == skey_parameters.g
        assert skey_parameters.p == vector["p"]
        assert skey_parameters.q == vector["q"]
        assert skey_parameters.g == vector["g"]
        assert skey.key_size == vector["p"].bit_length()
        assert pkey.key_size == skey.key_size
        public_numbers = pkey.public_numbers()
        assert numbers.public_numbers.y == public_numbers.y
        assert numbers.public_numbers.y == pow(
            skey_parameters.g, numbers.x, skey_parameters.p
        )

    def test_generate_dsa_private_key_and_parameters(self, backend):
        skey = dsa.generate_private_key(2048, backend)
        assert skey
        numbers = skey.private_numbers()
        skey_parameters = numbers.public_numbers.parameter_numbers
        assert numbers.public_numbers.y == pow(
            skey_parameters.g, numbers.x, skey_parameters.p
        )

    @pytest.mark.parametrize(
        ("p", "q", "g"),
        [
            (
                2**1000,
                DSA_KEY_1024.public_numbers.parameter_numbers.q,
                DSA_KEY_1024.public_numbers.parameter_numbers.g,
            ),
            (
                2**2000,
                DSA_KEY_2048.public_numbers.parameter_numbers.q,
                DSA_KEY_2048.public_numbers.parameter_numbers.g,
            ),
            (
                2**3000,
                DSA_KEY_3072.public_numbers.parameter_numbers.q,
                DSA_KEY_3072.public_numbers.parameter_numbers.g,
            ),
            (
                2**3100,
                DSA_KEY_3072.public_numbers.parameter_numbers.q,
                DSA_KEY_3072.public_numbers.parameter_numbers.g,
            ),
            (
                DSA_KEY_1024.public_numbers.parameter_numbers.p,
                2**150,
                DSA_KEY_1024.public_numbers.parameter_numbers.g,
            ),
            (
                DSA_KEY_2048.public_numbers.parameter_numbers.p,
                2**250,
                DSA_KEY_2048.public_numbers.parameter_numbers.g,
            ),
            (
                DSA_KEY_3072.public_numbers.parameter_numbers.p,
                2**260,
                DSA_KEY_3072.public_numbers.parameter_numbers.g,
            ),
            (
                DSA_KEY_1024.public_numbers.parameter_numbers.p,
                DSA_KEY_1024.public_numbers.parameter_numbers.q,
                0,
            ),
            (
                DSA_KEY_1024.public_numbers.parameter_numbers.p,
                DSA_KEY_1024.public_numbers.parameter_numbers.q,
                1,
            ),
            (
                DSA_KEY_1024.public_numbers.parameter_numbers.p,
                DSA_KEY_1024.public_numbers.parameter_numbers.q,
                2**1200,
            ),
        ],
    )
    def test_invalid_parameters_values(self, p, q, g, backend):
        with pytest.raises(ValueError):
            dsa.DSAParameterNumbers(p, q, g).parameters(backend)

    @pytest.mark.parametrize(
        ("p", "q", "g", "y", "x"),
        [
            (
                2**1000,
                DSA_KEY_1024.public_numbers.parameter_numbers.q,
                DSA_KEY_1024.public_numbers.parameter_numbers.g,
                DSA_KEY_1024.public_numbers.y,
                DSA_KEY_1024.x,
            ),
            (
                2**2000,
                DSA_KEY_2048.public_numbers.parameter_numbers.q,
                DSA_KEY_2048.public_numbers.parameter_numbers.g,
                DSA_KEY_2048.public_numbers.y,
                DSA_KEY_2048.x,
            ),
            (
                2**3000,
                DSA_KEY_3072.public_numbers.parameter_numbers.q,
                DSA_KEY_3072.public_numbers.parameter_numbers.g,
                DSA_KEY_3072.public_numbers.y,
                DSA_KEY_3072.x,
            ),
            (
                2**3100,
                DSA_KEY_3072.public_numbers.parameter_numbers.q,
                DSA_KEY_3072.public_numbers.parameter_numbers.g,
                DSA_KEY_3072.public_numbers.y,
                DSA_KEY_3072.x,
            ),
            (
                DSA_KEY_1024.public_numbers.parameter_numbers.p,
                2**150,
                DSA_KEY_1024.public_numbers.parameter_numbers.g,
                DSA_KEY_1024.public_numbers.y,
                DSA_KEY_1024.x,
            ),
            (
                DSA_KEY_2048.public_numbers.parameter_numbers.p,
                2**250,
                DSA_KEY_2048.public_numbers.parameter_numbers.g,
                DSA_KEY_2048.public_numbers.y,
                DSA_KEY_2048.x,
            ),
            (
                DSA_KEY_3072.public_numbers.parameter_numbers.p,
                2**260,
                DSA_KEY_3072.public_numbers.parameter_numbers.g,
                DSA_KEY_3072.public_numbers.y,
                DSA_KEY_3072.x,
            ),
            (
                DSA_KEY_1024.public_numbers.parameter_numbers.p,
                DSA_KEY_1024.public_numbers.parameter_numbers.q,
                0,
                DSA_KEY_1024.public_numbers.y,
                DSA_KEY_1024.x,
            ),
            (
                DSA_KEY_1024.public_numbers.parameter_numbers.p,
                DSA_KEY_1024.public_numbers.parameter_numbers.q,
                1,
                DSA_KEY_1024.public_numbers.y,
                DSA_KEY_1024.x,
            ),
            (
                DSA_KEY_1024.public_numbers.parameter_numbers.p,
                DSA_KEY_1024.public_numbers.parameter_numbers.q,
                2**1200,
                DSA_KEY_1024.public_numbers.y,
                DSA_KEY_1024.x,
            ),
            (
                DSA_KEY_1024.public_numbers.parameter_numbers.p,
                DSA_KEY_1024.public_numbers.parameter_numbers.q,
                DSA_KEY_1024.public_numbers.parameter_numbers.g,
                DSA_KEY_1024.public_numbers.y,
                0,
            ),
            (
                DSA_KEY_1024.public_numbers.parameter_numbers.p,
                DSA_KEY_1024.public_numbers.parameter_numbers.q,
                DSA_KEY_1024.public_numbers.parameter_numbers.g,
                DSA_KEY_1024.public_numbers.y,
                -2,
            ),
            (
                DSA_KEY_1024.public_numbers.parameter_numbers.p,
                DSA_KEY_1024.public_numbers.parameter_numbers.q,
                DSA_KEY_1024.public_numbers.parameter_numbers.g,
                DSA_KEY_1024.public_numbers.y,
                2**159,
            ),
            (
                DSA_KEY_1024.public_numbers.parameter_numbers.p,
                DSA_KEY_1024.public_numbers.parameter_numbers.q,
                DSA_KEY_1024.public_numbers.parameter_numbers.g,
                DSA_KEY_1024.public_numbers.y,
                2**200,
            ),
            (
                DSA_KEY_1024.public_numbers.parameter_numbers.p,
                DSA_KEY_1024.public_numbers.parameter_numbers.q,
                DSA_KEY_1024.public_numbers.parameter_numbers.g,
                2**100,
                DSA_KEY_1024.x,
            ),
        ],
    )
    def test_invalid_dsa_private_key_arguments(self, p, q, g, y, x, backend):
        with pytest.raises(ValueError):
            dsa.DSAPrivateNumbers(
                public_numbers=dsa.DSAPublicNumbers(
                    parameter_numbers=dsa.DSAParameterNumbers(p=p, q=q, g=g),
                    y=y,
                ),
                x=x,
            ).private_key(backend)

    @pytest.mark.parametrize(
        ("p", "q", "g", "y"),
        [
            (
                2**1000,
                DSA_KEY_1024.public_numbers.parameter_numbers.q,
                DSA_KEY_1024.public_numbers.parameter_numbers.g,
                DSA_KEY_1024.public_numbers.y,
            ),
            (
                2**2000,
                DSA_KEY_2048.public_numbers.parameter_numbers.q,
                DSA_KEY_2048.public_numbers.parameter_numbers.g,
                DSA_KEY_2048.public_numbers.y,
            ),
            (
                2**3000,
                DSA_KEY_3072.public_numbers.parameter_numbers.q,
                DSA_KEY_3072.public_numbers.parameter_numbers.g,
                DSA_KEY_3072.public_numbers.y,
            ),
            (
                2**3100,
                DSA_KEY_3072.public_numbers.parameter_numbers.q,
                DSA_KEY_3072.public_numbers.parameter_numbers.g,
                DSA_KEY_3072.public_numbers.y,
            ),
            (
                DSA_KEY_1024.public_numbers.parameter_numbers.p,
                2**150,
                DSA_KEY_1024.public_numbers.parameter_numbers.g,
                DSA_KEY_1024.public_numbers.y,
            ),
            (
                DSA_KEY_2048.public_numbers.parameter_numbers.p,
                2**250,
                DSA_KEY_2048.public_numbers.parameter_numbers.g,
                DSA_KEY_2048.public_numbers.y,
            ),
            (
                DSA_KEY_3072.public_numbers.parameter_numbers.p,
                2**260,
                DSA_KEY_3072.public_numbers.parameter_numbers.g,
                DSA_KEY_3072.public_numbers.y,
            ),
            (
                DSA_KEY_1024.public_numbers.parameter_numbers.p,
                DSA_KEY_1024.public_numbers.parameter_numbers.q,
                0,
                DSA_KEY_1024.public_numbers.y,
            ),
            (
                DSA_KEY_1024.public_numbers.parameter_numbers.p,
                DSA_KEY_1024.public_numbers.parameter_numbers.q,
                1,
                DSA_KEY_1024.public_numbers.y,
            ),
            (
                DSA_KEY_1024.public_numbers.parameter_numbers.p,
                DSA_KEY_1024.public_numbers.parameter_numbers.q,
                2**1200,
                DSA_KEY_1024.public_numbers.y,
            ),
        ],
    )
    def test_invalid_dsa_public_key_arguments(self, p, q, g, y, backend):
        with pytest.raises(ValueError):
            dsa.DSAPublicNumbers(
                parameter_numbers=dsa.DSAParameterNumbers(p=p, q=q, g=g), y=y
            ).public_key(backend)

    def test_large_p(self, backend):
        key = load_vectors_from_file(
            os.path.join("asymmetric", "PEM_Serialization", "dsa_4096.pem"),
            lambda pemfile: serialization.load_pem_private_key(
                pemfile.read(), None, backend
            ),
            mode="rb",
        )
        assert isinstance(key, dsa.DSAPrivateKey)
        pn = key.private_numbers()
        assert pn.public_numbers.parameter_numbers.p.bit_length() == 4096
        # Turn it back into a key to confirm that values this large pass
        # verification
        dsa.DSAPrivateNumbers(
            public_numbers=dsa.DSAPublicNumbers(
                parameter_numbers=dsa.DSAParameterNumbers(
                    p=pn.public_numbers.parameter_numbers.p,
                    q=pn.public_numbers.parameter_numbers.q,
                    g=pn.public_numbers.parameter_numbers.g,
                ),
                y=pn.public_numbers.y,
            ),
            x=pn.x,
        ).private_key(backend)


<<<<<<< HEAD
@pytest.mark.requires_backend_interface(interface=DSABackend)
class TestDSAVerification(object):
=======
@pytest.mark.supported(
    only_if=lambda backend: backend.dsa_supported(),
    skip_message="Does not support DSA.",
)
class TestDSAVerification:
>>>>>>> 9cc78a18
    def test_dsa_verification(self, backend, subtests):
        vectors = load_vectors_from_file(
            os.path.join("asymmetric", "DSA", "FIPS_186-3", "SigVer.rsp"),
            load_fips_dsa_sig_vectors,
        )
        for vector in vectors:
            with subtests.test():
                digest_algorithm = vector["digest_algorithm"].replace("-", "")
                algorithm = _ALGORITHMS_DICT[digest_algorithm]

                _skip_if_dsa_not_supported(
                    backend, algorithm, vector["p"], vector["q"], vector["g"]
                )

                public_key = dsa.DSAPublicNumbers(
                    parameter_numbers=dsa.DSAParameterNumbers(
                        vector["p"], vector["q"], vector["g"]
                    ),
                    y=vector["y"],
                ).public_key(backend)
                sig = encode_dss_signature(vector["r"], vector["s"])

                if vector["result"] == "F":
                    with pytest.raises(InvalidSignature):
<<<<<<< HEAD
                        public_key.verify(sig, vector["msg"], algorithm())
                else:
                    public_key.verify(sig, vector["msg"], algorithm())
=======
                        public_key.verify(sig, vector["msg"], algorithm)
                else:
                    public_key.verify(sig, vector["msg"], algorithm)
>>>>>>> 9cc78a18

    def test_dsa_verify_invalid_asn1(self, backend):
        public_key = DSA_KEY_1024.public_numbers.public_key(backend)
        with pytest.raises(InvalidSignature):
            public_key.verify(b"fakesig", b"fakemsg", hashes.SHA1())

    def test_verify(self, backend):
        message = b"one little message"
        algorithm = hashes.SHA1()
        private_key = DSA_KEY_1024.private_key(backend)
        signature = private_key.sign(message, algorithm)
        public_key = private_key.public_key()
        public_key.verify(signature, message, algorithm)

    def test_prehashed_verify(self, backend):
        private_key = DSA_KEY_1024.private_key(backend)
        message = b"one little message"
        h = hashes.Hash(hashes.SHA1(), backend)
        h.update(message)
        digest = h.finalize()
        prehashed_alg = Prehashed(hashes.SHA1())
        signature = private_key.sign(message, hashes.SHA1())
        public_key = private_key.public_key()
        public_key.verify(signature, digest, prehashed_alg)

    def test_prehashed_digest_mismatch(self, backend):
        private_key = DSA_KEY_1024.private_key(backend)
        public_key = private_key.public_key()
        message = b"one little message"
        h = hashes.Hash(hashes.SHA1(), backend)
        h.update(message)
        digest = h.finalize()
        prehashed_alg = Prehashed(hashes.SHA224())
        with pytest.raises(ValueError):
            public_key.verify(b"\x00" * 128, digest, prehashed_alg)

<<<<<<< HEAD
    def test_prehashed_unsupported_in_signer_ctx(self, backend):
        private_key = DSA_KEY_1024.private_key(backend)
        with pytest.raises(TypeError), pytest.warns(
            CryptographyDeprecationWarning
        ):
            private_key.signer(
                Prehashed(hashes.SHA1())  # type: ignore[arg-type]
            )

    def test_prehashed_unsupported_in_verifier_ctx(self, backend):
        public_key = DSA_KEY_1024.private_key(backend).public_key()
        with pytest.raises(TypeError), pytest.warns(
            CryptographyDeprecationWarning
        ):
            public_key.verifier(
                b"0" * 64, Prehashed(hashes.SHA1())  # type: ignore[arg-type]
            )


@pytest.mark.requires_backend_interface(interface=DSABackend)
class TestDSASignature(object):
=======

@pytest.mark.supported(
    only_if=lambda backend: backend.dsa_supported(),
    skip_message="Does not support DSA.",
)
class TestDSASignature:
>>>>>>> 9cc78a18
    def test_dsa_signing(self, backend, subtests):
        vectors = load_vectors_from_file(
            os.path.join("asymmetric", "DSA", "FIPS_186-3", "SigGen.txt"),
            load_fips_dsa_sig_vectors,
        )
        for vector in vectors:
            with subtests.test():
                digest_algorithm = vector["digest_algorithm"].replace("-", "")
                algorithm = _ALGORITHMS_DICT[digest_algorithm]

                _skip_if_dsa_not_supported(
                    backend, algorithm, vector["p"], vector["q"], vector["g"]
                )

                private_key = dsa.DSAPrivateNumbers(
                    public_numbers=dsa.DSAPublicNumbers(
                        parameter_numbers=dsa.DSAParameterNumbers(
                            vector["p"], vector["q"], vector["g"]
                        ),
                        y=vector["y"],
                    ),
                    x=vector["x"],
                ).private_key(backend)
<<<<<<< HEAD
                signature = private_key.sign(vector["msg"], algorithm())
                assert signature

                private_key.public_key().verify(
                    signature, vector["msg"], algorithm()
                )

    def test_use_after_finalize(self, backend):
        private_key = DSA_KEY_1024.private_key(backend)
        with pytest.warns(CryptographyDeprecationWarning):
            signer = private_key.signer(hashes.SHA1())
        signer.update(b"data")
        signer.finalize()
        with pytest.raises(AlreadyFinalized):
            signer.finalize()
        with pytest.raises(AlreadyFinalized):
            signer.update(b"more data")
=======
                signature = private_key.sign(vector["msg"], algorithm)
                assert signature

                private_key.public_key().verify(
                    signature, vector["msg"], algorithm
                )
>>>>>>> 9cc78a18

    def test_sign(self, backend):
        private_key = DSA_KEY_1024.private_key(backend)
        message = b"one little message"
        algorithm = hashes.SHA1()
        signature = private_key.sign(message, algorithm)
        public_key = private_key.public_key()
        public_key.verify(signature, message, algorithm)

    def test_prehashed_sign(self, backend):
        private_key = DSA_KEY_1024.private_key(backend)
        message = b"one little message"
        h = hashes.Hash(hashes.SHA1(), backend)
        h.update(message)
        digest = h.finalize()
        prehashed_alg = Prehashed(hashes.SHA1())
        signature = private_key.sign(digest, prehashed_alg)
        public_key = private_key.public_key()
        public_key.verify(signature, message, hashes.SHA1())

    def test_prehashed_digest_mismatch(self, backend):
        private_key = DSA_KEY_1024.private_key(backend)
        message = b"one little message"
        h = hashes.Hash(hashes.SHA1(), backend)
        h.update(message)
        digest = h.finalize()
        prehashed_alg = Prehashed(hashes.SHA224())
        with pytest.raises(ValueError):
            private_key.sign(digest, prehashed_alg)


class TestDSANumbers:
    def test_dsa_parameter_numbers(self):
        parameter_numbers = dsa.DSAParameterNumbers(p=1, q=2, g=3)
        assert parameter_numbers.p == 1
        assert parameter_numbers.q == 2
        assert parameter_numbers.g == 3

    def test_dsa_parameter_numbers_invalid_types(self):
        with pytest.raises(TypeError):
            dsa.DSAParameterNumbers(p=None, q=2, g=3)  # type: ignore[arg-type]

        with pytest.raises(TypeError):
            dsa.DSAParameterNumbers(p=1, q=None, g=3)  # type: ignore[arg-type]

        with pytest.raises(TypeError):
            dsa.DSAParameterNumbers(p=1, q=2, g=None)  # type: ignore[arg-type]

    def test_dsa_public_numbers(self):
        parameter_numbers = dsa.DSAParameterNumbers(p=1, q=2, g=3)
        public_numbers = dsa.DSAPublicNumbers(
            y=4, parameter_numbers=parameter_numbers
        )
        assert public_numbers.y == 4
        assert public_numbers.parameter_numbers == parameter_numbers

    def test_dsa_public_numbers_invalid_types(self):
        with pytest.raises(TypeError):
            dsa.DSAPublicNumbers(
                y=4, parameter_numbers=None  # type: ignore[arg-type]
            )

        with pytest.raises(TypeError):
            parameter_numbers = dsa.DSAParameterNumbers(p=1, q=2, g=3)
            dsa.DSAPublicNumbers(
                y=None,  # type: ignore[arg-type]
                parameter_numbers=parameter_numbers,
            )

    def test_dsa_private_numbers(self):
        parameter_numbers = dsa.DSAParameterNumbers(p=1, q=2, g=3)
        public_numbers = dsa.DSAPublicNumbers(
            y=4, parameter_numbers=parameter_numbers
        )
        private_numbers = dsa.DSAPrivateNumbers(
            x=5, public_numbers=public_numbers
        )
        assert private_numbers.x == 5
        assert private_numbers.public_numbers == public_numbers

    def test_dsa_private_numbers_invalid_types(self):
        parameter_numbers = dsa.DSAParameterNumbers(p=1, q=2, g=3)
        public_numbers = dsa.DSAPublicNumbers(
            y=4, parameter_numbers=parameter_numbers
        )
        with pytest.raises(TypeError):
            dsa.DSAPrivateNumbers(
                x=4,
                public_numbers=None,  # type: ignore[arg-type]
            )

        with pytest.raises(TypeError):
            dsa.DSAPrivateNumbers(
                x=None, public_numbers=public_numbers  # type: ignore[arg-type]
            )

    def test_repr(self):
        parameter_numbers = dsa.DSAParameterNumbers(p=1, q=2, g=3)
        assert (
            repr(parameter_numbers) == "<DSAParameterNumbers(p=1, q=2, g=3)>"
        )

        public_numbers = dsa.DSAPublicNumbers(
            y=4, parameter_numbers=parameter_numbers
        )
        assert repr(public_numbers) == (
            "<DSAPublicNumbers(y=4, parameter_numbers=<DSAParameterNumbers(p=1"
            ", q=2, g=3)>)>"
        )


class TestDSANumberEquality:
    def test_parameter_numbers_eq(self):
        param = dsa.DSAParameterNumbers(1, 2, 3)
        assert param == dsa.DSAParameterNumbers(1, 2, 3)

    def test_parameter_numbers_ne(self):
        param = dsa.DSAParameterNumbers(1, 2, 3)
        assert param != dsa.DSAParameterNumbers(1, 2, 4)
        assert param != dsa.DSAParameterNumbers(1, 1, 3)
        assert param != dsa.DSAParameterNumbers(2, 2, 3)
        assert param != object()

    def test_public_numbers_eq(self):
        pub = dsa.DSAPublicNumbers(1, dsa.DSAParameterNumbers(1, 2, 3))
        assert pub == dsa.DSAPublicNumbers(1, dsa.DSAParameterNumbers(1, 2, 3))

    def test_public_numbers_ne(self):
        pub = dsa.DSAPublicNumbers(1, dsa.DSAParameterNumbers(1, 2, 3))
        assert pub != dsa.DSAPublicNumbers(2, dsa.DSAParameterNumbers(1, 2, 3))
        assert pub != dsa.DSAPublicNumbers(1, dsa.DSAParameterNumbers(2, 2, 3))
        assert pub != dsa.DSAPublicNumbers(1, dsa.DSAParameterNumbers(1, 3, 3))
        assert pub != dsa.DSAPublicNumbers(1, dsa.DSAParameterNumbers(1, 2, 4))
        assert pub != object()

    def test_private_numbers_eq(self):
        pub = dsa.DSAPublicNumbers(1, dsa.DSAParameterNumbers(1, 2, 3))
        priv = dsa.DSAPrivateNumbers(1, pub)
        assert priv == dsa.DSAPrivateNumbers(
            1, dsa.DSAPublicNumbers(1, dsa.DSAParameterNumbers(1, 2, 3))
        )

    def test_private_numbers_ne(self):
        pub = dsa.DSAPublicNumbers(1, dsa.DSAParameterNumbers(1, 2, 3))
        priv = dsa.DSAPrivateNumbers(1, pub)
        assert priv != dsa.DSAPrivateNumbers(
            2, dsa.DSAPublicNumbers(1, dsa.DSAParameterNumbers(1, 2, 3))
        )
        assert priv != dsa.DSAPrivateNumbers(
            1, dsa.DSAPublicNumbers(2, dsa.DSAParameterNumbers(1, 2, 3))
        )
        assert priv != dsa.DSAPrivateNumbers(
            1, dsa.DSAPublicNumbers(1, dsa.DSAParameterNumbers(2, 2, 3))
        )
        assert priv != dsa.DSAPrivateNumbers(
            1, dsa.DSAPublicNumbers(1, dsa.DSAParameterNumbers(1, 3, 3))
        )
        assert priv != dsa.DSAPrivateNumbers(
            1, dsa.DSAPublicNumbers(1, dsa.DSAParameterNumbers(1, 2, 4))
        )
        assert priv != object()


@pytest.mark.supported(
    only_if=lambda backend: backend.dsa_supported(),
    skip_message="Does not support DSA.",
)
class TestDSASerialization:
    @pytest.mark.parametrize(
        ("fmt", "password"),
        itertools.product(
            [
                serialization.PrivateFormat.TraditionalOpenSSL,
                serialization.PrivateFormat.PKCS8,
            ],
            [
                b"s",
                b"longerpassword",
                b"!*$&(@#$*&($T@%_somesymbols",
                b"\x01" * 1000,
            ],
        ),
    )
    def test_private_bytes_encrypted_pem(self, backend, fmt, password):
        skip_fips_traditional_openssl(backend, fmt)
        key_bytes = load_vectors_from_file(
            os.path.join("asymmetric", "PKCS8", "unenc-dsa-pkcs8.pem"),
            lambda pemfile: pemfile.read().encode(),
        )
        key = serialization.load_pem_private_key(key_bytes, None, backend)
        assert isinstance(key, dsa.DSAPrivateKey)
        serialized = key.private_bytes(
            serialization.Encoding.PEM,
            fmt,
            serialization.BestAvailableEncryption(password),
        )
        loaded_key = serialization.load_pem_private_key(
            serialized, password, backend
        )
        assert isinstance(loaded_key, dsa.DSAPrivateKey)
        loaded_priv_num = loaded_key.private_numbers()
        priv_num = key.private_numbers()
        assert loaded_priv_num == priv_num

    @pytest.mark.parametrize(
        ("encoding", "fmt"),
        [
            (serialization.Encoding.Raw, serialization.PrivateFormat.PKCS8),
            (serialization.Encoding.DER, serialization.PrivateFormat.Raw),
            (serialization.Encoding.Raw, serialization.PrivateFormat.Raw),
            (serialization.Encoding.X962, serialization.PrivateFormat.PKCS8),
        ],
    )
    def test_private_bytes_rejects_invalid(self, encoding, fmt, backend):
        key = DSA_KEY_1024.private_key(backend)
        with pytest.raises(ValueError):
            key.private_bytes(encoding, fmt, serialization.NoEncryption())

    @pytest.mark.parametrize(
        ("fmt", "password"),
        [
            [serialization.PrivateFormat.PKCS8, b"s"],
            [serialization.PrivateFormat.PKCS8, b"longerpassword"],
            [serialization.PrivateFormat.PKCS8, b"!*$&(@#$*&($T@%_somesymbol"],
            [serialization.PrivateFormat.PKCS8, b"\x01" * 1000],
        ],
    )
    def test_private_bytes_encrypted_der(self, backend, fmt, password):
        key_bytes = load_vectors_from_file(
            os.path.join("asymmetric", "PKCS8", "unenc-dsa-pkcs8.pem"),
            lambda pemfile: pemfile.read().encode(),
        )
        key = serialization.load_pem_private_key(key_bytes, None, backend)
        assert isinstance(key, dsa.DSAPrivateKey)
        serialized = key.private_bytes(
            serialization.Encoding.DER,
            fmt,
            serialization.BestAvailableEncryption(password),
        )
        loaded_key = serialization.load_der_private_key(
            serialized, password, backend
        )
        assert isinstance(loaded_key, dsa.DSAPrivateKey)
        loaded_priv_num = loaded_key.private_numbers()
        priv_num = key.private_numbers()
        assert loaded_priv_num == priv_num

    @pytest.mark.parametrize(
        ("encoding", "fmt", "loader_func"),
        [
            [
                serialization.Encoding.PEM,
                serialization.PrivateFormat.TraditionalOpenSSL,
                serialization.load_pem_private_key,
            ],
            [
                serialization.Encoding.DER,
                serialization.PrivateFormat.TraditionalOpenSSL,
                serialization.load_der_private_key,
            ],
            [
                serialization.Encoding.PEM,
                serialization.PrivateFormat.PKCS8,
                serialization.load_pem_private_key,
            ],
            [
                serialization.Encoding.DER,
                serialization.PrivateFormat.PKCS8,
                serialization.load_der_private_key,
            ],
        ],
    )
    def test_private_bytes_unencrypted(
        self, backend, encoding, fmt, loader_func
    ):
        key = DSA_KEY_1024.private_key(backend)
        serialized = key.private_bytes(
            encoding, fmt, serialization.NoEncryption()
        )
        loaded_key = loader_func(serialized, None, backend)
        loaded_priv_num = loaded_key.private_numbers()
        priv_num = key.private_numbers()
        assert loaded_priv_num == priv_num

    @pytest.mark.skip_fips(
        reason="Traditional OpenSSL key format is not supported in FIPS mode."
    )
    @pytest.mark.parametrize(
        ("key_path", "encoding", "loader_func"),
        [
            [
                os.path.join(
                    "asymmetric",
                    "Traditional_OpenSSL_Serialization",
                    "dsa.1024.pem",
                ),
                serialization.Encoding.PEM,
                serialization.load_pem_private_key,
            ],
            [
                os.path.join(
                    "asymmetric", "DER_Serialization", "dsa.1024.der"
                ),
                serialization.Encoding.DER,
                serialization.load_der_private_key,
            ],
        ],
    )
    def test_private_bytes_traditional_openssl_unencrypted(
        self, backend, key_path, encoding, loader_func
    ):
        key_bytes = load_vectors_from_file(
            key_path, lambda pemfile: pemfile.read(), mode="rb"
        )
        key = loader_func(key_bytes, None, backend)
        serialized = key.private_bytes(
            encoding,
            serialization.PrivateFormat.TraditionalOpenSSL,
            serialization.NoEncryption(),
        )
        assert serialized == key_bytes

    def test_private_bytes_traditional_der_encrypted_invalid(self, backend):
        key = DSA_KEY_1024.private_key(backend)
        with pytest.raises(ValueError):
            key.private_bytes(
                serialization.Encoding.DER,
                serialization.PrivateFormat.TraditionalOpenSSL,
                serialization.BestAvailableEncryption(b"password"),
            )

    def test_private_bytes_invalid_encoding(self, backend):
        key = load_vectors_from_file(
            os.path.join("asymmetric", "PKCS8", "unenc-dsa-pkcs8.pem"),
            lambda pemfile: serialization.load_pem_private_key(
                pemfile.read().encode(), None, backend
            ),
        )
        with pytest.raises(TypeError):
            key.private_bytes(
                "notencoding",  # type: ignore[arg-type]
                serialization.PrivateFormat.PKCS8,
                serialization.NoEncryption(),
            )

    def test_private_bytes_invalid_format(self, backend):
        key = load_vectors_from_file(
            os.path.join("asymmetric", "PKCS8", "unenc-dsa-pkcs8.pem"),
            lambda pemfile: serialization.load_pem_private_key(
                pemfile.read().encode(), None, backend
            ),
        )
        with pytest.raises(TypeError):
            key.private_bytes(
                serialization.Encoding.PEM,
                "invalidformat",  # type: ignore[arg-type]
                serialization.NoEncryption(),
            )

    def test_private_bytes_invalid_encryption_algorithm(self, backend):
        key = load_vectors_from_file(
            os.path.join("asymmetric", "PKCS8", "unenc-dsa-pkcs8.pem"),
            lambda pemfile: serialization.load_pem_private_key(
                pemfile.read().encode(), None, backend
            ),
        )
        with pytest.raises(TypeError):
            key.private_bytes(
                serialization.Encoding.PEM,
                serialization.PrivateFormat.TraditionalOpenSSL,
                "notanencalg",  # type: ignore[arg-type]
            )

    def test_private_bytes_unsupported_encryption_type(self, backend):
        key = load_vectors_from_file(
            os.path.join("asymmetric", "PKCS8", "unenc-dsa-pkcs8.pem"),
            lambda pemfile: serialization.load_pem_private_key(
                pemfile.read().encode(), None, backend
            ),
        )
        with pytest.raises(ValueError):
            key.private_bytes(
                serialization.Encoding.PEM,
                serialization.PrivateFormat.TraditionalOpenSSL,
                DummyKeySerializationEncryption(),
            )


@pytest.mark.supported(
    only_if=lambda backend: backend.dsa_supported(),
    skip_message="Does not support DSA.",
)
class TestDSAPEMPublicKeySerialization:
    @pytest.mark.parametrize(
        ("key_path", "loader_func", "encoding"),
        [
            (
                os.path.join("asymmetric", "PKCS8", "unenc-dsa-pkcs8.pub.pem"),
                serialization.load_pem_public_key,
                serialization.Encoding.PEM,
            ),
            (
                os.path.join(
                    "asymmetric",
                    "DER_Serialization",
                    "unenc-dsa-pkcs8.pub.der",
                ),
                serialization.load_der_public_key,
                serialization.Encoding.DER,
            ),
        ],
    )
    def test_public_bytes_match(
        self, key_path, loader_func, encoding, backend
    ):
        key_bytes = load_vectors_from_file(
            key_path, lambda pemfile: pemfile.read(), mode="rb"
        )
        key = loader_func(key_bytes, backend)
        serialized = key.public_bytes(
            encoding,
            serialization.PublicFormat.SubjectPublicKeyInfo,
        )
        assert serialized == key_bytes

    def test_public_bytes_openssh(self, backend):
        key_bytes = load_vectors_from_file(
            os.path.join("asymmetric", "PKCS8", "unenc-dsa-pkcs8.pub.pem"),
            lambda pemfile: pemfile.read(),
            mode="rb",
        )
        key = serialization.load_pem_public_key(key_bytes, backend)

        ssh_bytes = key.public_bytes(
            serialization.Encoding.OpenSSH, serialization.PublicFormat.OpenSSH
        )
        assert ssh_bytes == (
            b"ssh-dss AAAAB3NzaC1kc3MAAACBAKoJMMwUWCUiHK/6KKwolBlqJ4M95ewhJweR"
            b"aJQgd3Si57I4sNNvGySZosJYUIPrAUMpJEGNhn+qIS3RBx1NzrJ4J5StOTzAik1K"
            b"2n9o1ug5pfzTS05ALYLLioy0D+wxkRv5vTYLA0yqy0xelHmSVzyekAmcGw8FlAyr"
            b"5dLeSaFnAAAAFQCtwOhps28KwBOmgf301ImdaYIEUQAAAIEAjGtFia+lOk0QSL/D"
            b"RtHzhsp1UhzPct2qJRKGiA7hMgH/SIkLv8M9ebrK7HHnp3hQe9XxpmQi45QVvgPn"
            b"EUG6Mk9bkxMZKRgsiKn6QGKDYGbOvnS1xmkMfRARBsJAq369VOTjMB/Qhs5q2ski"
            b"+ycTorCIfLoTubxozlz/8kHNMkYAAACAKyYOqX3GoSrpMsZA5989j/BKigWgMk+N"
            b"Xxsj8V+hcP8/QgYRJO/yWGyxG0moLc3BuQ/GqE+xAQnLZ9tdLalxrq8Xvl43KEVj"
            b"5MZNnl/ISAJYsxnw3inVTYNQcNnih5FNd9+BSR9EI7YtqYTrP0XrKin86l2uUlrG"
            b"q2vM4Ev99bY="
        )

    def test_public_bytes_invalid_encoding(self, backend):
        key = DSA_KEY_2048.private_key(backend).public_key()
        with pytest.raises(TypeError):
            key.public_bytes(
                "notencoding",  # type: ignore[arg-type]
                serialization.PublicFormat.SubjectPublicKeyInfo,
            )

    def test_public_bytes_invalid_format(self, backend):
        key = DSA_KEY_2048.private_key(backend).public_key()
        with pytest.raises(TypeError):
            key.public_bytes(
                serialization.Encoding.PEM,
                "invalidformat",  # type: ignore[arg-type]
            )

    def test_public_bytes_pkcs1_unsupported(self, backend):
        key = DSA_KEY_2048.private_key(backend).public_key()
        with pytest.raises(ValueError):
            key.public_bytes(
                serialization.Encoding.PEM, serialization.PublicFormat.PKCS1
            )

    @pytest.mark.parametrize(
        ("encoding", "fmt"),
        [
            (
                serialization.Encoding.Raw,
                serialization.PublicFormat.SubjectPublicKeyInfo,
            ),
            (serialization.Encoding.Raw, serialization.PublicFormat.PKCS1),
        ]
        + list(
            itertools.product(
                [
                    serialization.Encoding.Raw,
                    serialization.Encoding.X962,
                    serialization.Encoding.PEM,
                    serialization.Encoding.DER,
                ],
                [
                    serialization.PublicFormat.Raw,
                    serialization.PublicFormat.UncompressedPoint,
                    serialization.PublicFormat.CompressedPoint,
                ],
            )
        ),
    )
    def test_public_bytes_rejects_invalid(self, encoding, fmt, backend):
        key = DSA_KEY_2048.private_key(backend).public_key()
        with pytest.raises(ValueError):
            key.public_bytes(encoding, fmt)<|MERGE_RESOLUTION|>--- conflicted
+++ resolved
@@ -26,21 +26,6 @@
     load_vectors_from_file,
 )
 
-<<<<<<< HEAD
-_ALGORITHMS_DICT: typing.Dict[str, typing.Type[hashes.HashAlgorithm]] = {
-    "SHA1": hashes.SHA1,
-    "SHA224": hashes.SHA224,
-    "SHA256": hashes.SHA256,
-    "SHA384": hashes.SHA384,
-    "SHA512": hashes.SHA512,
-}
-
-
-def _skip_if_dsa_not_supported(backend, algorithm, p, q, g):
-    if not backend.dsa_parameters_supported(
-        p, q, g
-    ) or not backend.dsa_hash_supported(algorithm):
-=======
 _ALGORITHMS_DICT: typing.Dict[str, hashes.HashAlgorithm] = {
     "SHA1": hashes.SHA1(),
     "SHA224": hashes.SHA224(),
@@ -58,7 +43,6 @@
     g: int,
 ) -> None:
     if not backend.dsa_hash_supported(algorithm):
->>>>>>> 9cc78a18
         pytest.skip(
             "{} does not support the provided args. p: {}, hash: {}".format(
                 backend, p.bit_length(), algorithm.name
@@ -400,16 +384,11 @@
         ).private_key(backend)
 
 
-<<<<<<< HEAD
-@pytest.mark.requires_backend_interface(interface=DSABackend)
-class TestDSAVerification(object):
-=======
 @pytest.mark.supported(
     only_if=lambda backend: backend.dsa_supported(),
     skip_message="Does not support DSA.",
 )
 class TestDSAVerification:
->>>>>>> 9cc78a18
     def test_dsa_verification(self, backend, subtests):
         vectors = load_vectors_from_file(
             os.path.join("asymmetric", "DSA", "FIPS_186-3", "SigVer.rsp"),
@@ -434,15 +413,9 @@
 
                 if vector["result"] == "F":
                     with pytest.raises(InvalidSignature):
-<<<<<<< HEAD
-                        public_key.verify(sig, vector["msg"], algorithm())
-                else:
-                    public_key.verify(sig, vector["msg"], algorithm())
-=======
                         public_key.verify(sig, vector["msg"], algorithm)
                 else:
                     public_key.verify(sig, vector["msg"], algorithm)
->>>>>>> 9cc78a18
 
     def test_dsa_verify_invalid_asn1(self, backend):
         public_key = DSA_KEY_1024.public_numbers.public_key(backend)
@@ -479,36 +452,12 @@
         with pytest.raises(ValueError):
             public_key.verify(b"\x00" * 128, digest, prehashed_alg)
 
-<<<<<<< HEAD
-    def test_prehashed_unsupported_in_signer_ctx(self, backend):
-        private_key = DSA_KEY_1024.private_key(backend)
-        with pytest.raises(TypeError), pytest.warns(
-            CryptographyDeprecationWarning
-        ):
-            private_key.signer(
-                Prehashed(hashes.SHA1())  # type: ignore[arg-type]
-            )
-
-    def test_prehashed_unsupported_in_verifier_ctx(self, backend):
-        public_key = DSA_KEY_1024.private_key(backend).public_key()
-        with pytest.raises(TypeError), pytest.warns(
-            CryptographyDeprecationWarning
-        ):
-            public_key.verifier(
-                b"0" * 64, Prehashed(hashes.SHA1())  # type: ignore[arg-type]
-            )
-
-
-@pytest.mark.requires_backend_interface(interface=DSABackend)
-class TestDSASignature(object):
-=======
 
 @pytest.mark.supported(
     only_if=lambda backend: backend.dsa_supported(),
     skip_message="Does not support DSA.",
 )
 class TestDSASignature:
->>>>>>> 9cc78a18
     def test_dsa_signing(self, backend, subtests):
         vectors = load_vectors_from_file(
             os.path.join("asymmetric", "DSA", "FIPS_186-3", "SigGen.txt"),
@@ -532,32 +481,12 @@
                     ),
                     x=vector["x"],
                 ).private_key(backend)
-<<<<<<< HEAD
-                signature = private_key.sign(vector["msg"], algorithm())
-                assert signature
-
-                private_key.public_key().verify(
-                    signature, vector["msg"], algorithm()
-                )
-
-    def test_use_after_finalize(self, backend):
-        private_key = DSA_KEY_1024.private_key(backend)
-        with pytest.warns(CryptographyDeprecationWarning):
-            signer = private_key.signer(hashes.SHA1())
-        signer.update(b"data")
-        signer.finalize()
-        with pytest.raises(AlreadyFinalized):
-            signer.finalize()
-        with pytest.raises(AlreadyFinalized):
-            signer.update(b"more data")
-=======
                 signature = private_key.sign(vector["msg"], algorithm)
                 assert signature
 
                 private_key.public_key().verify(
                     signature, vector["msg"], algorithm
                 )
->>>>>>> 9cc78a18
 
     def test_sign(self, backend):
         private_key = DSA_KEY_1024.private_key(backend)
