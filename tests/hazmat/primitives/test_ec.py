--- conflicted
+++ resolved
@@ -6,10 +6,7 @@
 import binascii
 import itertools
 import os
-<<<<<<< HEAD
-=======
 import textwrap
->>>>>>> 9cc78a18
 import typing
 from binascii import hexlify
 
@@ -278,12 +275,7 @@
     assert key.public_key().key_size == 256
 
 
-<<<<<<< HEAD
-@pytest.mark.requires_backend_interface(interface=EllipticCurveBackend)
-class TestECWithNumbers(object):
-=======
 class TestECWithNumbers:
->>>>>>> 9cc78a18
     def test_with_numbers(self, backend, subtests):
         vectors = itertools.product(
             load_vectors_from_file(
@@ -317,12 +309,7 @@
                 assert curve_type().name == priv_num.public_numbers.curve.name
 
 
-<<<<<<< HEAD
-@pytest.mark.requires_backend_interface(interface=EllipticCurveBackend)
-class TestECDSAVectors(object):
-=======
 class TestECDSAVectors:
->>>>>>> 9cc78a18
     def test_signing_with_example_keys(self, backend, subtests):
         vectors = itertools.product(
             load_vectors_from_file(
@@ -350,17 +337,6 @@
                 pkey = key.public_key()
                 assert pkey
 
-<<<<<<< HEAD
-                with pytest.warns(CryptographyDeprecationWarning):
-                    signer = key.signer(ec.ECDSA(hash_type()))
-                signer.update(b"YELLOW SUBMARINE")
-                signature = signer.finalize()
-
-                with pytest.warns(CryptographyDeprecationWarning):
-                    verifier = pkey.verifier(signature, ec.ECDSA(hash_type()))
-                verifier.update(b"YELLOW SUBMARINE")
-                verifier.verify()
-=======
                 signature = key.sign(
                     b"YELLOW SUBMARINE", ec.ECDSA(hash_type())
                 )
@@ -368,7 +344,6 @@
                 pkey.verify(
                     signature, b"YELLOW SUBMARINE", ec.ECDSA(hash_type())
                 )
->>>>>>> 9cc78a18
 
     @pytest.mark.parametrize("curve", ec._CURVE_TYPES.values())
     def test_generate_vector_curves(self, backend, curve):
@@ -498,8 +473,6 @@
         with pytest.raises(ValueError):
             numbers.public_key(backend)
 
-<<<<<<< HEAD
-=======
     def test_load_invalid_ec_key_from_pem(self, backend):
         _skip_curve_unsupported(backend, ec.SECP256R1())
 
@@ -533,7 +506,6 @@
                 backend=backend,
             )
 
->>>>>>> 9cc78a18
     def test_signatures(self, backend, subtests):
         vectors = itertools.chain(
             load_vectors_from_file(
@@ -1208,26 +1180,7 @@
         )
 
 
-<<<<<<< HEAD
-@pytest.mark.requires_backend_interface(interface=EllipticCurveBackend)
-class TestECDSAVerification(object):
-    def test_signature_not_bytes(self, backend):
-        _skip_curve_unsupported(backend, ec.SECP256R1())
-        key = ec.generate_private_key(ec.SECP256R1(), backend)
-        public_key = key.public_key()
-        with pytest.raises(TypeError), pytest.warns(
-            CryptographyDeprecationWarning
-        ):
-            public_key.verifier(
-                1234, ec.ECDSA(hashes.SHA256())  # type: ignore[arg-type]
-            )
-
-
-@pytest.mark.requires_backend_interface(interface=EllipticCurveBackend)
-class TestECDH(object):
-=======
 class TestECDH:
->>>>>>> 9cc78a18
     def test_key_exchange_with_vectors(self, backend, subtests):
         vectors = load_vectors_from_file(
             os.path.join(
@@ -1240,11 +1193,7 @@
         for vector in vectors:
             with subtests.test():
                 _skip_exchange_algorithm_unsupported(
-<<<<<<< HEAD
-                    backend, ec.ECDH(), ec._CURVE_TYPES[vector["curve"]]
-=======
                     backend, ec.ECDH(), ec._CURVE_TYPES[vector["curve"]]()
->>>>>>> 9cc78a18
                 )
 
                 key_numbers = vector["IUT"]
