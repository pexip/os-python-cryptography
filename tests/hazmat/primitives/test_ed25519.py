--- conflicted
+++ resolved
@@ -67,11 +67,7 @@
     only_if=lambda backend: backend.ed25519_supported(),
     skip_message="Requires OpenSSL with Ed25519 support",
 )
-<<<<<<< HEAD
-class TestEd25519Signing(object):
-=======
 class TestEd25519Signing:
->>>>>>> 9cc78a18
     def test_sign_verify_input(self, backend, subtests):
         vectors = load_vectors_from_file(
             os.path.join("asymmetric", "Ed25519", "sign.input"),
