--- conflicted
+++ resolved
@@ -35,21 +35,6 @@
 
 
 def test_encode_dss_non_integer():
-<<<<<<< HEAD
-    with pytest.raises(ValueError):
-        encode_dss_signature("h", 3)  # type: ignore[arg-type]
-
-    with pytest.raises(ValueError):
-        encode_dss_signature("3", "2")  # type: ignore[arg-type]
-
-    with pytest.raises(ValueError):
-        encode_dss_signature(3, "h")  # type: ignore[arg-type]
-
-    with pytest.raises(ValueError):
-        encode_dss_signature(3.3, 1.2)  # type: ignore[arg-type]
-
-    with pytest.raises(ValueError):
-=======
     with pytest.raises(TypeError):
         encode_dss_signature("h", 3)  # type: ignore[arg-type]
 
@@ -63,7 +48,6 @@
         encode_dss_signature(3.3, 1.2)  # type: ignore[arg-type]
 
     with pytest.raises(TypeError):
->>>>>>> 9cc78a18
         encode_dss_signature("hello", "world")  # type: ignore[arg-type]
 
 
@@ -92,13 +76,9 @@
 
 def test_pass_invalid_prehashed_arg():
     with pytest.raises(TypeError):
-<<<<<<< HEAD
-        Prehashed(object())  # type: ignore[arg-type]
-=======
         Prehashed(object())  # type: ignore[arg-type]
 
 
 def test_prehashed_digest_size():
     p = Prehashed(hashes.SHA256())
-    assert p.digest_size == 32
->>>>>>> 9cc78a18
+    assert p.digest_size == 32