# This file is dual licensed under the terms of the Apache License, Version
# 2.0, and the BSD License. See the LICENSE file in the root of this repository
# for complete details.

<<<<<<< HEAD
=======

import re
>>>>>>> 9cc78a18

import pytest

from cryptography.exceptions import AlreadyFinalized, InvalidKey, _Reasons
from cryptography.hazmat.primitives import hashes
from cryptography.hazmat.primitives.ciphers import algorithms
from cryptography.hazmat.primitives.kdf.kbkdf import (
    CounterLocation,
    KBKDFCMAC,
    KBKDFHMAC,
    Mode,
)

from ...doubles import (
    DummyBlockCipherAlgorithm,
    DummyCipherAlgorithm,
    DummyHashAlgorithm,
)
from ...utils import raises_unsupported_algorithm


class TestKBKDFHMAC:
    def test_invalid_key(self, backend):
        kdf = KBKDFHMAC(
            hashes.SHA256(),
            Mode.CounterMode,
            32,
            4,
            4,
            CounterLocation.BeforeFixed,
            b"label",
            b"context",
            None,
            backend=backend,
        )

        key = kdf.derive(b"material")

        kdf = KBKDFHMAC(
            hashes.SHA256(),
            Mode.CounterMode,
            32,
            4,
            4,
            CounterLocation.BeforeFixed,
            b"label",
            b"context",
            None,
            backend=backend,
        )

        with pytest.raises(InvalidKey):
            kdf.verify(b"material2", key)

    def test_already_finalized(self, backend):
        kdf = KBKDFHMAC(
            hashes.SHA256(),
            Mode.CounterMode,
            32,
            4,
            4,
            CounterLocation.BeforeFixed,
            b"label",
            b"context",
            None,
            backend=backend,
        )

        kdf.derive(b"material")

        with pytest.raises(AlreadyFinalized):
            kdf.derive(b"material2")

        kdf = KBKDFHMAC(
            hashes.SHA256(),
            Mode.CounterMode,
            32,
            4,
            4,
            CounterLocation.BeforeFixed,
            b"label",
            b"context",
            None,
            backend=backend,
        )

        key = kdf.derive(b"material")

        with pytest.raises(AlreadyFinalized):
            kdf.verify(b"material", key)

        kdf = KBKDFHMAC(
            hashes.SHA256(),
            Mode.CounterMode,
            32,
            4,
            4,
            CounterLocation.BeforeFixed,
            b"label",
            b"context",
            None,
            backend=backend,
        )
        kdf.verify(b"material", key)

        with pytest.raises(AlreadyFinalized):
            kdf.verify(b"material", key)

    def test_key_length(self, backend):
        kdf = KBKDFHMAC(
            hashes.SHA1(),
            Mode.CounterMode,
            85899345920,
            4,
            4,
            CounterLocation.BeforeFixed,
            b"label",
            b"context",
            None,
            backend=backend,
        )

        with pytest.raises(ValueError):
            kdf.derive(b"material")

    def test_rlen(self, backend):
        with pytest.raises(ValueError):
            KBKDFHMAC(
                hashes.SHA256(),
                Mode.CounterMode,
                32,
                5,
                4,
                CounterLocation.BeforeFixed,
                b"label",
                b"context",
                None,
                backend=backend,
            )

    def test_r_type(self, backend):
        with pytest.raises(TypeError):
            KBKDFHMAC(
                hashes.SHA1(),
                Mode.CounterMode,
                32,
                b"r",  # type: ignore[arg-type]
                4,
                CounterLocation.BeforeFixed,
                b"label",
                b"context",
                None,
                backend=backend,
            )

    def test_l_type(self, backend):
        with pytest.raises(TypeError):
            KBKDFHMAC(
                hashes.SHA1(),
                Mode.CounterMode,
                32,
                4,
                b"l",  # type: ignore[arg-type]
                CounterLocation.BeforeFixed,
                b"label",
                b"context",
                None,
                backend=backend,
            )

    def test_l(self, backend):
        with pytest.raises(ValueError):
            KBKDFHMAC(
                hashes.SHA1(),
                Mode.CounterMode,
                32,
                4,
                None,
                CounterLocation.BeforeFixed,
                b"label",
                b"context",
                None,
                backend=backend,
            )

    def test_unsupported_mode(self, backend):
        with pytest.raises(TypeError):
            KBKDFHMAC(
                hashes.SHA256(),
                None,  # type: ignore[arg-type]
                32,
                4,
                4,
                CounterLocation.BeforeFixed,
                b"label",
                b"context",
                None,
                backend=backend,
            )

    def test_unsupported_location(self, backend):
        with pytest.raises(TypeError):
            KBKDFHMAC(
                hashes.SHA256(),
                Mode.CounterMode,
                32,
                4,
                4,
                None,  # type: ignore[arg-type]
                b"label",
                b"context",
                None,
                backend=backend,
            )

    def test_unsupported_parameters(self, backend):
        with pytest.raises(ValueError):
            KBKDFHMAC(
                hashes.SHA256(),
                Mode.CounterMode,
                32,
                4,
                4,
                CounterLocation.BeforeFixed,
                b"label",
                b"context",
                b"fixed",
                backend=backend,
            )

    def test_missing_break_location(self, backend):
        with pytest.raises(
            ValueError, match=re.escape("Please specify a break_location")
        ):
            KBKDFHMAC(
<<<<<<< HEAD
                object(),  # type: ignore[arg-type]
=======
                hashes.SHA256(),
                Mode.CounterMode,
                32,
                4,
                4,
                CounterLocation.MiddleFixed,
                b"label",
                b"context",
                None,
                backend=backend,
            )

        with pytest.raises(
            ValueError, match=re.escape("Please specify a break_location")
        ):
            KBKDFHMAC(
                hashes.SHA256(),
                Mode.CounterMode,
                32,
                4,
                4,
                CounterLocation.MiddleFixed,
                b"label",
                b"context",
                None,
                backend=backend,
                break_location=None,
            )

    def test_keyword_only_break_location(self, backend):
        with pytest.raises(
            TypeError, match=r"\d+ positional arguments but \d+ were given\Z"
        ):
            KBKDFHMAC(
                hashes.SHA256(),
                Mode.CounterMode,
                32,
                4,
                4,
                CounterLocation.MiddleFixed,
                b"label",
                b"context",
                None,
                backend,
                0,  # break_location
            )  # type: ignore

    def test_invalid_break_location(self, backend):
        with pytest.raises(
            TypeError, match=re.escape("break_location must be an integer")
        ):
            KBKDFHMAC(
                hashes.SHA256(),
                Mode.CounterMode,
                32,
                4,
                4,
                CounterLocation.MiddleFixed,
                b"label",
                b"context",
                None,
                backend=backend,
                break_location="0",  # type: ignore[arg-type]
            )

        with pytest.raises(
            ValueError,
            match=re.escape("break_location must be a positive integer"),
        ):
            KBKDFHMAC(
                hashes.SHA256(),
                Mode.CounterMode,
                32,
                4,
                4,
                CounterLocation.MiddleFixed,
                b"label",
                b"context",
                None,
                backend=backend,
                break_location=-1,
            )

        with pytest.raises(
            ValueError, match=re.escape("break_location offset > len(fixed)")
        ):
            kdf = KBKDFHMAC(
                hashes.SHA256(),
                Mode.CounterMode,
                32,
                4,
                4,
                CounterLocation.MiddleFixed,
                b"label",
                b"context",
                None,
                backend=backend,
                break_location=18,
            )
            kdf.derive(b"input key")

    def test_ignored_break_location_before(self, backend):
        with pytest.raises(
            ValueError,
            match=re.escape(
                "break_location is ignored when location is not"
                " CounterLocation.MiddleFixed"
            ),
        ):
            KBKDFHMAC(
                hashes.SHA256(),
>>>>>>> 9cc78a18
                Mode.CounterMode,
                32,
                4,
                4,
                CounterLocation.BeforeFixed,
                b"label",
                b"context",
                None,
                backend=backend,
                break_location=0,
            )

    def test_ignored_break_location_after(self, backend):
        with pytest.raises(
            ValueError,
            match=re.escape(
                "break_location is ignored when location is not"
                " CounterLocation.MiddleFixed"
            ),
        ):
            KBKDFHMAC(
                hashes.SHA256(),
                Mode.CounterMode,
                32,
                4,
                4,
                CounterLocation.AfterFixed,
                b"label",
                b"context",
                None,
                backend=backend,
                break_location=0,
            )

    def test_unsupported_hash(self, backend):
        with raises_unsupported_algorithm(_Reasons.UNSUPPORTED_HASH):
            KBKDFHMAC(
                object(),  # type: ignore[arg-type]
                Mode.CounterMode,
                32,
                4,
                4,
                CounterLocation.BeforeFixed,
                b"label",
                b"context",
                None,
                backend=backend,
            )

    def test_unsupported_algorithm(self, backend):
        with raises_unsupported_algorithm(_Reasons.UNSUPPORTED_HASH):
            KBKDFHMAC(
                DummyHashAlgorithm(),
                Mode.CounterMode,
                32,
                4,
                4,
                CounterLocation.BeforeFixed,
                b"label",
                b"context",
                None,
                backend=backend,
            )

    def test_unicode_error_label(self, backend):
        with pytest.raises(TypeError):
            KBKDFHMAC(
                hashes.SHA256(),
                Mode.CounterMode,
                32,
                4,
                4,
                CounterLocation.BeforeFixed,
                "label",  # type: ignore[arg-type]
                b"context",
                None,
                backend=backend,
            )

    def test_unicode_error_context(self, backend):
        with pytest.raises(TypeError):
            KBKDFHMAC(
                hashes.SHA256(),
                Mode.CounterMode,
                32,
                4,
                4,
                CounterLocation.BeforeFixed,
                b"label",
                "context",  # type: ignore[arg-type]
                None,
                backend=backend,
            )

    def test_unicode_error_key_material(self, backend):
        with pytest.raises(TypeError):
            kdf = KBKDFHMAC(
                hashes.SHA256(),
                Mode.CounterMode,
                32,
                4,
                4,
                CounterLocation.BeforeFixed,
                b"label",
                b"context",
                None,
                backend=backend,
            )
            kdf.derive("material")  # type: ignore[arg-type]

    def test_buffer_protocol(self, backend):
        kdf = KBKDFHMAC(
            hashes.SHA256(),
            Mode.CounterMode,
            10,
            4,
            4,
            CounterLocation.BeforeFixed,
            b"label",
            b"context",
            None,
            backend=backend,
        )

        key = kdf.derive(bytearray(b"material"))
        assert key == b"\xb7\x01\x05\x98\xf5\x1a\x12L\xc7."


class TestKBKDFCMAC:
    _KEY_MATERIAL = bytes(32)
    _KEY_MATERIAL2 = _KEY_MATERIAL.replace(b"\x00", b"\x01", 1)

    def test_invalid_key(self, backend):
        kdf = KBKDFCMAC(
            algorithms.AES,
            Mode.CounterMode,
            32,
            4,
            4,
            CounterLocation.BeforeFixed,
            b"label",
            b"context",
            None,
            backend=backend,
        )

        key = kdf.derive(self._KEY_MATERIAL)

        kdf = KBKDFCMAC(
            algorithms.AES,
            Mode.CounterMode,
            32,
            4,
            4,
            CounterLocation.BeforeFixed,
            b"label",
            b"context",
            None,
            backend=backend,
        )

        with pytest.raises(InvalidKey):
            kdf.verify(self._KEY_MATERIAL2, key)

    def test_already_finalized(self, backend):
        kdf = KBKDFCMAC(
            algorithms.AES,
            Mode.CounterMode,
            32,
            4,
            4,
            CounterLocation.BeforeFixed,
            b"label",
            b"context",
            None,
            backend=backend,
        )

        kdf.derive(self._KEY_MATERIAL)

        with pytest.raises(AlreadyFinalized):
            kdf.derive(self._KEY_MATERIAL2)

        kdf = KBKDFCMAC(
            algorithms.AES,
            Mode.CounterMode,
            32,
            4,
            4,
            CounterLocation.BeforeFixed,
            b"label",
            b"context",
            None,
            backend=backend,
        )

        key = kdf.derive(self._KEY_MATERIAL)

        with pytest.raises(AlreadyFinalized):
            kdf.verify(self._KEY_MATERIAL, key)

        kdf = KBKDFCMAC(
            algorithms.AES,
            Mode.CounterMode,
            32,
            4,
            4,
            CounterLocation.BeforeFixed,
            b"label",
            b"context",
            None,
            backend=backend,
        )
        kdf.verify(self._KEY_MATERIAL, key)

        with pytest.raises(AlreadyFinalized):
            kdf.verify(self._KEY_MATERIAL, key)

    def test_key_length(self, backend):
        kdf = KBKDFCMAC(
            algorithms.AES,
            Mode.CounterMode,
            85899345920,
            4,
            4,
            CounterLocation.BeforeFixed,
            b"label",
            b"context",
            None,
            backend=backend,
        )

        with pytest.raises(ValueError):
            kdf.derive(self._KEY_MATERIAL)

    def test_rlen(self, backend):
        with pytest.raises(ValueError):
            KBKDFCMAC(
                algorithms.AES,
                Mode.CounterMode,
                32,
                5,
                4,
                CounterLocation.BeforeFixed,
                b"label",
                b"context",
                None,
                backend=backend,
            )

    def test_r_type(self, backend):
        with pytest.raises(TypeError):
            KBKDFCMAC(
                algorithms.AES,
                Mode.CounterMode,
                32,
                b"r",  # type: ignore[arg-type]
                4,
                CounterLocation.BeforeFixed,
                b"label",
                b"context",
                None,
                backend=backend,
            )

    def test_l_type(self, backend):
        with pytest.raises(TypeError):
            KBKDFCMAC(
                algorithms.AES,
                Mode.CounterMode,
                32,
                4,
                b"l",  # type: ignore[arg-type]
                CounterLocation.BeforeFixed,
                b"label",
                b"context",
                None,
                backend=backend,
            )

    def test_l(self, backend):
        with pytest.raises(ValueError):
            KBKDFCMAC(
                algorithms.AES,
                Mode.CounterMode,
                32,
                4,
                None,
                CounterLocation.BeforeFixed,
                b"label",
                b"context",
                None,
                backend=backend,
            )

    def test_unsupported_mode(self, backend):
        with pytest.raises(TypeError):
            KBKDFCMAC(
                algorithms.AES,
                None,  # type: ignore[arg-type]
                32,
                4,
                4,
                CounterLocation.BeforeFixed,
                b"label",
                b"context",
                None,
                backend=backend,
            )

    def test_unsupported_location(self, backend):
        with pytest.raises(TypeError):
            KBKDFCMAC(
                algorithms.AES,
                Mode.CounterMode,
                32,
                4,
                4,
                None,  # type: ignore[arg-type]
                b"label",
                b"context",
                None,
                backend=backend,
            )

    def test_unsupported_parameters(self, backend):
        with pytest.raises(ValueError):
            KBKDFCMAC(
                algorithms.AES,
                Mode.CounterMode,
                32,
                4,
                4,
                CounterLocation.BeforeFixed,
                b"label",
                b"context",
                b"fixed",
                backend=backend,
            )

    def test_missing_break_location(self, backend):
        with pytest.raises(
            ValueError, match=re.escape("Please specify a break_location")
        ):
            KBKDFCMAC(
                algorithms.AES,
                Mode.CounterMode,
                32,
                4,
                4,
                CounterLocation.MiddleFixed,
                b"label",
                b"context",
                None,
                backend=backend,
            )

        with pytest.raises(
            ValueError, match=re.escape("Please specify a break_location")
        ):
            KBKDFCMAC(
                algorithms.AES,
                Mode.CounterMode,
                32,
                4,
                4,
                CounterLocation.MiddleFixed,
                b"label",
                b"context",
                None,
                backend=backend,
                break_location=None,
            )

    def test_keyword_only_break_location(self, backend):
        with pytest.raises(
            TypeError, match=r"\d+ positional arguments but \d+ were given\Z"
        ):
            KBKDFCMAC(
                algorithms.AES,
                Mode.CounterMode,
                32,
                4,
                4,
                CounterLocation.MiddleFixed,
                b"label",
                b"context",
                None,
                backend,
                0,  # break_location
            )  # type: ignore

    def test_invalid_break_location(self, backend):
        with pytest.raises(
            TypeError, match=re.escape("break_location must be an integer")
        ):
            KBKDFCMAC(
                algorithms.AES,
                Mode.CounterMode,
                32,
                4,
                4,
                CounterLocation.MiddleFixed,
                b"label",
                b"context",
                None,
                backend=backend,
                break_location="0",  # type: ignore[arg-type]
            )

        with pytest.raises(
            ValueError,
            match=re.escape("break_location must be a positive integer"),
        ):
            KBKDFCMAC(
                algorithms.AES,
                Mode.CounterMode,
                32,
                4,
                4,
                CounterLocation.MiddleFixed,
                b"label",
                b"context",
                None,
                backend=backend,
                break_location=-1,
            )

        with pytest.raises(
            ValueError, match=re.escape("break_location offset > len(fixed)")
        ):
            kdf = KBKDFCMAC(
                algorithms.AES,
                Mode.CounterMode,
                32,
                4,
                4,
                CounterLocation.MiddleFixed,
                b"label",
                b"context",
                None,
                backend=backend,
                break_location=18,
            )
            kdf.derive(b"32 bytes long input key material")

    def test_ignored_break_location_before(self, backend):
        with pytest.raises(
            ValueError,
            match=re.escape(
                "break_location is ignored when location is not"
                " CounterLocation.MiddleFixed"
            ),
        ):
            KBKDFCMAC(
                algorithms.AES,
                Mode.CounterMode,
                32,
                4,
                4,
                CounterLocation.BeforeFixed,
                b"label",
                b"context",
                None,
                backend=backend,
                break_location=0,
            )

    def test_ignored_break_location_after(self, backend):
        with pytest.raises(
            ValueError,
            match=re.escape(
                "break_location is ignored when location is not"
                " CounterLocation.MiddleFixed"
            ),
        ):
            KBKDFCMAC(
                algorithms.AES,
                Mode.CounterMode,
                32,
                4,
                4,
                CounterLocation.AfterFixed,
                b"label",
                b"context",
                None,
                backend=backend,
                break_location=0,
            )

    def test_unsupported_algorithm(self, backend):
        with raises_unsupported_algorithm(_Reasons.UNSUPPORTED_CIPHER):
            KBKDFCMAC(
                object,
                Mode.CounterMode,
                32,
                4,
                4,
                CounterLocation.BeforeFixed,
                b"label",
                b"context",
                None,
                backend=backend,
            )

        with raises_unsupported_algorithm(_Reasons.UNSUPPORTED_CIPHER):
            KBKDFCMAC(
                DummyCipherAlgorithm,
                Mode.CounterMode,
                32,
                4,
                4,
                CounterLocation.BeforeFixed,
                b"label",
                b"context",
                None,
                backend=backend,
            )

        with raises_unsupported_algorithm(_Reasons.UNSUPPORTED_CIPHER):
            KBKDFCMAC(
                algorithms.ARC4,
                Mode.CounterMode,
                32,
                4,
                4,
                CounterLocation.BeforeFixed,
                b"label",
                b"context",
                None,
                backend=backend,
            )

    def test_unicode_error_label(self, backend):
        with pytest.raises(TypeError):
            KBKDFCMAC(
                algorithms.AES,
                Mode.CounterMode,
                32,
                4,
                4,
                CounterLocation.BeforeFixed,
                "label",  # type: ignore[arg-type]
                b"context",
                None,
                backend=backend,
            )

    def test_unicode_error_context(self, backend):
        with pytest.raises(TypeError):
            KBKDFCMAC(
                algorithms.AES,
                Mode.CounterMode,
                32,
                4,
                4,
                CounterLocation.BeforeFixed,
                b"label",
                "context",  # type: ignore[arg-type]
                None,
                backend=backend,
            )

    def test_unsupported_cipher(self, backend):
        kdf = KBKDFCMAC(
            DummyBlockCipherAlgorithm,
            Mode.CounterMode,
            32,
            4,
            4,
            CounterLocation.BeforeFixed,
            b"label",
            b"context",
            None,
            backend=backend,
        )
        with raises_unsupported_algorithm(_Reasons.UNSUPPORTED_CIPHER):
            kdf.derive(self._KEY_MATERIAL)

    def test_unicode_error_key_material(self, backend):
        kdf = KBKDFCMAC(
            algorithms.AES,
            Mode.CounterMode,
            32,
            4,
            4,
            CounterLocation.BeforeFixed,
            b"label",
            b"context",
            None,
            backend=backend,
        )
        with pytest.raises(TypeError):
            kdf.derive("material")  # type: ignore[arg-type]

    def test_wrong_key_material_length(self, backend):
        kdf = KBKDFCMAC(
            algorithms.AES,
            Mode.CounterMode,
            32,
            4,
            4,
            CounterLocation.BeforeFixed,
            b"label",
            b"context",
            None,
            backend=backend,
        )
        with pytest.raises(ValueError):
            kdf.derive(b"material")

    def test_buffer_protocol(self, backend):
        kdf = KBKDFCMAC(
            algorithms.AES,
            Mode.CounterMode,
            10,
            4,
            4,
            CounterLocation.BeforeFixed,
            b"label",
            b"context",
            None,
            backend=backend,
        )

        key = kdf.derive(bytearray(self._KEY_MATERIAL))
        assert key == b"\x19\xcd\xbe\x17Lb\x115<\xd0"<|MERGE_RESOLUTION|>--- conflicted
+++ resolved
@@ -2,11 +2,8 @@
 # 2.0, and the BSD License. See the LICENSE file in the root of this repository
 # for complete details.
 
-<<<<<<< HEAD
-=======
 
 import re
->>>>>>> 9cc78a18
 
 import pytest
 
@@ -242,9 +239,6 @@
             ValueError, match=re.escape("Please specify a break_location")
         ):
             KBKDFHMAC(
-<<<<<<< HEAD
-                object(),  # type: ignore[arg-type]
-=======
                 hashes.SHA256(),
                 Mode.CounterMode,
                 32,
@@ -356,7 +350,6 @@
         ):
             KBKDFHMAC(
                 hashes.SHA256(),
->>>>>>> 9cc78a18
                 Mode.CounterMode,
                 32,
                 4,
