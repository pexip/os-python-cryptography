--- conflicted
+++ resolved
@@ -25,12 +25,7 @@
         )
 
 
-<<<<<<< HEAD
-@pytest.mark.requires_backend_interface(interface=HashBackend)
-class TestX963(object):
-=======
 class TestX963:
->>>>>>> 9cc78a18
     _algorithms_dict: typing.Dict[str, typing.Type[hashes.HashAlgorithm]] = {
         "SHA-1": hashes.SHA1,
         "SHA-224": hashes.SHA224,
