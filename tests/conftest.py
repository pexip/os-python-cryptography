--- conflicted
+++ resolved
@@ -8,14 +8,11 @@
 from cryptography.hazmat.backends.openssl import backend as openssl_backend
 
 from .utils import check_backend_support
-<<<<<<< HEAD
-=======
 
 
 def pytest_configure(config):
     if config.getoption("--enable-fips"):
         openssl_backend._enable_fips()
->>>>>>> 9cc78a18
 
 
 def pytest_report_header(config):
@@ -29,10 +26,7 @@
 
 def pytest_addoption(parser):
     parser.addoption("--wycheproof-root", default=None)
-<<<<<<< HEAD
-=======
     parser.addoption("--enable-fips", default=False)
->>>>>>> 9cc78a18
 
 
 def pytest_runtest_setup(item):
