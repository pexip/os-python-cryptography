--- conflicted
+++ resolved
@@ -2,10 +2,7 @@
 # 2.0, and the BSD License. See the LICENSE file in the root of this repository
 # for complete details.
 
-<<<<<<< HEAD
-=======
 import enum
->>>>>>> 9cc78a18
 import typing
 
 import pytest
@@ -13,15 +10,9 @@
 from cryptography import utils
 
 
-<<<<<<< HEAD
-class TestCachedProperty(object):
-    def test_simple(self):
-        class T(object):
-=======
 class TestCachedProperty:
     def test_simple(self):
         class T:
->>>>>>> 9cc78a18
             @utils.cached_property
             def t(self):
                 accesses.append(None)
@@ -43,11 +34,7 @@
         assert len(accesses) == 2
 
     def test_set(self):
-<<<<<<< HEAD
-        class T(object):
-=======
         class T:
->>>>>>> 9cc78a18
             @utils.cached_property
             def t(self):
                 accesses.append(None)
