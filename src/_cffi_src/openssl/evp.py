--- conflicted
+++ resolved
@@ -53,10 +53,6 @@
 int EVP_CipherUpdate(EVP_CIPHER_CTX *, unsigned char *, int *,
                      const unsigned char *, int);
 int EVP_CipherFinal_ex(EVP_CIPHER_CTX *, unsigned char *, int *);
-<<<<<<< HEAD
-int EVP_CIPHER_CTX_cleanup(EVP_CIPHER_CTX *);
-=======
->>>>>>> 9cc78a18
 int EVP_CIPHER_CTX_reset(EVP_CIPHER_CTX *);
 EVP_CIPHER_CTX *EVP_CIPHER_CTX_new(void);
 void EVP_CIPHER_CTX_free(EVP_CIPHER_CTX *);
