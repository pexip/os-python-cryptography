--- conflicted
+++ resolved
@@ -23,13 +23,6 @@
 _MAX_CLOCK_SKEW = 60
 
 
-<<<<<<< HEAD
-class Fernet(object):
-    def __init__(self, key: bytes, backend=None):
-        backend = _get_backend(backend)
-
-        key = base64.urlsafe_b64decode(key)
-=======
 class Fernet:
     def __init__(
         self,
@@ -42,7 +35,6 @@
             raise ValueError(
                 "Fernet key must be 32 url-safe base64-encoded bytes."
             ) from exc
->>>>>>> 9cc78a18
         if len(key) != 32:
             raise ValueError(
                 "Fernet key must be 32 url-safe base64-encoded bytes."
@@ -87,13 +79,9 @@
         hmac = h.finalize()
         return base64.urlsafe_b64encode(basic_parts + hmac)
 
-<<<<<<< HEAD
-    def decrypt(self, token: bytes, ttl: typing.Optional[int] = None) -> bytes:
-=======
     def decrypt(
         self, token: typing.Union[bytes, str], ttl: typing.Optional[int] = None
     ) -> bytes:
->>>>>>> 9cc78a18
         timestamp, data = Fernet._get_unverified_token_data(token)
         if ttl is None:
             time_info = None
@@ -102,11 +90,7 @@
         return self._decrypt_data(data, timestamp, time_info)
 
     def decrypt_at_time(
-<<<<<<< HEAD
-        self, token: bytes, ttl: int, current_time: int
-=======
         self, token: typing.Union[bytes, str], ttl: int, current_time: int
->>>>>>> 9cc78a18
     ) -> bytes:
         if ttl is None:
             raise ValueError(
@@ -115,28 +99,19 @@
         timestamp, data = Fernet._get_unverified_token_data(token)
         return self._decrypt_data(data, timestamp, (ttl, current_time))
 
-<<<<<<< HEAD
-    def extract_timestamp(self, token: bytes) -> int:
-=======
     def extract_timestamp(self, token: typing.Union[bytes, str]) -> int:
->>>>>>> 9cc78a18
         timestamp, data = Fernet._get_unverified_token_data(token)
         # Verify the token was not tampered with.
         self._verify_signature(data)
         return timestamp
 
     @staticmethod
-<<<<<<< HEAD
-    def _get_unverified_token_data(token: bytes) -> typing.Tuple[int, bytes]:
-        utils._check_bytes("token", token)
-=======
     def _get_unverified_token_data(
         token: typing.Union[bytes, str]
     ) -> typing.Tuple[int, bytes]:
         if not isinstance(token, (str, bytes)):
             raise TypeError("token must be bytes or str")
 
->>>>>>> 9cc78a18
         try:
             data = base64.urlsafe_b64decode(token)
         except (TypeError, binascii.Error):
@@ -152,11 +127,7 @@
         return timestamp, data
 
     def _verify_signature(self, data: bytes) -> None:
-<<<<<<< HEAD
-        h = HMAC(self._signing_key, hashes.SHA256(), backend=self._backend)
-=======
         h = HMAC(self._signing_key, hashes.SHA256())
->>>>>>> 9cc78a18
         h.update(data[:-32])
         try:
             h.verify(data[-32:])
@@ -199,11 +170,7 @@
         return unpadded
 
 
-<<<<<<< HEAD
-class MultiFernet(object):
-=======
 class MultiFernet:
->>>>>>> 9cc78a18
     def __init__(self, fernets: typing.Iterable[Fernet]):
         fernets = list(fernets)
         if not fernets:
@@ -218,11 +185,7 @@
     def encrypt_at_time(self, msg: bytes, current_time: int) -> bytes:
         return self._fernets[0].encrypt_at_time(msg, current_time)
 
-<<<<<<< HEAD
-    def rotate(self, msg: bytes) -> bytes:
-=======
     def rotate(self, msg: typing.Union[bytes, str]) -> bytes:
->>>>>>> 9cc78a18
         timestamp, data = Fernet._get_unverified_token_data(msg)
         for f in self._fernets:
             try:
@@ -236,13 +199,9 @@
         iv = os.urandom(16)
         return self._fernets[0]._encrypt_from_parts(p, timestamp, iv)
 
-<<<<<<< HEAD
-    def decrypt(self, msg: bytes, ttl: typing.Optional[int] = None) -> bytes:
-=======
     def decrypt(
         self, msg: typing.Union[bytes, str], ttl: typing.Optional[int] = None
     ) -> bytes:
->>>>>>> 9cc78a18
         for f in self._fernets:
             try:
                 return f.decrypt(msg, ttl)
@@ -251,11 +210,7 @@
         raise InvalidToken
 
     def decrypt_at_time(
-<<<<<<< HEAD
-        self, msg: bytes, ttl: int, current_time: int
-=======
         self, msg: typing.Union[bytes, str], ttl: int, current_time: int
->>>>>>> 9cc78a18
     ) -> bytes:
         for f in self._fernets:
             try:
