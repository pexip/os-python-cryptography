--- conflicted
+++ resolved
@@ -7,16 +7,9 @@
 import datetime
 import os
 import typing
-<<<<<<< HEAD
-from enum import Enum
-
-from cryptography.hazmat._types import _PRIVATE_KEY_TYPES, _PUBLIC_KEY_TYPES
-from cryptography.hazmat.backends import _get_backend
-=======
 
 from cryptography import utils
 from cryptography.hazmat.bindings._rust import x509 as rust_x509
->>>>>>> 9cc78a18
 from cryptography.hazmat.primitives import hashes, serialization
 from cryptography.hazmat.primitives.asymmetric import (
     dsa,
@@ -32,10 +25,6 @@
     CERTIFICATE_PRIVATE_KEY_TYPES,
     CERTIFICATE_PUBLIC_KEY_TYPES,
 )
-<<<<<<< HEAD
-from cryptography.x509.extensions import Extension, ExtensionType, Extensions
-from cryptography.x509.name import Name
-=======
 from cryptography.x509.extensions import (
     Extension,
     ExtensionType,
@@ -43,7 +32,6 @@
     _make_sequence_methods,
 )
 from cryptography.x509.name import Name, _ASN1Type
->>>>>>> 9cc78a18
 from cryptography.x509.oid import ObjectIdentifier
 
 
@@ -57,14 +45,9 @@
 
 
 def _reject_duplicate_extension(
-<<<<<<< HEAD
-    extension: Extension, extensions: typing.List[Extension]
-):
-=======
     extension: Extension[ExtensionType],
     extensions: typing.List[Extension[ExtensionType]],
 ) -> None:
->>>>>>> 9cc78a18
     # This is quadratic in the number of extensions
     for e in extensions:
         if e.oid == extension.oid:
@@ -73,15 +56,10 @@
 
 def _reject_duplicate_attribute(
     oid: ObjectIdentifier,
-<<<<<<< HEAD
-    attributes: typing.List[typing.Tuple[ObjectIdentifier, bytes]],
-):
-=======
     attributes: typing.List[
         typing.Tuple[ObjectIdentifier, bytes, typing.Optional[int]]
     ],
 ) -> None:
->>>>>>> 9cc78a18
     # This is quadratic in the number of attributes
     for attr_oid, _, _ in attributes:
         if attr_oid == oid:
@@ -102,9 +80,6 @@
         return time
 
 
-<<<<<<< HEAD
-class Version(Enum):
-=======
 class Attribute:
     def __init__(
         self,
@@ -162,7 +137,6 @@
 
 
 class Version(utils.Enum):
->>>>>>> 9cc78a18
     v1 = 0
     v3 = 2
 
@@ -193,11 +167,7 @@
         """
 
     @abc.abstractmethod
-<<<<<<< HEAD
-    def public_key(self) -> _PUBLIC_KEY_TYPES:
-=======
     def public_key(self) -> CERTIFICATE_PUBLIC_KEY_TYPES:
->>>>>>> 9cc78a18
         """
         Returns the public key
         """
@@ -259,24 +229,15 @@
         Returns the tbsCertificate payload bytes as defined in RFC 5280.
         """
 
-<<<<<<< HEAD
-    @abc.abstractmethod
-    def __eq__(self, other: object) -> bool:
-=======
     @abc.abstractproperty
     def tbs_precertificate_bytes(self) -> bytes:
->>>>>>> 9cc78a18
         """
         Returns the tbsCertificate payload bytes with the SCT list extension
         stripped.
         """
 
     @abc.abstractmethod
-<<<<<<< HEAD
-    def __ne__(self, other: object) -> bool:
-=======
     def __eq__(self, other: object) -> bool:
->>>>>>> 9cc78a18
         """
         Checks equality.
         """
@@ -294,13 +255,10 @@
         """
 
 
-<<<<<<< HEAD
-=======
 # Runtime isinstance checks need this since the rust class is not a subclass.
 Certificate.register(rust_x509.Certificate)
 
 
->>>>>>> 9cc78a18
 class RevokedCertificate(metaclass=abc.ABCMeta):
     @abc.abstractproperty
     def serial_number(self) -> int:
@@ -321,8 +279,6 @@
         """
 
 
-<<<<<<< HEAD
-=======
 # Runtime isinstance checks need this since the rust class is not a subclass.
 RevokedCertificate.register(rust_x509.RevokedCertificate)
 
@@ -351,7 +307,6 @@
         return self._extensions
 
 
->>>>>>> 9cc78a18
 class CertificateRevocationList(metaclass=abc.ABCMeta):
     @abc.abstractmethod
     def public_bytes(self, encoding: serialization.Encoding) -> bytes:
@@ -375,13 +330,9 @@
         """
 
     @abc.abstractproperty
-<<<<<<< HEAD
-    def signature_hash_algorithm(self) -> hashes.HashAlgorithm:
-=======
     def signature_hash_algorithm(
         self,
     ) -> typing.Optional[hashes.HashAlgorithm]:
->>>>>>> 9cc78a18
         """
         Returns a HashAlgorithm corresponding to the type of the digest signed
         in the certificate.
@@ -400,11 +351,7 @@
         """
 
     @abc.abstractproperty
-<<<<<<< HEAD
-    def next_update(self) -> datetime.datetime:
-=======
     def next_update(self) -> typing.Optional[datetime.datetime]:
->>>>>>> 9cc78a18
         """
         Returns the date of next update for this CRL.
         """
@@ -440,15 +387,6 @@
         """
 
     @abc.abstractmethod
-<<<<<<< HEAD
-    def __ne__(self, other: object) -> bool:
-        """
-        Checks not equal.
-        """
-
-    @abc.abstractmethod
-=======
->>>>>>> 9cc78a18
     def __len__(self) -> int:
         """
         Number of revoked certificates in the CRL.
@@ -477,40 +415,23 @@
         """
 
     @abc.abstractmethod
-<<<<<<< HEAD
-    def is_signature_valid(self, public_key: _PUBLIC_KEY_TYPES) -> bool:
-=======
     def is_signature_valid(
         self, public_key: CERTIFICATE_ISSUER_PUBLIC_KEY_TYPES
     ) -> bool:
->>>>>>> 9cc78a18
         """
         Verifies signature of revocation list against given public key.
         """
 
 
-<<<<<<< HEAD
+CertificateRevocationList.register(rust_x509.CertificateRevocationList)
+
+
 class CertificateSigningRequest(metaclass=abc.ABCMeta):
     @abc.abstractmethod
     def __eq__(self, other: object) -> bool:
         """
         Checks equality.
         """
-=======
-CertificateRevocationList.register(rust_x509.CertificateRevocationList)
-
->>>>>>> 9cc78a18
-
-class CertificateSigningRequest(metaclass=abc.ABCMeta):
-    @abc.abstractmethod
-<<<<<<< HEAD
-    def __ne__(self, other: object) -> bool:
-=======
-    def __eq__(self, other: object) -> bool:
->>>>>>> 9cc78a18
-        """
-        Checks equality.
-        """
 
     @abc.abstractmethod
     def __hash__(self) -> int:
@@ -519,11 +440,7 @@
         """
 
     @abc.abstractmethod
-<<<<<<< HEAD
-    def public_key(self) -> _PUBLIC_KEY_TYPES:
-=======
     def public_key(self) -> CERTIFICATE_PUBLIC_KEY_TYPES:
->>>>>>> 9cc78a18
         """
         Returns the public key
         """
@@ -535,13 +452,9 @@
         """
 
     @abc.abstractproperty
-<<<<<<< HEAD
-    def signature_hash_algorithm(self) -> hashes.HashAlgorithm:
-=======
     def signature_hash_algorithm(
         self,
     ) -> typing.Optional[hashes.HashAlgorithm]:
->>>>>>> 9cc78a18
         """
         Returns a HashAlgorithm corresponding to the type of the digest signed
         in the certificate.
@@ -597,36 +510,6 @@
         """
 
 
-<<<<<<< HEAD
-def load_pem_x509_certificate(data: bytes, backend=None) -> Certificate:
-    backend = _get_backend(backend)
-    return backend.load_pem_x509_certificate(data)
-
-
-def load_der_x509_certificate(data: bytes, backend=None) -> Certificate:
-    backend = _get_backend(backend)
-    return backend.load_der_x509_certificate(data)
-
-
-def load_pem_x509_csr(data: bytes, backend=None) -> CertificateSigningRequest:
-    backend = _get_backend(backend)
-    return backend.load_pem_x509_csr(data)
-
-
-def load_der_x509_csr(data: bytes, backend=None) -> CertificateSigningRequest:
-    backend = _get_backend(backend)
-    return backend.load_der_x509_csr(data)
-
-
-def load_pem_x509_crl(data: bytes, backend=None) -> CertificateRevocationList:
-    backend = _get_backend(backend)
-    return backend.load_pem_x509_crl(data)
-
-
-def load_der_x509_crl(data: bytes, backend=None) -> CertificateRevocationList:
-    backend = _get_backend(backend)
-    return backend.load_der_x509_crl(data)
-=======
 # Runtime isinstance checks need this since the rust class is not a subclass.
 CertificateSigningRequest.register(rust_x509.CertificateSigningRequest)
 
@@ -637,7 +520,6 @@
 ) -> Certificate:
     return rust_x509.load_pem_x509_certificate(data)
 
->>>>>>> 9cc78a18
 
 # Backend argument preserved for API compatibility, but ignored.
 def load_der_x509_certificate(
@@ -690,11 +572,7 @@
         self._extensions = extensions
         self._attributes = attributes
 
-<<<<<<< HEAD
-    def subject_name(self, name: Name):
-=======
     def subject_name(self, name: Name) -> "CertificateSigningRequestBuilder":
->>>>>>> 9cc78a18
         """
         Sets the certificate requestor's distinguished name.
         """
@@ -706,13 +584,9 @@
             name, self._extensions, self._attributes
         )
 
-<<<<<<< HEAD
-    def add_extension(self, extval: ExtensionType, critical: bool):
-=======
     def add_extension(
         self, extval: ExtensionType, critical: bool
     ) -> "CertificateSigningRequestBuilder":
->>>>>>> 9cc78a18
         """
         Adds an X.509 extension to the certificate request.
         """
@@ -728,9 +602,6 @@
             self._attributes,
         )
 
-<<<<<<< HEAD
-    def add_attribute(self, oid: ObjectIdentifier, value: bytes):
-=======
     def add_attribute(
         self,
         oid: ObjectIdentifier,
@@ -738,7 +609,6 @@
         *,
         _tag: typing.Optional[_ASN1Type] = None,
     ) -> "CertificateSigningRequestBuilder":
->>>>>>> 9cc78a18
         """
         Adds an X.509 attribute with an OID and associated value.
         """
@@ -766,15 +636,9 @@
 
     def sign(
         self,
-<<<<<<< HEAD
-        private_key: _PRIVATE_KEY_TYPES,
-        algorithm: hashes.HashAlgorithm,
-        backend=None,
-=======
         private_key: CERTIFICATE_PRIVATE_KEY_TYPES,
         algorithm: typing.Optional[hashes.HashAlgorithm],
         backend: typing.Any = None,
->>>>>>> 9cc78a18
     ) -> CertificateSigningRequest:
         """
         Signs the request using the requestor's private key.
@@ -806,11 +670,7 @@
         self._not_valid_after = not_valid_after
         self._extensions = extensions
 
-<<<<<<< HEAD
-    def issuer_name(self, name: Name):
-=======
     def issuer_name(self, name: Name) -> "CertificateBuilder":
->>>>>>> 9cc78a18
         """
         Sets the CA's distinguished name.
         """
@@ -828,11 +688,7 @@
             self._extensions,
         )
 
-<<<<<<< HEAD
-    def subject_name(self, name: Name):
-=======
     def subject_name(self, name: Name) -> "CertificateBuilder":
->>>>>>> 9cc78a18
         """
         Sets the requestor's distinguished name.
         """
@@ -852,13 +708,8 @@
 
     def public_key(
         self,
-<<<<<<< HEAD
-        key: _PUBLIC_KEY_TYPES,
-    ):
-=======
         key: CERTIFICATE_PUBLIC_KEY_TYPES,
     ) -> "CertificateBuilder":
->>>>>>> 9cc78a18
         """
         Sets the requestor's public key (as found in the signing request).
         """
@@ -892,11 +743,7 @@
             self._extensions,
         )
 
-<<<<<<< HEAD
-    def serial_number(self, number: int):
-=======
     def serial_number(self, number: int) -> "CertificateBuilder":
->>>>>>> 9cc78a18
         """
         Sets the certificate serial number.
         """
@@ -923,13 +770,9 @@
             self._extensions,
         )
 
-<<<<<<< HEAD
-    def not_valid_before(self, time: datetime.datetime):
-=======
     def not_valid_before(
         self, time: datetime.datetime
     ) -> "CertificateBuilder":
->>>>>>> 9cc78a18
         """
         Sets the certificate activation time.
         """
@@ -958,11 +801,7 @@
             self._extensions,
         )
 
-<<<<<<< HEAD
-    def not_valid_after(self, time: datetime.datetime):
-=======
     def not_valid_after(self, time: datetime.datetime) -> "CertificateBuilder":
->>>>>>> 9cc78a18
         """
         Sets the certificate expiration time.
         """
@@ -994,13 +833,9 @@
             self._extensions,
         )
 
-<<<<<<< HEAD
-    def add_extension(self, extval: ExtensionType, critical: bool):
-=======
     def add_extension(
         self, extval: ExtensionType, critical: bool
     ) -> "CertificateBuilder":
->>>>>>> 9cc78a18
         """
         Adds an X.509 extension to the certificate.
         """
@@ -1022,15 +857,9 @@
 
     def sign(
         self,
-<<<<<<< HEAD
-        private_key: _PRIVATE_KEY_TYPES,
-        algorithm: hashes.HashAlgorithm,
-        backend=None,
-=======
         private_key: CERTIFICATE_PRIVATE_KEY_TYPES,
         algorithm: typing.Optional[hashes.HashAlgorithm],
         backend: typing.Any = None,
->>>>>>> 9cc78a18
     ) -> Certificate:
         """
         Signs the certificate using the CA's private key.
@@ -1074,13 +903,9 @@
         self._extensions = extensions
         self._revoked_certificates = revoked_certificates
 
-<<<<<<< HEAD
-    def issuer_name(self, issuer_name: Name):
-=======
     def issuer_name(
         self, issuer_name: Name
     ) -> "CertificateRevocationListBuilder":
->>>>>>> 9cc78a18
         if not isinstance(issuer_name, Name):
             raise TypeError("Expecting x509.Name object.")
         if self._issuer_name is not None:
@@ -1093,13 +918,9 @@
             self._revoked_certificates,
         )
 
-<<<<<<< HEAD
-    def last_update(self, last_update: datetime.datetime):
-=======
     def last_update(
         self, last_update: datetime.datetime
     ) -> "CertificateRevocationListBuilder":
->>>>>>> 9cc78a18
         if not isinstance(last_update, datetime.datetime):
             raise TypeError("Expecting datetime object.")
         if self._last_update is not None:
@@ -1121,13 +942,9 @@
             self._revoked_certificates,
         )
 
-<<<<<<< HEAD
-    def next_update(self, next_update: datetime.datetime):
-=======
     def next_update(
         self, next_update: datetime.datetime
     ) -> "CertificateRevocationListBuilder":
->>>>>>> 9cc78a18
         if not isinstance(next_update, datetime.datetime):
             raise TypeError("Expecting datetime object.")
         if self._next_update is not None:
@@ -1149,13 +966,9 @@
             self._revoked_certificates,
         )
 
-<<<<<<< HEAD
-    def add_extension(self, extval: ExtensionType, critical: bool):
-=======
     def add_extension(
         self, extval: ExtensionType, critical: bool
     ) -> "CertificateRevocationListBuilder":
->>>>>>> 9cc78a18
         """
         Adds an X.509 extension to the certificate revocation list.
         """
@@ -1172,13 +985,9 @@
             self._revoked_certificates,
         )
 
-<<<<<<< HEAD
-    def add_revoked_certificate(self, revoked_certificate: RevokedCertificate):
-=======
     def add_revoked_certificate(
         self, revoked_certificate: RevokedCertificate
     ) -> "CertificateRevocationListBuilder":
->>>>>>> 9cc78a18
         """
         Adds a revoked certificate to the CRL.
         """
@@ -1195,18 +1004,10 @@
 
     def sign(
         self,
-<<<<<<< HEAD
-        private_key: _PRIVATE_KEY_TYPES,
-        algorithm: hashes.HashAlgorithm,
-        backend=None,
-    ) -> CertificateRevocationList:
-        backend = _get_backend(backend)
-=======
         private_key: CERTIFICATE_PRIVATE_KEY_TYPES,
         algorithm: typing.Optional[hashes.HashAlgorithm],
         backend: typing.Any = None,
     ) -> CertificateRevocationList:
->>>>>>> 9cc78a18
         if self._issuer_name is None:
             raise ValueError("A CRL must have an issuer name")
 
@@ -1230,11 +1031,7 @@
         self._revocation_date = revocation_date
         self._extensions = extensions
 
-<<<<<<< HEAD
-    def serial_number(self, number: int):
-=======
     def serial_number(self, number: int) -> "RevokedCertificateBuilder":
->>>>>>> 9cc78a18
         if not isinstance(number, int):
             raise TypeError("Serial number must be of integral type.")
         if self._serial_number is not None:
@@ -1252,13 +1049,9 @@
             number, self._revocation_date, self._extensions
         )
 
-<<<<<<< HEAD
-    def revocation_date(self, time: datetime.datetime):
-=======
     def revocation_date(
         self, time: datetime.datetime
     ) -> "RevokedCertificateBuilder":
->>>>>>> 9cc78a18
         if not isinstance(time, datetime.datetime):
             raise TypeError("Expecting datetime object.")
         if self._revocation_date is not None:
@@ -1272,13 +1065,9 @@
             self._serial_number, time, self._extensions
         )
 
-<<<<<<< HEAD
-    def add_extension(self, extval: ExtensionType, critical: bool):
-=======
     def add_extension(
         self, extval: ExtensionType, critical: bool
     ) -> "RevokedCertificateBuilder":
->>>>>>> 9cc78a18
         if not isinstance(extval, ExtensionType):
             raise TypeError("extension must be an ExtensionType")
 
@@ -1290,12 +1079,7 @@
             self._extensions + [extension],
         )
 
-<<<<<<< HEAD
-    def build(self, backend=None) -> RevokedCertificate:
-        backend = _get_backend(backend)
-=======
     def build(self, backend: typing.Any = None) -> RevokedCertificate:
->>>>>>> 9cc78a18
         if self._serial_number is None:
             raise ValueError("A revoked certificate must have a serial number")
         if self._revocation_date is None:
