--- conflicted
+++ resolved
@@ -5,16 +5,11 @@
 
 import abc
 import datetime
-<<<<<<< HEAD
-from enum import Enum
-
-=======
 
 from cryptography import utils
 from cryptography.hazmat.bindings._rust import x509 as rust_x509
 from cryptography.hazmat.primitives.hashes import HashAlgorithm
 
->>>>>>> 9cc78a18
 
 class LogEntryType(utils.Enum):
     X509_CERTIFICATE = 0
@@ -25,8 +20,6 @@
     v1 = 0
 
 
-<<<<<<< HEAD
-=======
 class SignatureAlgorithm(utils.Enum):
     """
     Signature algorithms that are valid for SCTs.
@@ -42,7 +35,6 @@
     ECDSA = 3
 
 
->>>>>>> 9cc78a18
 class SignedCertificateTimestamp(metaclass=abc.ABCMeta):
     @abc.abstractproperty
     def version(self) -> Version:
