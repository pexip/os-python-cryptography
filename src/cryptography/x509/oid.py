# This file is dual licensed under the terms of the Apache License, Version
# 2.0, and the BSD License. See the LICENSE file in the root of this repository
# for complete details.

<<<<<<< HEAD
import typing

from cryptography.hazmat._oid import ObjectIdentifier
from cryptography.hazmat.primitives import hashes


class ExtensionOID(object):
    SUBJECT_DIRECTORY_ATTRIBUTES = ObjectIdentifier("2.5.29.9")
    SUBJECT_KEY_IDENTIFIER = ObjectIdentifier("2.5.29.14")
    KEY_USAGE = ObjectIdentifier("2.5.29.15")
    SUBJECT_ALTERNATIVE_NAME = ObjectIdentifier("2.5.29.17")
    ISSUER_ALTERNATIVE_NAME = ObjectIdentifier("2.5.29.18")
    BASIC_CONSTRAINTS = ObjectIdentifier("2.5.29.19")
    NAME_CONSTRAINTS = ObjectIdentifier("2.5.29.30")
    CRL_DISTRIBUTION_POINTS = ObjectIdentifier("2.5.29.31")
    CERTIFICATE_POLICIES = ObjectIdentifier("2.5.29.32")
    POLICY_MAPPINGS = ObjectIdentifier("2.5.29.33")
    AUTHORITY_KEY_IDENTIFIER = ObjectIdentifier("2.5.29.35")
    POLICY_CONSTRAINTS = ObjectIdentifier("2.5.29.36")
    EXTENDED_KEY_USAGE = ObjectIdentifier("2.5.29.37")
    FRESHEST_CRL = ObjectIdentifier("2.5.29.46")
    INHIBIT_ANY_POLICY = ObjectIdentifier("2.5.29.54")
    ISSUING_DISTRIBUTION_POINT = ObjectIdentifier("2.5.29.28")
    AUTHORITY_INFORMATION_ACCESS = ObjectIdentifier("1.3.6.1.5.5.7.1.1")
    SUBJECT_INFORMATION_ACCESS = ObjectIdentifier("1.3.6.1.5.5.7.1.11")
    OCSP_NO_CHECK = ObjectIdentifier("1.3.6.1.5.5.7.48.1.5")
    TLS_FEATURE = ObjectIdentifier("1.3.6.1.5.5.7.1.24")
    CRL_NUMBER = ObjectIdentifier("2.5.29.20")
    DELTA_CRL_INDICATOR = ObjectIdentifier("2.5.29.27")
    PRECERT_SIGNED_CERTIFICATE_TIMESTAMPS = ObjectIdentifier(
        "1.3.6.1.4.1.11129.2.4.2"
    )
    PRECERT_POISON = ObjectIdentifier("1.3.6.1.4.1.11129.2.4.3")
    SIGNED_CERTIFICATE_TIMESTAMPS = ObjectIdentifier("1.3.6.1.4.1.11129.2.4.5")


class OCSPExtensionOID(object):
    NONCE = ObjectIdentifier("1.3.6.1.5.5.7.48.1.2")


class CRLEntryExtensionOID(object):
    CERTIFICATE_ISSUER = ObjectIdentifier("2.5.29.29")
    CRL_REASON = ObjectIdentifier("2.5.29.21")
    INVALIDITY_DATE = ObjectIdentifier("2.5.29.24")


class NameOID(object):
    COMMON_NAME = ObjectIdentifier("2.5.4.3")
    COUNTRY_NAME = ObjectIdentifier("2.5.4.6")
    LOCALITY_NAME = ObjectIdentifier("2.5.4.7")
    STATE_OR_PROVINCE_NAME = ObjectIdentifier("2.5.4.8")
    STREET_ADDRESS = ObjectIdentifier("2.5.4.9")
    ORGANIZATION_NAME = ObjectIdentifier("2.5.4.10")
    ORGANIZATIONAL_UNIT_NAME = ObjectIdentifier("2.5.4.11")
    SERIAL_NUMBER = ObjectIdentifier("2.5.4.5")
    SURNAME = ObjectIdentifier("2.5.4.4")
    GIVEN_NAME = ObjectIdentifier("2.5.4.42")
    TITLE = ObjectIdentifier("2.5.4.12")
    GENERATION_QUALIFIER = ObjectIdentifier("2.5.4.44")
    X500_UNIQUE_IDENTIFIER = ObjectIdentifier("2.5.4.45")
    DN_QUALIFIER = ObjectIdentifier("2.5.4.46")
    PSEUDONYM = ObjectIdentifier("2.5.4.65")
    USER_ID = ObjectIdentifier("0.9.2342.19200300.100.1.1")
    DOMAIN_COMPONENT = ObjectIdentifier("0.9.2342.19200300.100.1.25")
    EMAIL_ADDRESS = ObjectIdentifier("1.2.840.113549.1.9.1")
    JURISDICTION_COUNTRY_NAME = ObjectIdentifier("1.3.6.1.4.1.311.60.2.1.3")
    JURISDICTION_LOCALITY_NAME = ObjectIdentifier("1.3.6.1.4.1.311.60.2.1.1")
    JURISDICTION_STATE_OR_PROVINCE_NAME = ObjectIdentifier(
        "1.3.6.1.4.1.311.60.2.1.2"
    )
    BUSINESS_CATEGORY = ObjectIdentifier("2.5.4.15")
    POSTAL_ADDRESS = ObjectIdentifier("2.5.4.16")
    POSTAL_CODE = ObjectIdentifier("2.5.4.17")
    INN = ObjectIdentifier("1.2.643.3.131.1.1")
    OGRN = ObjectIdentifier("1.2.643.100.1")
    SNILS = ObjectIdentifier("1.2.643.100.3")
    UNSTRUCTURED_NAME = ObjectIdentifier("1.2.840.113549.1.9.2")


class SignatureAlgorithmOID(object):
    RSA_WITH_MD5 = ObjectIdentifier("1.2.840.113549.1.1.4")
    RSA_WITH_SHA1 = ObjectIdentifier("1.2.840.113549.1.1.5")
    # This is an alternate OID for RSA with SHA1 that is occasionally seen
    _RSA_WITH_SHA1 = ObjectIdentifier("1.3.14.3.2.29")
    RSA_WITH_SHA224 = ObjectIdentifier("1.2.840.113549.1.1.14")
    RSA_WITH_SHA256 = ObjectIdentifier("1.2.840.113549.1.1.11")
    RSA_WITH_SHA384 = ObjectIdentifier("1.2.840.113549.1.1.12")
    RSA_WITH_SHA512 = ObjectIdentifier("1.2.840.113549.1.1.13")
    RSASSA_PSS = ObjectIdentifier("1.2.840.113549.1.1.10")
    ECDSA_WITH_SHA1 = ObjectIdentifier("1.2.840.10045.4.1")
    ECDSA_WITH_SHA224 = ObjectIdentifier("1.2.840.10045.4.3.1")
    ECDSA_WITH_SHA256 = ObjectIdentifier("1.2.840.10045.4.3.2")
    ECDSA_WITH_SHA384 = ObjectIdentifier("1.2.840.10045.4.3.3")
    ECDSA_WITH_SHA512 = ObjectIdentifier("1.2.840.10045.4.3.4")
    DSA_WITH_SHA1 = ObjectIdentifier("1.2.840.10040.4.3")
    DSA_WITH_SHA224 = ObjectIdentifier("2.16.840.1.101.3.4.3.1")
    DSA_WITH_SHA256 = ObjectIdentifier("2.16.840.1.101.3.4.3.2")
    ED25519 = ObjectIdentifier("1.3.101.112")
    ED448 = ObjectIdentifier("1.3.101.113")
    GOSTR3411_94_WITH_3410_2001 = ObjectIdentifier("1.2.643.2.2.3")
    GOSTR3410_2012_WITH_3411_2012_256 = ObjectIdentifier("1.2.643.7.1.1.3.2")
    GOSTR3410_2012_WITH_3411_2012_512 = ObjectIdentifier("1.2.643.7.1.1.3.3")


_SIG_OIDS_TO_HASH: typing.Dict[
    ObjectIdentifier, typing.Optional[hashes.HashAlgorithm]
] = {
    SignatureAlgorithmOID.RSA_WITH_MD5: hashes.MD5(),
    SignatureAlgorithmOID.RSA_WITH_SHA1: hashes.SHA1(),
    SignatureAlgorithmOID._RSA_WITH_SHA1: hashes.SHA1(),
    SignatureAlgorithmOID.RSA_WITH_SHA224: hashes.SHA224(),
    SignatureAlgorithmOID.RSA_WITH_SHA256: hashes.SHA256(),
    SignatureAlgorithmOID.RSA_WITH_SHA384: hashes.SHA384(),
    SignatureAlgorithmOID.RSA_WITH_SHA512: hashes.SHA512(),
    SignatureAlgorithmOID.ECDSA_WITH_SHA1: hashes.SHA1(),
    SignatureAlgorithmOID.ECDSA_WITH_SHA224: hashes.SHA224(),
    SignatureAlgorithmOID.ECDSA_WITH_SHA256: hashes.SHA256(),
    SignatureAlgorithmOID.ECDSA_WITH_SHA384: hashes.SHA384(),
    SignatureAlgorithmOID.ECDSA_WITH_SHA512: hashes.SHA512(),
    SignatureAlgorithmOID.DSA_WITH_SHA1: hashes.SHA1(),
    SignatureAlgorithmOID.DSA_WITH_SHA224: hashes.SHA224(),
    SignatureAlgorithmOID.DSA_WITH_SHA256: hashes.SHA256(),
    SignatureAlgorithmOID.ED25519: None,
    SignatureAlgorithmOID.ED448: None,
    SignatureAlgorithmOID.GOSTR3411_94_WITH_3410_2001: None,
    SignatureAlgorithmOID.GOSTR3410_2012_WITH_3411_2012_256: None,
    SignatureAlgorithmOID.GOSTR3410_2012_WITH_3411_2012_512: None,
}


class ExtendedKeyUsageOID(object):
    SERVER_AUTH = ObjectIdentifier("1.3.6.1.5.5.7.3.1")
    CLIENT_AUTH = ObjectIdentifier("1.3.6.1.5.5.7.3.2")
    CODE_SIGNING = ObjectIdentifier("1.3.6.1.5.5.7.3.3")
    EMAIL_PROTECTION = ObjectIdentifier("1.3.6.1.5.5.7.3.4")
    TIME_STAMPING = ObjectIdentifier("1.3.6.1.5.5.7.3.8")
    OCSP_SIGNING = ObjectIdentifier("1.3.6.1.5.5.7.3.9")
    ANY_EXTENDED_KEY_USAGE = ObjectIdentifier("2.5.29.37.0")


class AuthorityInformationAccessOID(object):
    CA_ISSUERS = ObjectIdentifier("1.3.6.1.5.5.7.48.2")
    OCSP = ObjectIdentifier("1.3.6.1.5.5.7.48.1")


class SubjectInformationAccessOID(object):
    CA_REPOSITORY = ObjectIdentifier("1.3.6.1.5.5.7.48.5")


class CertificatePoliciesOID(object):
    CPS_QUALIFIER = ObjectIdentifier("1.3.6.1.5.5.7.2.1")
    CPS_USER_NOTICE = ObjectIdentifier("1.3.6.1.5.5.7.2.2")
    ANY_POLICY = ObjectIdentifier("2.5.29.32.0")


class AttributeOID(object):
    CHALLENGE_PASSWORD = ObjectIdentifier("1.2.840.113549.1.9.7")
    UNSTRUCTURED_NAME = ObjectIdentifier("1.2.840.113549.1.9.2")


_OID_NAMES = {
    NameOID.COMMON_NAME: "commonName",
    NameOID.COUNTRY_NAME: "countryName",
    NameOID.LOCALITY_NAME: "localityName",
    NameOID.STATE_OR_PROVINCE_NAME: "stateOrProvinceName",
    NameOID.STREET_ADDRESS: "streetAddress",
    NameOID.ORGANIZATION_NAME: "organizationName",
    NameOID.ORGANIZATIONAL_UNIT_NAME: "organizationalUnitName",
    NameOID.SERIAL_NUMBER: "serialNumber",
    NameOID.SURNAME: "surname",
    NameOID.GIVEN_NAME: "givenName",
    NameOID.TITLE: "title",
    NameOID.GENERATION_QUALIFIER: "generationQualifier",
    NameOID.X500_UNIQUE_IDENTIFIER: "x500UniqueIdentifier",
    NameOID.DN_QUALIFIER: "dnQualifier",
    NameOID.PSEUDONYM: "pseudonym",
    NameOID.USER_ID: "userID",
    NameOID.DOMAIN_COMPONENT: "domainComponent",
    NameOID.EMAIL_ADDRESS: "emailAddress",
    NameOID.JURISDICTION_COUNTRY_NAME: "jurisdictionCountryName",
    NameOID.JURISDICTION_LOCALITY_NAME: "jurisdictionLocalityName",
    NameOID.JURISDICTION_STATE_OR_PROVINCE_NAME: (
        "jurisdictionStateOrProvinceName"
    ),
    NameOID.BUSINESS_CATEGORY: "businessCategory",
    NameOID.POSTAL_ADDRESS: "postalAddress",
    NameOID.POSTAL_CODE: "postalCode",
    NameOID.INN: "INN",
    NameOID.OGRN: "OGRN",
    NameOID.SNILS: "SNILS",
    NameOID.UNSTRUCTURED_NAME: "unstructuredName",
    SignatureAlgorithmOID.RSA_WITH_MD5: "md5WithRSAEncryption",
    SignatureAlgorithmOID.RSA_WITH_SHA1: "sha1WithRSAEncryption",
    SignatureAlgorithmOID.RSA_WITH_SHA224: "sha224WithRSAEncryption",
    SignatureAlgorithmOID.RSA_WITH_SHA256: "sha256WithRSAEncryption",
    SignatureAlgorithmOID.RSA_WITH_SHA384: "sha384WithRSAEncryption",
    SignatureAlgorithmOID.RSA_WITH_SHA512: "sha512WithRSAEncryption",
    SignatureAlgorithmOID.RSASSA_PSS: "RSASSA-PSS",
    SignatureAlgorithmOID.ECDSA_WITH_SHA1: "ecdsa-with-SHA1",
    SignatureAlgorithmOID.ECDSA_WITH_SHA224: "ecdsa-with-SHA224",
    SignatureAlgorithmOID.ECDSA_WITH_SHA256: "ecdsa-with-SHA256",
    SignatureAlgorithmOID.ECDSA_WITH_SHA384: "ecdsa-with-SHA384",
    SignatureAlgorithmOID.ECDSA_WITH_SHA512: "ecdsa-with-SHA512",
    SignatureAlgorithmOID.DSA_WITH_SHA1: "dsa-with-sha1",
    SignatureAlgorithmOID.DSA_WITH_SHA224: "dsa-with-sha224",
    SignatureAlgorithmOID.DSA_WITH_SHA256: "dsa-with-sha256",
    SignatureAlgorithmOID.ED25519: "ed25519",
    SignatureAlgorithmOID.ED448: "ed448",
    SignatureAlgorithmOID.GOSTR3411_94_WITH_3410_2001: (
        "GOST R 34.11-94 with GOST R 34.10-2001"
    ),
    SignatureAlgorithmOID.GOSTR3410_2012_WITH_3411_2012_256: (
        "GOST R 34.10-2012 with GOST R 34.11-2012 (256 bit)"
    ),
    SignatureAlgorithmOID.GOSTR3410_2012_WITH_3411_2012_512: (
        "GOST R 34.10-2012 with GOST R 34.11-2012 (512 bit)"
    ),
    ExtendedKeyUsageOID.SERVER_AUTH: "serverAuth",
    ExtendedKeyUsageOID.CLIENT_AUTH: "clientAuth",
    ExtendedKeyUsageOID.CODE_SIGNING: "codeSigning",
    ExtendedKeyUsageOID.EMAIL_PROTECTION: "emailProtection",
    ExtendedKeyUsageOID.TIME_STAMPING: "timeStamping",
    ExtendedKeyUsageOID.OCSP_SIGNING: "OCSPSigning",
    ExtensionOID.SUBJECT_DIRECTORY_ATTRIBUTES: "subjectDirectoryAttributes",
    ExtensionOID.SUBJECT_KEY_IDENTIFIER: "subjectKeyIdentifier",
    ExtensionOID.KEY_USAGE: "keyUsage",
    ExtensionOID.SUBJECT_ALTERNATIVE_NAME: "subjectAltName",
    ExtensionOID.ISSUER_ALTERNATIVE_NAME: "issuerAltName",
    ExtensionOID.BASIC_CONSTRAINTS: "basicConstraints",
    ExtensionOID.PRECERT_SIGNED_CERTIFICATE_TIMESTAMPS: (
        "signedCertificateTimestampList"
    ),
    ExtensionOID.SIGNED_CERTIFICATE_TIMESTAMPS: (
        "signedCertificateTimestampList"
    ),
    ExtensionOID.PRECERT_POISON: "ctPoison",
    CRLEntryExtensionOID.CRL_REASON: "cRLReason",
    CRLEntryExtensionOID.INVALIDITY_DATE: "invalidityDate",
    CRLEntryExtensionOID.CERTIFICATE_ISSUER: "certificateIssuer",
    ExtensionOID.NAME_CONSTRAINTS: "nameConstraints",
    ExtensionOID.CRL_DISTRIBUTION_POINTS: "cRLDistributionPoints",
    ExtensionOID.CERTIFICATE_POLICIES: "certificatePolicies",
    ExtensionOID.POLICY_MAPPINGS: "policyMappings",
    ExtensionOID.AUTHORITY_KEY_IDENTIFIER: "authorityKeyIdentifier",
    ExtensionOID.POLICY_CONSTRAINTS: "policyConstraints",
    ExtensionOID.EXTENDED_KEY_USAGE: "extendedKeyUsage",
    ExtensionOID.FRESHEST_CRL: "freshestCRL",
    ExtensionOID.INHIBIT_ANY_POLICY: "inhibitAnyPolicy",
    ExtensionOID.ISSUING_DISTRIBUTION_POINT: ("issuingDistributionPoint"),
    ExtensionOID.AUTHORITY_INFORMATION_ACCESS: "authorityInfoAccess",
    ExtensionOID.SUBJECT_INFORMATION_ACCESS: "subjectInfoAccess",
    ExtensionOID.OCSP_NO_CHECK: "OCSPNoCheck",
    ExtensionOID.CRL_NUMBER: "cRLNumber",
    ExtensionOID.DELTA_CRL_INDICATOR: "deltaCRLIndicator",
    ExtensionOID.TLS_FEATURE: "TLSFeature",
    AuthorityInformationAccessOID.OCSP: "OCSP",
    AuthorityInformationAccessOID.CA_ISSUERS: "caIssuers",
    SubjectInformationAccessOID.CA_REPOSITORY: "caRepository",
    CertificatePoliciesOID.CPS_QUALIFIER: "id-qt-cps",
    CertificatePoliciesOID.CPS_USER_NOTICE: "id-qt-unotice",
    OCSPExtensionOID.NONCE: "OCSPNonce",
    AttributeOID.CHALLENGE_PASSWORD: "challengePassword",
}
=======
from cryptography.hazmat._oid import (
    AttributeOID,
    AuthorityInformationAccessOID,
    CRLEntryExtensionOID,
    CertificatePoliciesOID,
    ExtendedKeyUsageOID,
    ExtensionOID,
    NameOID,
    OCSPExtensionOID,
    ObjectIdentifier,
    SignatureAlgorithmOID,
    SubjectInformationAccessOID,
)


__all__ = [
    "AttributeOID",
    "AuthorityInformationAccessOID",
    "CRLEntryExtensionOID",
    "CertificatePoliciesOID",
    "ExtendedKeyUsageOID",
    "ExtensionOID",
    "NameOID",
    "OCSPExtensionOID",
    "ObjectIdentifier",
    "SignatureAlgorithmOID",
    "SubjectInformationAccessOID",
]
>>>>>>> 9cc78a18
<|MERGE_RESOLUTION|>--- conflicted
+++ resolved
@@ -2,271 +2,6 @@
 # 2.0, and the BSD License. See the LICENSE file in the root of this repository
 # for complete details.
 
-<<<<<<< HEAD
-import typing
-
-from cryptography.hazmat._oid import ObjectIdentifier
-from cryptography.hazmat.primitives import hashes
-
-
-class ExtensionOID(object):
-    SUBJECT_DIRECTORY_ATTRIBUTES = ObjectIdentifier("2.5.29.9")
-    SUBJECT_KEY_IDENTIFIER = ObjectIdentifier("2.5.29.14")
-    KEY_USAGE = ObjectIdentifier("2.5.29.15")
-    SUBJECT_ALTERNATIVE_NAME = ObjectIdentifier("2.5.29.17")
-    ISSUER_ALTERNATIVE_NAME = ObjectIdentifier("2.5.29.18")
-    BASIC_CONSTRAINTS = ObjectIdentifier("2.5.29.19")
-    NAME_CONSTRAINTS = ObjectIdentifier("2.5.29.30")
-    CRL_DISTRIBUTION_POINTS = ObjectIdentifier("2.5.29.31")
-    CERTIFICATE_POLICIES = ObjectIdentifier("2.5.29.32")
-    POLICY_MAPPINGS = ObjectIdentifier("2.5.29.33")
-    AUTHORITY_KEY_IDENTIFIER = ObjectIdentifier("2.5.29.35")
-    POLICY_CONSTRAINTS = ObjectIdentifier("2.5.29.36")
-    EXTENDED_KEY_USAGE = ObjectIdentifier("2.5.29.37")
-    FRESHEST_CRL = ObjectIdentifier("2.5.29.46")
-    INHIBIT_ANY_POLICY = ObjectIdentifier("2.5.29.54")
-    ISSUING_DISTRIBUTION_POINT = ObjectIdentifier("2.5.29.28")
-    AUTHORITY_INFORMATION_ACCESS = ObjectIdentifier("1.3.6.1.5.5.7.1.1")
-    SUBJECT_INFORMATION_ACCESS = ObjectIdentifier("1.3.6.1.5.5.7.1.11")
-    OCSP_NO_CHECK = ObjectIdentifier("1.3.6.1.5.5.7.48.1.5")
-    TLS_FEATURE = ObjectIdentifier("1.3.6.1.5.5.7.1.24")
-    CRL_NUMBER = ObjectIdentifier("2.5.29.20")
-    DELTA_CRL_INDICATOR = ObjectIdentifier("2.5.29.27")
-    PRECERT_SIGNED_CERTIFICATE_TIMESTAMPS = ObjectIdentifier(
-        "1.3.6.1.4.1.11129.2.4.2"
-    )
-    PRECERT_POISON = ObjectIdentifier("1.3.6.1.4.1.11129.2.4.3")
-    SIGNED_CERTIFICATE_TIMESTAMPS = ObjectIdentifier("1.3.6.1.4.1.11129.2.4.5")
-
-
-class OCSPExtensionOID(object):
-    NONCE = ObjectIdentifier("1.3.6.1.5.5.7.48.1.2")
-
-
-class CRLEntryExtensionOID(object):
-    CERTIFICATE_ISSUER = ObjectIdentifier("2.5.29.29")
-    CRL_REASON = ObjectIdentifier("2.5.29.21")
-    INVALIDITY_DATE = ObjectIdentifier("2.5.29.24")
-
-
-class NameOID(object):
-    COMMON_NAME = ObjectIdentifier("2.5.4.3")
-    COUNTRY_NAME = ObjectIdentifier("2.5.4.6")
-    LOCALITY_NAME = ObjectIdentifier("2.5.4.7")
-    STATE_OR_PROVINCE_NAME = ObjectIdentifier("2.5.4.8")
-    STREET_ADDRESS = ObjectIdentifier("2.5.4.9")
-    ORGANIZATION_NAME = ObjectIdentifier("2.5.4.10")
-    ORGANIZATIONAL_UNIT_NAME = ObjectIdentifier("2.5.4.11")
-    SERIAL_NUMBER = ObjectIdentifier("2.5.4.5")
-    SURNAME = ObjectIdentifier("2.5.4.4")
-    GIVEN_NAME = ObjectIdentifier("2.5.4.42")
-    TITLE = ObjectIdentifier("2.5.4.12")
-    GENERATION_QUALIFIER = ObjectIdentifier("2.5.4.44")
-    X500_UNIQUE_IDENTIFIER = ObjectIdentifier("2.5.4.45")
-    DN_QUALIFIER = ObjectIdentifier("2.5.4.46")
-    PSEUDONYM = ObjectIdentifier("2.5.4.65")
-    USER_ID = ObjectIdentifier("0.9.2342.19200300.100.1.1")
-    DOMAIN_COMPONENT = ObjectIdentifier("0.9.2342.19200300.100.1.25")
-    EMAIL_ADDRESS = ObjectIdentifier("1.2.840.113549.1.9.1")
-    JURISDICTION_COUNTRY_NAME = ObjectIdentifier("1.3.6.1.4.1.311.60.2.1.3")
-    JURISDICTION_LOCALITY_NAME = ObjectIdentifier("1.3.6.1.4.1.311.60.2.1.1")
-    JURISDICTION_STATE_OR_PROVINCE_NAME = ObjectIdentifier(
-        "1.3.6.1.4.1.311.60.2.1.2"
-    )
-    BUSINESS_CATEGORY = ObjectIdentifier("2.5.4.15")
-    POSTAL_ADDRESS = ObjectIdentifier("2.5.4.16")
-    POSTAL_CODE = ObjectIdentifier("2.5.4.17")
-    INN = ObjectIdentifier("1.2.643.3.131.1.1")
-    OGRN = ObjectIdentifier("1.2.643.100.1")
-    SNILS = ObjectIdentifier("1.2.643.100.3")
-    UNSTRUCTURED_NAME = ObjectIdentifier("1.2.840.113549.1.9.2")
-
-
-class SignatureAlgorithmOID(object):
-    RSA_WITH_MD5 = ObjectIdentifier("1.2.840.113549.1.1.4")
-    RSA_WITH_SHA1 = ObjectIdentifier("1.2.840.113549.1.1.5")
-    # This is an alternate OID for RSA with SHA1 that is occasionally seen
-    _RSA_WITH_SHA1 = ObjectIdentifier("1.3.14.3.2.29")
-    RSA_WITH_SHA224 = ObjectIdentifier("1.2.840.113549.1.1.14")
-    RSA_WITH_SHA256 = ObjectIdentifier("1.2.840.113549.1.1.11")
-    RSA_WITH_SHA384 = ObjectIdentifier("1.2.840.113549.1.1.12")
-    RSA_WITH_SHA512 = ObjectIdentifier("1.2.840.113549.1.1.13")
-    RSASSA_PSS = ObjectIdentifier("1.2.840.113549.1.1.10")
-    ECDSA_WITH_SHA1 = ObjectIdentifier("1.2.840.10045.4.1")
-    ECDSA_WITH_SHA224 = ObjectIdentifier("1.2.840.10045.4.3.1")
-    ECDSA_WITH_SHA256 = ObjectIdentifier("1.2.840.10045.4.3.2")
-    ECDSA_WITH_SHA384 = ObjectIdentifier("1.2.840.10045.4.3.3")
-    ECDSA_WITH_SHA512 = ObjectIdentifier("1.2.840.10045.4.3.4")
-    DSA_WITH_SHA1 = ObjectIdentifier("1.2.840.10040.4.3")
-    DSA_WITH_SHA224 = ObjectIdentifier("2.16.840.1.101.3.4.3.1")
-    DSA_WITH_SHA256 = ObjectIdentifier("2.16.840.1.101.3.4.3.2")
-    ED25519 = ObjectIdentifier("1.3.101.112")
-    ED448 = ObjectIdentifier("1.3.101.113")
-    GOSTR3411_94_WITH_3410_2001 = ObjectIdentifier("1.2.643.2.2.3")
-    GOSTR3410_2012_WITH_3411_2012_256 = ObjectIdentifier("1.2.643.7.1.1.3.2")
-    GOSTR3410_2012_WITH_3411_2012_512 = ObjectIdentifier("1.2.643.7.1.1.3.3")
-
-
-_SIG_OIDS_TO_HASH: typing.Dict[
-    ObjectIdentifier, typing.Optional[hashes.HashAlgorithm]
-] = {
-    SignatureAlgorithmOID.RSA_WITH_MD5: hashes.MD5(),
-    SignatureAlgorithmOID.RSA_WITH_SHA1: hashes.SHA1(),
-    SignatureAlgorithmOID._RSA_WITH_SHA1: hashes.SHA1(),
-    SignatureAlgorithmOID.RSA_WITH_SHA224: hashes.SHA224(),
-    SignatureAlgorithmOID.RSA_WITH_SHA256: hashes.SHA256(),
-    SignatureAlgorithmOID.RSA_WITH_SHA384: hashes.SHA384(),
-    SignatureAlgorithmOID.RSA_WITH_SHA512: hashes.SHA512(),
-    SignatureAlgorithmOID.ECDSA_WITH_SHA1: hashes.SHA1(),
-    SignatureAlgorithmOID.ECDSA_WITH_SHA224: hashes.SHA224(),
-    SignatureAlgorithmOID.ECDSA_WITH_SHA256: hashes.SHA256(),
-    SignatureAlgorithmOID.ECDSA_WITH_SHA384: hashes.SHA384(),
-    SignatureAlgorithmOID.ECDSA_WITH_SHA512: hashes.SHA512(),
-    SignatureAlgorithmOID.DSA_WITH_SHA1: hashes.SHA1(),
-    SignatureAlgorithmOID.DSA_WITH_SHA224: hashes.SHA224(),
-    SignatureAlgorithmOID.DSA_WITH_SHA256: hashes.SHA256(),
-    SignatureAlgorithmOID.ED25519: None,
-    SignatureAlgorithmOID.ED448: None,
-    SignatureAlgorithmOID.GOSTR3411_94_WITH_3410_2001: None,
-    SignatureAlgorithmOID.GOSTR3410_2012_WITH_3411_2012_256: None,
-    SignatureAlgorithmOID.GOSTR3410_2012_WITH_3411_2012_512: None,
-}
-
-
-class ExtendedKeyUsageOID(object):
-    SERVER_AUTH = ObjectIdentifier("1.3.6.1.5.5.7.3.1")
-    CLIENT_AUTH = ObjectIdentifier("1.3.6.1.5.5.7.3.2")
-    CODE_SIGNING = ObjectIdentifier("1.3.6.1.5.5.7.3.3")
-    EMAIL_PROTECTION = ObjectIdentifier("1.3.6.1.5.5.7.3.4")
-    TIME_STAMPING = ObjectIdentifier("1.3.6.1.5.5.7.3.8")
-    OCSP_SIGNING = ObjectIdentifier("1.3.6.1.5.5.7.3.9")
-    ANY_EXTENDED_KEY_USAGE = ObjectIdentifier("2.5.29.37.0")
-
-
-class AuthorityInformationAccessOID(object):
-    CA_ISSUERS = ObjectIdentifier("1.3.6.1.5.5.7.48.2")
-    OCSP = ObjectIdentifier("1.3.6.1.5.5.7.48.1")
-
-
-class SubjectInformationAccessOID(object):
-    CA_REPOSITORY = ObjectIdentifier("1.3.6.1.5.5.7.48.5")
-
-
-class CertificatePoliciesOID(object):
-    CPS_QUALIFIER = ObjectIdentifier("1.3.6.1.5.5.7.2.1")
-    CPS_USER_NOTICE = ObjectIdentifier("1.3.6.1.5.5.7.2.2")
-    ANY_POLICY = ObjectIdentifier("2.5.29.32.0")
-
-
-class AttributeOID(object):
-    CHALLENGE_PASSWORD = ObjectIdentifier("1.2.840.113549.1.9.7")
-    UNSTRUCTURED_NAME = ObjectIdentifier("1.2.840.113549.1.9.2")
-
-
-_OID_NAMES = {
-    NameOID.COMMON_NAME: "commonName",
-    NameOID.COUNTRY_NAME: "countryName",
-    NameOID.LOCALITY_NAME: "localityName",
-    NameOID.STATE_OR_PROVINCE_NAME: "stateOrProvinceName",
-    NameOID.STREET_ADDRESS: "streetAddress",
-    NameOID.ORGANIZATION_NAME: "organizationName",
-    NameOID.ORGANIZATIONAL_UNIT_NAME: "organizationalUnitName",
-    NameOID.SERIAL_NUMBER: "serialNumber",
-    NameOID.SURNAME: "surname",
-    NameOID.GIVEN_NAME: "givenName",
-    NameOID.TITLE: "title",
-    NameOID.GENERATION_QUALIFIER: "generationQualifier",
-    NameOID.X500_UNIQUE_IDENTIFIER: "x500UniqueIdentifier",
-    NameOID.DN_QUALIFIER: "dnQualifier",
-    NameOID.PSEUDONYM: "pseudonym",
-    NameOID.USER_ID: "userID",
-    NameOID.DOMAIN_COMPONENT: "domainComponent",
-    NameOID.EMAIL_ADDRESS: "emailAddress",
-    NameOID.JURISDICTION_COUNTRY_NAME: "jurisdictionCountryName",
-    NameOID.JURISDICTION_LOCALITY_NAME: "jurisdictionLocalityName",
-    NameOID.JURISDICTION_STATE_OR_PROVINCE_NAME: (
-        "jurisdictionStateOrProvinceName"
-    ),
-    NameOID.BUSINESS_CATEGORY: "businessCategory",
-    NameOID.POSTAL_ADDRESS: "postalAddress",
-    NameOID.POSTAL_CODE: "postalCode",
-    NameOID.INN: "INN",
-    NameOID.OGRN: "OGRN",
-    NameOID.SNILS: "SNILS",
-    NameOID.UNSTRUCTURED_NAME: "unstructuredName",
-    SignatureAlgorithmOID.RSA_WITH_MD5: "md5WithRSAEncryption",
-    SignatureAlgorithmOID.RSA_WITH_SHA1: "sha1WithRSAEncryption",
-    SignatureAlgorithmOID.RSA_WITH_SHA224: "sha224WithRSAEncryption",
-    SignatureAlgorithmOID.RSA_WITH_SHA256: "sha256WithRSAEncryption",
-    SignatureAlgorithmOID.RSA_WITH_SHA384: "sha384WithRSAEncryption",
-    SignatureAlgorithmOID.RSA_WITH_SHA512: "sha512WithRSAEncryption",
-    SignatureAlgorithmOID.RSASSA_PSS: "RSASSA-PSS",
-    SignatureAlgorithmOID.ECDSA_WITH_SHA1: "ecdsa-with-SHA1",
-    SignatureAlgorithmOID.ECDSA_WITH_SHA224: "ecdsa-with-SHA224",
-    SignatureAlgorithmOID.ECDSA_WITH_SHA256: "ecdsa-with-SHA256",
-    SignatureAlgorithmOID.ECDSA_WITH_SHA384: "ecdsa-with-SHA384",
-    SignatureAlgorithmOID.ECDSA_WITH_SHA512: "ecdsa-with-SHA512",
-    SignatureAlgorithmOID.DSA_WITH_SHA1: "dsa-with-sha1",
-    SignatureAlgorithmOID.DSA_WITH_SHA224: "dsa-with-sha224",
-    SignatureAlgorithmOID.DSA_WITH_SHA256: "dsa-with-sha256",
-    SignatureAlgorithmOID.ED25519: "ed25519",
-    SignatureAlgorithmOID.ED448: "ed448",
-    SignatureAlgorithmOID.GOSTR3411_94_WITH_3410_2001: (
-        "GOST R 34.11-94 with GOST R 34.10-2001"
-    ),
-    SignatureAlgorithmOID.GOSTR3410_2012_WITH_3411_2012_256: (
-        "GOST R 34.10-2012 with GOST R 34.11-2012 (256 bit)"
-    ),
-    SignatureAlgorithmOID.GOSTR3410_2012_WITH_3411_2012_512: (
-        "GOST R 34.10-2012 with GOST R 34.11-2012 (512 bit)"
-    ),
-    ExtendedKeyUsageOID.SERVER_AUTH: "serverAuth",
-    ExtendedKeyUsageOID.CLIENT_AUTH: "clientAuth",
-    ExtendedKeyUsageOID.CODE_SIGNING: "codeSigning",
-    ExtendedKeyUsageOID.EMAIL_PROTECTION: "emailProtection",
-    ExtendedKeyUsageOID.TIME_STAMPING: "timeStamping",
-    ExtendedKeyUsageOID.OCSP_SIGNING: "OCSPSigning",
-    ExtensionOID.SUBJECT_DIRECTORY_ATTRIBUTES: "subjectDirectoryAttributes",
-    ExtensionOID.SUBJECT_KEY_IDENTIFIER: "subjectKeyIdentifier",
-    ExtensionOID.KEY_USAGE: "keyUsage",
-    ExtensionOID.SUBJECT_ALTERNATIVE_NAME: "subjectAltName",
-    ExtensionOID.ISSUER_ALTERNATIVE_NAME: "issuerAltName",
-    ExtensionOID.BASIC_CONSTRAINTS: "basicConstraints",
-    ExtensionOID.PRECERT_SIGNED_CERTIFICATE_TIMESTAMPS: (
-        "signedCertificateTimestampList"
-    ),
-    ExtensionOID.SIGNED_CERTIFICATE_TIMESTAMPS: (
-        "signedCertificateTimestampList"
-    ),
-    ExtensionOID.PRECERT_POISON: "ctPoison",
-    CRLEntryExtensionOID.CRL_REASON: "cRLReason",
-    CRLEntryExtensionOID.INVALIDITY_DATE: "invalidityDate",
-    CRLEntryExtensionOID.CERTIFICATE_ISSUER: "certificateIssuer",
-    ExtensionOID.NAME_CONSTRAINTS: "nameConstraints",
-    ExtensionOID.CRL_DISTRIBUTION_POINTS: "cRLDistributionPoints",
-    ExtensionOID.CERTIFICATE_POLICIES: "certificatePolicies",
-    ExtensionOID.POLICY_MAPPINGS: "policyMappings",
-    ExtensionOID.AUTHORITY_KEY_IDENTIFIER: "authorityKeyIdentifier",
-    ExtensionOID.POLICY_CONSTRAINTS: "policyConstraints",
-    ExtensionOID.EXTENDED_KEY_USAGE: "extendedKeyUsage",
-    ExtensionOID.FRESHEST_CRL: "freshestCRL",
-    ExtensionOID.INHIBIT_ANY_POLICY: "inhibitAnyPolicy",
-    ExtensionOID.ISSUING_DISTRIBUTION_POINT: ("issuingDistributionPoint"),
-    ExtensionOID.AUTHORITY_INFORMATION_ACCESS: "authorityInfoAccess",
-    ExtensionOID.SUBJECT_INFORMATION_ACCESS: "subjectInfoAccess",
-    ExtensionOID.OCSP_NO_CHECK: "OCSPNoCheck",
-    ExtensionOID.CRL_NUMBER: "cRLNumber",
-    ExtensionOID.DELTA_CRL_INDICATOR: "deltaCRLIndicator",
-    ExtensionOID.TLS_FEATURE: "TLSFeature",
-    AuthorityInformationAccessOID.OCSP: "OCSP",
-    AuthorityInformationAccessOID.CA_ISSUERS: "caIssuers",
-    SubjectInformationAccessOID.CA_REPOSITORY: "caRepository",
-    CertificatePoliciesOID.CPS_QUALIFIER: "id-qt-cps",
-    CertificatePoliciesOID.CPS_USER_NOTICE: "id-qt-unotice",
-    OCSPExtensionOID.NONCE: "OCSPNonce",
-    AttributeOID.CHALLENGE_PASSWORD: "challengePassword",
-}
-=======
 from cryptography.hazmat._oid import (
     AttributeOID,
     AuthorityInformationAccessOID,
@@ -294,5 +29,4 @@
     "ObjectIdentifier",
     "SignatureAlgorithmOID",
     "SubjectInformationAccessOID",
-]
->>>>>>> 9cc78a18
+]