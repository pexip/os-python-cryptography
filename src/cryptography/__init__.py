# This file is dual licensed under the terms of the Apache License, Version
# 2.0, and the BSD License. See the LICENSE file in the root of this repository
# for complete details.

<<<<<<< HEAD
=======
import sys
import warnings
>>>>>>> 9cc78a18

from cryptography.__about__ import (
    __author__,
    __copyright__,
    __version__,
)


__all__ = [
    "__version__",
    "__author__",
    "__copyright__",
<<<<<<< HEAD
]
=======
]

if sys.version_info[:2] == (3, 6):
    warnings.warn(
        "Python 3.6 is no longer supported by the Python core team. "
        "Therefore, support for it is deprecated in cryptography and will be"
        " removed in a future release.",
        CryptographyDeprecationWarning,
        stacklevel=2,
    )
>>>>>>> 9cc78a18
<|MERGE_RESOLUTION|>--- conflicted
+++ resolved
@@ -2,26 +2,21 @@
 # 2.0, and the BSD License. See the LICENSE file in the root of this repository
 # for complete details.
 
-<<<<<<< HEAD
-=======
 import sys
 import warnings
->>>>>>> 9cc78a18
 
 from cryptography.__about__ import (
     __author__,
     __copyright__,
     __version__,
 )
+from cryptography.utils import CryptographyDeprecationWarning
 
 
 __all__ = [
     "__version__",
     "__author__",
     "__copyright__",
-<<<<<<< HEAD
-]
-=======
 ]
 
 if sys.version_info[:2] == (3, 6):
@@ -31,5 +26,4 @@
         " removed in a future release.",
         CryptographyDeprecationWarning,
         stacklevel=2,
-    )
->>>>>>> 9cc78a18
+    )