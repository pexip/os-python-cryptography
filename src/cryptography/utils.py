--- conflicted
+++ resolved
@@ -4,15 +4,10 @@
 
 
 import abc
-<<<<<<< HEAD
-import inspect
-import sys
-=======
 import enum
 import inspect
 import sys
 import types
->>>>>>> 9cc78a18
 import typing
 import warnings
 
@@ -27,12 +22,6 @@
 # ubiquity of their use. They should not be removed until we agree on when that
 # cycle ends.
 PersistentlyDeprecated2019 = CryptographyDeprecationWarning
-<<<<<<< HEAD
-DeprecatedIn34 = CryptographyDeprecationWarning
-
-
-def _check_bytes(name: str, value: bytes):
-=======
 DeprecatedIn35 = CryptographyDeprecationWarning
 DeprecatedIn36 = CryptographyDeprecationWarning
 DeprecatedIn37 = CryptographyDeprecationWarning
@@ -40,48 +29,17 @@
 
 
 def _check_bytes(name: str, value: bytes) -> None:
->>>>>>> 9cc78a18
     if not isinstance(value, bytes):
         raise TypeError("{} must be bytes".format(name))
 
 
-<<<<<<< HEAD
-def _check_byteslike(name: str, value: bytes):
-=======
 def _check_byteslike(name: str, value: bytes) -> None:
->>>>>>> 9cc78a18
     try:
         memoryview(value)
     except TypeError:
         raise TypeError("{} must be bytes-like".format(name))
 
 
-<<<<<<< HEAD
-def read_only_property(name: str):
-    return property(lambda self: getattr(self, name))
-
-
-def register_interface(iface):
-    def register_decorator(klass, *, check_annotations=False):
-        verify_interface(iface, klass, check_annotations=check_annotations)
-        iface.register(klass)
-        return klass
-
-    return register_decorator
-
-
-def register_interface_if(predicate, iface):
-    def register_decorator(klass, *, check_annotations=False):
-        if predicate:
-            verify_interface(iface, klass, check_annotations=check_annotations)
-            iface.register(klass)
-        return klass
-
-    return register_decorator
-
-
-=======
->>>>>>> 9cc78a18
 def int_to_bytes(integer: int, length: typing.Optional[int] = None) -> bytes:
     return integer.to_bytes(
         length or (integer.bit_length() + 7) // 8 or 1, "big"
@@ -92,11 +50,7 @@
     pass
 
 
-<<<<<<< HEAD
-def strip_annotation(signature):
-=======
 def strip_annotation(signature: inspect.Signature) -> inspect.Signature:
->>>>>>> 9cc78a18
     return inspect.Signature(
         [
             param.replace(annotation=inspect.Parameter.empty)
@@ -105,13 +59,9 @@
     )
 
 
-<<<<<<< HEAD
-def verify_interface(iface, klass, *, check_annotations=False):
-=======
 def verify_interface(
     iface: abc.ABCMeta, klass: object, *, check_annotations: bool = False
 ):
->>>>>>> 9cc78a18
     for method in iface.__abstractmethods__:
         if not hasattr(klass, method):
             raise InterfaceNotImplemented(
@@ -175,19 +125,12 @@
 ) -> _DeprecatedValue:
     module = sys.modules[module_name]
     if not isinstance(module, _ModuleWithDeprecations):
-<<<<<<< HEAD
-        sys.modules[module_name] = _ModuleWithDeprecations(
-            module
-        )  # type: ignore[assignment]
-    return _DeprecatedValue(value, message, warning_class)
-=======
         sys.modules[module_name] = module = _ModuleWithDeprecations(module)
     dv = _DeprecatedValue(value, message, warning_class)
     # Maintain backwards compatibility with `name is None` for pyOpenSSL.
     if name is not None:
         setattr(module, name, dv)
     return dv
->>>>>>> 9cc78a18
 
 
 def cached_property(func: typing.Callable) -> property:
@@ -205,14 +148,6 @@
     return property(inner)
 
 
-<<<<<<< HEAD
-int_from_bytes = deprecated(
-    int.from_bytes,
-    __name__,
-    "int_from_bytes is deprecated, use int.from_bytes instead",
-    DeprecatedIn34,
-)
-=======
 # Python 3.10 changed representation of enums. We use well-defined object
 # representation and string representation from Python 3.9.
 class Enum(enum.Enum):
@@ -220,5 +155,4 @@
         return f"<{self.__class__.__name__}.{self._name_}: {self._value_!r}>"
 
     def __str__(self) -> str:
-        return f"{self.__class__.__name__}.{self._name_}"
->>>>>>> 9cc78a18
+        return f"{self.__class__.__name__}.{self._name_}"