--- conflicted
+++ resolved
@@ -11,15 +11,5 @@
 
 __version__ = "38.0.0"
 
-<<<<<<< HEAD
-__version__ = "3.4.8"
-
 __author__ = "The Python Cryptographic Authority and individual contributors"
-__email__ = "cryptography-dev@python.org"
-
-__license__ = "BSD or Apache License, Version 2.0"
-__copyright__ = "Copyright 2013-2021 {}".format(__author__)
-=======
-__author__ = "The Python Cryptographic Authority and individual contributors"
-__copyright__ = "Copyright 2013-2022 {}".format(__author__)
->>>>>>> 9cc78a18
+__copyright__ = "Copyright 2013-2022 {}".format(__author__)