# This file is dual licensed under the terms of the Apache License, Version
# 2.0, and the BSD License. See the LICENSE file in the root of this repository
# for complete details.

<<<<<<< HEAD

=======
import threading
>>>>>>> 9cc78a18
import typing

from cryptography.exceptions import (
    InvalidSignature,
    UnsupportedAlgorithm,
    _Reasons,
)
from cryptography.hazmat.backends.openssl.utils import (
    _calculate_digest_and_algorithm,
)
from cryptography.hazmat.primitives import hashes, serialization
from cryptography.hazmat.primitives.asymmetric import (
<<<<<<< HEAD
    AsymmetricSignatureContext,
    AsymmetricVerificationContext,
=======
>>>>>>> 9cc78a18
    utils as asym_utils,
)
from cryptography.hazmat.primitives.asymmetric.padding import (
    AsymmetricPadding,
    MGF1,
    OAEP,
    PKCS1v15,
    PSS,
    _Auto,
    _DigestLength,
    _MaxLength,
    calculate_max_pss_salt_length,
)
from cryptography.hazmat.primitives.asymmetric.rsa import (
    RSAPrivateKey,
    RSAPrivateNumbers,
    RSAPublicKey,
    RSAPublicNumbers,
)


<<<<<<< HEAD
def _get_rsa_pss_salt_length(
=======
if typing.TYPE_CHECKING:
    from cryptography.hazmat.backends.openssl.backend import Backend


def _get_rsa_pss_salt_length(
    backend: "Backend",
>>>>>>> 9cc78a18
    pss: PSS,
    key: typing.Union[RSAPrivateKey, RSAPublicKey],
    hash_algorithm: hashes.HashAlgorithm,
) -> int:
    salt = pss._salt_length

    if isinstance(salt, _MaxLength):
        return calculate_max_pss_salt_length(key, hash_algorithm)
    elif isinstance(salt, _DigestLength):
        return hash_algorithm.digest_size
    elif isinstance(salt, _Auto):
        if isinstance(key, RSAPrivateKey):
            raise ValueError(
                "PSS salt length can only be set to AUTO when verifying"
            )
        return backend._lib.RSA_PSS_SALTLEN_AUTO
    else:
        return salt


def _enc_dec_rsa(
<<<<<<< HEAD
    backend,
=======
    backend: "Backend",
>>>>>>> 9cc78a18
    key: typing.Union["_RSAPrivateKey", "_RSAPublicKey"],
    data: bytes,
    padding: AsymmetricPadding,
) -> bytes:
    if not isinstance(padding, AsymmetricPadding):
        raise TypeError("Padding must be an instance of AsymmetricPadding.")

    if isinstance(padding, PKCS1v15):
        padding_enum = backend._lib.RSA_PKCS1_PADDING
    elif isinstance(padding, OAEP):
        padding_enum = backend._lib.RSA_PKCS1_OAEP_PADDING

        if not isinstance(padding._mgf, MGF1):
            raise UnsupportedAlgorithm(
                "Only MGF1 is supported by this backend.",
                _Reasons.UNSUPPORTED_MGF,
            )

        if not backend.rsa_padding_supported(padding):
            raise UnsupportedAlgorithm(
                "This combination of padding and hash algorithm is not "
                "supported by this backend.",
                _Reasons.UNSUPPORTED_PADDING,
            )

    else:
        raise UnsupportedAlgorithm(
            "{} is not supported by this backend.".format(padding.name),
            _Reasons.UNSUPPORTED_PADDING,
        )

    return _enc_dec_rsa_pkey_ctx(backend, key, data, padding_enum, padding)


def _enc_dec_rsa_pkey_ctx(
<<<<<<< HEAD
    backend,
=======
    backend: "Backend",
>>>>>>> 9cc78a18
    key: typing.Union["_RSAPrivateKey", "_RSAPublicKey"],
    data: bytes,
    padding_enum: int,
    padding: AsymmetricPadding,
) -> bytes:
<<<<<<< HEAD
=======
    init: typing.Callable[[typing.Any], int]
    crypt: typing.Callable[[typing.Any, typing.Any, int, bytes, int], int]
>>>>>>> 9cc78a18
    if isinstance(key, _RSAPublicKey):
        init = backend._lib.EVP_PKEY_encrypt_init
        crypt = backend._lib.EVP_PKEY_encrypt
    else:
        init = backend._lib.EVP_PKEY_decrypt_init
        crypt = backend._lib.EVP_PKEY_decrypt

    pkey_ctx = backend._lib.EVP_PKEY_CTX_new(key._evp_pkey, backend._ffi.NULL)
    backend.openssl_assert(pkey_ctx != backend._ffi.NULL)
    pkey_ctx = backend._ffi.gc(pkey_ctx, backend._lib.EVP_PKEY_CTX_free)
    res = init(pkey_ctx)
    backend.openssl_assert(res == 1)
    res = backend._lib.EVP_PKEY_CTX_set_rsa_padding(pkey_ctx, padding_enum)
    backend.openssl_assert(res > 0)
    buf_size = backend._lib.EVP_PKEY_size(key._evp_pkey)
    backend.openssl_assert(buf_size > 0)
    if isinstance(padding, OAEP):
        mgf1_md = backend._evp_md_non_null_from_algorithm(
            padding._mgf._algorithm
        )
        res = backend._lib.EVP_PKEY_CTX_set_rsa_mgf1_md(pkey_ctx, mgf1_md)
        backend.openssl_assert(res > 0)
        oaep_md = backend._evp_md_non_null_from_algorithm(padding._algorithm)
        res = backend._lib.EVP_PKEY_CTX_set_rsa_oaep_md(pkey_ctx, oaep_md)
        backend.openssl_assert(res > 0)

    if (
        isinstance(padding, OAEP)
        and padding._label is not None
        and len(padding._label) > 0
    ):
        # set0_rsa_oaep_label takes ownership of the char * so we need to
        # copy it into some new memory
        labelptr = backend._lib.OPENSSL_malloc(len(padding._label))
        backend.openssl_assert(labelptr != backend._ffi.NULL)
        backend._ffi.memmove(labelptr, padding._label, len(padding._label))
        res = backend._lib.EVP_PKEY_CTX_set0_rsa_oaep_label(
            pkey_ctx, labelptr, len(padding._label)
        )
        backend.openssl_assert(res == 1)

    outlen = backend._ffi.new("size_t *", buf_size)
    buf = backend._ffi.new("unsigned char[]", buf_size)
    # Everything from this line onwards is written with the goal of being as
    # constant-time as is practical given the constraints of Python and our
    # API. See Bleichenbacher's '98 attack on RSA, and its many many variants.
    # As such, you should not attempt to change this (particularly to "clean it
    # up") without understanding why it was written this way (see
    # Chesterton's Fence), and without measuring to verify you have not
    # introduced observable time differences.
    res = crypt(pkey_ctx, buf, outlen, data, len(data))
    resbuf = backend._ffi.buffer(buf)[: outlen[0]]
    backend._lib.ERR_clear_error()
    if res <= 0:
        raise ValueError("Encryption/decryption failed.")
    return resbuf


def _rsa_sig_determine_padding(
    backend: "Backend",
    key: typing.Union["_RSAPrivateKey", "_RSAPublicKey"],
    padding: AsymmetricPadding,
    algorithm: typing.Optional[hashes.HashAlgorithm],
) -> int:
    if not isinstance(padding, AsymmetricPadding):
        raise TypeError("Expected provider of AsymmetricPadding.")

    pkey_size = backend._lib.EVP_PKEY_size(key._evp_pkey)
    backend.openssl_assert(pkey_size > 0)

    if isinstance(padding, PKCS1v15):
        # Hash algorithm is ignored for PKCS1v15-padding, may be None.
        padding_enum = backend._lib.RSA_PKCS1_PADDING
    elif isinstance(padding, PSS):
        if not isinstance(padding._mgf, MGF1):
            raise UnsupportedAlgorithm(
                "Only MGF1 is supported by this backend.",
                _Reasons.UNSUPPORTED_MGF,
            )

        # PSS padding requires a hash algorithm
        if not isinstance(algorithm, hashes.HashAlgorithm):
            raise TypeError("Expected instance of hashes.HashAlgorithm.")

        # Size of key in bytes - 2 is the maximum
        # PSS signature length (salt length is checked later)
        if pkey_size - algorithm.digest_size - 2 < 0:
            raise ValueError(
                "Digest too large for key size. Use a larger "
                "key or different digest."
            )

        padding_enum = backend._lib.RSA_PKCS1_PSS_PADDING
    else:
        raise UnsupportedAlgorithm(
            "{} is not supported by this backend.".format(padding.name),
            _Reasons.UNSUPPORTED_PADDING,
        )

    return padding_enum


# Hash algorithm can be absent (None) to initialize the context without setting
# any message digest algorithm. This is currently only valid for the PKCS1v15
# padding type, where it means that the signature data is encoded/decoded
# as provided, without being wrapped in a DigestInfo structure.
def _rsa_sig_setup(
    backend: "Backend",
    padding: AsymmetricPadding,
    algorithm: typing.Optional[hashes.HashAlgorithm],
    key: typing.Union["_RSAPublicKey", "_RSAPrivateKey"],
    init_func: typing.Callable[[typing.Any], int],
):
    padding_enum = _rsa_sig_determine_padding(backend, key, padding, algorithm)
    pkey_ctx = backend._lib.EVP_PKEY_CTX_new(key._evp_pkey, backend._ffi.NULL)
    backend.openssl_assert(pkey_ctx != backend._ffi.NULL)
    pkey_ctx = backend._ffi.gc(pkey_ctx, backend._lib.EVP_PKEY_CTX_free)
    res = init_func(pkey_ctx)
    if res != 1:
        errors = backend._consume_errors()
        raise ValueError("Unable to sign/verify with this key", errors)

    if algorithm is not None:
        evp_md = backend._evp_md_non_null_from_algorithm(algorithm)
        res = backend._lib.EVP_PKEY_CTX_set_signature_md(pkey_ctx, evp_md)
        if res <= 0:
            backend._consume_errors()
            raise UnsupportedAlgorithm(
                "{} is not supported by this backend for RSA signing.".format(
                    algorithm.name
                ),
                _Reasons.UNSUPPORTED_HASH,
            )
    res = backend._lib.EVP_PKEY_CTX_set_rsa_padding(pkey_ctx, padding_enum)
    if res <= 0:
        backend._consume_errors()
        raise UnsupportedAlgorithm(
            "{} is not supported for the RSA signature operation.".format(
                padding.name
            ),
            _Reasons.UNSUPPORTED_PADDING,
        )
    if isinstance(padding, PSS):
        assert isinstance(algorithm, hashes.HashAlgorithm)
        res = backend._lib.EVP_PKEY_CTX_set_rsa_pss_saltlen(
            pkey_ctx,
            _get_rsa_pss_salt_length(backend, padding, key, algorithm),
        )
        backend.openssl_assert(res > 0)

        mgf1_md = backend._evp_md_non_null_from_algorithm(
            padding._mgf._algorithm
        )
        res = backend._lib.EVP_PKEY_CTX_set_rsa_mgf1_md(pkey_ctx, mgf1_md)
        backend.openssl_assert(res > 0)

    return pkey_ctx


def _rsa_sig_sign(
    backend: "Backend",
    padding: AsymmetricPadding,
    algorithm: hashes.HashAlgorithm,
    private_key: "_RSAPrivateKey",
    data: bytes,
) -> bytes:
    pkey_ctx = _rsa_sig_setup(
        backend,
        padding,
        algorithm,
        private_key,
        backend._lib.EVP_PKEY_sign_init,
    )
    buflen = backend._ffi.new("size_t *")
    res = backend._lib.EVP_PKEY_sign(
        pkey_ctx, backend._ffi.NULL, buflen, data, len(data)
    )
    backend.openssl_assert(res == 1)
    buf = backend._ffi.new("unsigned char[]", buflen[0])
    res = backend._lib.EVP_PKEY_sign(pkey_ctx, buf, buflen, data, len(data))
    if res != 1:
        errors = backend._consume_errors_with_text()
        raise ValueError(
            "Digest or salt length too long for key size. Use a larger key "
            "or shorter salt length if you are specifying a PSS salt",
            errors,
        )

    return backend._ffi.buffer(buf)[:]


def _rsa_sig_verify(
    backend: "Backend",
    padding: AsymmetricPadding,
    algorithm: hashes.HashAlgorithm,
    public_key: "_RSAPublicKey",
    signature: bytes,
    data: bytes,
) -> None:
    pkey_ctx = _rsa_sig_setup(
        backend,
        padding,
        algorithm,
        public_key,
        backend._lib.EVP_PKEY_verify_init,
    )
    res = backend._lib.EVP_PKEY_verify(
        pkey_ctx, signature, len(signature), data, len(data)
    )
    # The previous call can return negative numbers in the event of an
    # error. This is not a signature failure but we need to fail if it
    # occurs.
    backend.openssl_assert(res >= 0)
    if res == 0:
        backend._consume_errors()
        raise InvalidSignature


def _rsa_sig_recover(
    backend: "Backend",
    padding: AsymmetricPadding,
    algorithm: typing.Optional[hashes.HashAlgorithm],
    public_key: "_RSAPublicKey",
    signature: bytes,
) -> bytes:
    pkey_ctx = _rsa_sig_setup(
        backend,
        padding,
        algorithm,
        public_key,
        backend._lib.EVP_PKEY_verify_recover_init,
    )

    # Attempt to keep the rest of the code in this function as constant/time
    # as possible. See the comment in _enc_dec_rsa_pkey_ctx. Note that the
    # buflen parameter is used even though its value may be undefined in the
    # error case. Due to the tolerant nature of Python slicing this does not
    # trigger any exceptions.
    maxlen = backend._lib.EVP_PKEY_size(public_key._evp_pkey)
    backend.openssl_assert(maxlen > 0)
    buf = backend._ffi.new("unsigned char[]", maxlen)
    buflen = backend._ffi.new("size_t *", maxlen)
    res = backend._lib.EVP_PKEY_verify_recover(
        pkey_ctx, buf, buflen, signature, len(signature)
    )
    resbuf = backend._ffi.buffer(buf)[: buflen[0]]
    backend._lib.ERR_clear_error()
    # Assume that all parameter errors are handled during the setup phase and
    # any error here is due to invalid signature.
    if res != 1:
        raise InvalidSignature
    return resbuf


<<<<<<< HEAD
class _RSASignatureContext(AsymmetricSignatureContext):
    def __init__(
        self,
        backend,
        private_key: RSAPrivateKey,
        padding: AsymmetricPadding,
        algorithm: hashes.HashAlgorithm,
    ):
        self._backend = backend
        self._private_key = private_key

        # We now call _rsa_sig_determine_padding in _rsa_sig_setup. However
        # we need to make a pointless call to it here so we maintain the
        # API of erroring on init with this context if the values are invalid.
        _rsa_sig_determine_padding(backend, private_key, padding, algorithm)
        self._padding = padding
        self._algorithm = algorithm
        self._hash_ctx = hashes.Hash(self._algorithm, self._backend)

    def update(self, data: bytes) -> None:
        self._hash_ctx.update(data)

    def finalize(self) -> bytes:
        return _rsa_sig_sign(
            self._backend,
            self._padding,
            self._algorithm,
            self._private_key,
            self._hash_ctx.finalize(),
        )


class _RSAVerificationContext(AsymmetricVerificationContext):
    def __init__(
        self,
        backend,
        public_key: RSAPublicKey,
        signature: bytes,
        padding: AsymmetricPadding,
        algorithm: hashes.HashAlgorithm,
    ):
        self._backend = backend
        self._public_key = public_key
        self._signature = signature
        self._padding = padding
        # We now call _rsa_sig_determine_padding in _rsa_sig_setup. However
        # we need to make a pointless call to it here so we maintain the
        # API of erroring on init with this context if the values are invalid.
        _rsa_sig_determine_padding(backend, public_key, padding, algorithm)

        padding = padding
        self._algorithm = algorithm
        self._hash_ctx = hashes.Hash(self._algorithm, self._backend)

    def update(self, data: bytes) -> None:
        self._hash_ctx.update(data)

    def verify(self) -> None:
        return _rsa_sig_verify(
            self._backend,
            self._padding,
            self._algorithm,
            self._public_key,
            self._signature,
            self._hash_ctx.finalize(),
        )


class _RSAPrivateKey(RSAPrivateKey):
    def __init__(self, backend, rsa_cdata, evp_pkey):
        res = backend._lib.RSA_check_key(rsa_cdata)
        if res != 1:
            errors = backend._consume_errors_with_text()
            raise ValueError("Invalid private key", errors)

        # Blinding is on by default in many versions of OpenSSL, but let's
        # just be conservative here.
        res = backend._lib.RSA_blinding_on(rsa_cdata, backend._ffi.NULL)
        backend.openssl_assert(res == 1)
=======
class _RSAPrivateKey(RSAPrivateKey):
    _evp_pkey: object
    _rsa_cdata: object
    _key_size: int

    def __init__(
        self, backend: "Backend", rsa_cdata, evp_pkey, _skip_check_key: bool
    ):
        res: int
        # RSA_check_key is slower in OpenSSL 3.0.0 due to improved
        # primality checking. In normal use this is unlikely to be a problem
        # since users don't load new keys constantly, but for TESTING we've
        # added an init arg that allows skipping the checks. You should not
        # use this in production code unless you understand the consequences.
        if not _skip_check_key:
            res = backend._lib.RSA_check_key(rsa_cdata)
            if res != 1:
                errors = backend._consume_errors_with_text()
                raise ValueError("Invalid private key", errors)
            # 2 is prime and passes an RSA key check, so we also check
            # if p and q are odd just to be safe.
            p = backend._ffi.new("BIGNUM **")
            q = backend._ffi.new("BIGNUM **")
            backend._lib.RSA_get0_factors(rsa_cdata, p, q)
            backend.openssl_assert(p[0] != backend._ffi.NULL)
            backend.openssl_assert(q[0] != backend._ffi.NULL)
            p_odd = backend._lib.BN_is_odd(p[0])
            q_odd = backend._lib.BN_is_odd(q[0])
            if p_odd != 1 or q_odd != 1:
                errors = backend._consume_errors_with_text()
                raise ValueError("Invalid private key", errors)
>>>>>>> 9cc78a18

        self._backend = backend
        self._rsa_cdata = rsa_cdata
        self._evp_pkey = evp_pkey
        # Used for lazy blinding
        self._blinded = False
        self._blinding_lock = threading.Lock()

        n = self._backend._ffi.new("BIGNUM **")
        self._backend._lib.RSA_get0_key(
            self._rsa_cdata,
            n,
            self._backend._ffi.NULL,
            self._backend._ffi.NULL,
        )
        self._backend.openssl_assert(n[0] != self._backend._ffi.NULL)
        self._key_size = self._backend._lib.BN_num_bits(n[0])

    def _enable_blinding(self) -> None:
        # If you call blind on an already blinded RSA key OpenSSL will turn
        # it off and back on, which is a performance hit we want to avoid.
        if not self._blinded:
            with self._blinding_lock:
                self._non_threadsafe_enable_blinding()

    def _non_threadsafe_enable_blinding(self) -> None:
        # This is only a separate function to allow for testing to cover both
        # branches. It should never be invoked except through _enable_blinding.
        # Check if it's not True again in case another thread raced past the
        # first non-locked check.
        if not self._blinded:
            res = self._backend._lib.RSA_blinding_on(
                self._rsa_cdata, self._backend._ffi.NULL
            )
            self._backend.openssl_assert(res == 1)
            self._blinded = True

<<<<<<< HEAD
    def signer(
        self, padding: AsymmetricPadding, algorithm: hashes.HashAlgorithm
    ) -> AsymmetricSignatureContext:
        _warn_sign_verify_deprecated()
        _check_not_prehashed(algorithm)
        return _RSASignatureContext(self._backend, self, padding, algorithm)

    def decrypt(self, ciphertext: bytes, padding: AsymmetricPadding) -> bytes:
=======
    @property
    def key_size(self) -> int:
        return self._key_size

    def decrypt(self, ciphertext: bytes, padding: AsymmetricPadding) -> bytes:
        self._enable_blinding()
>>>>>>> 9cc78a18
        key_size_bytes = (self.key_size + 7) // 8
        if key_size_bytes != len(ciphertext):
            raise ValueError("Ciphertext length must be equal to key size.")

        return _enc_dec_rsa(self._backend, self, ciphertext, padding)

    def public_key(self) -> RSAPublicKey:
        ctx = self._backend._lib.RSAPublicKey_dup(self._rsa_cdata)
        self._backend.openssl_assert(ctx != self._backend._ffi.NULL)
        ctx = self._backend._ffi.gc(ctx, self._backend._lib.RSA_free)
        evp_pkey = self._backend._rsa_cdata_to_evp_pkey(ctx)
        return _RSAPublicKey(self._backend, ctx, evp_pkey)

    def private_numbers(self) -> RSAPrivateNumbers:
        n = self._backend._ffi.new("BIGNUM **")
        e = self._backend._ffi.new("BIGNUM **")
        d = self._backend._ffi.new("BIGNUM **")
        p = self._backend._ffi.new("BIGNUM **")
        q = self._backend._ffi.new("BIGNUM **")
        dmp1 = self._backend._ffi.new("BIGNUM **")
        dmq1 = self._backend._ffi.new("BIGNUM **")
        iqmp = self._backend._ffi.new("BIGNUM **")
        self._backend._lib.RSA_get0_key(self._rsa_cdata, n, e, d)
        self._backend.openssl_assert(n[0] != self._backend._ffi.NULL)
        self._backend.openssl_assert(e[0] != self._backend._ffi.NULL)
        self._backend.openssl_assert(d[0] != self._backend._ffi.NULL)
        self._backend._lib.RSA_get0_factors(self._rsa_cdata, p, q)
        self._backend.openssl_assert(p[0] != self._backend._ffi.NULL)
        self._backend.openssl_assert(q[0] != self._backend._ffi.NULL)
        self._backend._lib.RSA_get0_crt_params(
            self._rsa_cdata, dmp1, dmq1, iqmp
        )
        self._backend.openssl_assert(dmp1[0] != self._backend._ffi.NULL)
        self._backend.openssl_assert(dmq1[0] != self._backend._ffi.NULL)
        self._backend.openssl_assert(iqmp[0] != self._backend._ffi.NULL)
        return RSAPrivateNumbers(
            p=self._backend._bn_to_int(p[0]),
            q=self._backend._bn_to_int(q[0]),
            d=self._backend._bn_to_int(d[0]),
            dmp1=self._backend._bn_to_int(dmp1[0]),
            dmq1=self._backend._bn_to_int(dmq1[0]),
            iqmp=self._backend._bn_to_int(iqmp[0]),
            public_numbers=RSAPublicNumbers(
                e=self._backend._bn_to_int(e[0]),
                n=self._backend._bn_to_int(n[0]),
            ),
        )

    def private_bytes(
        self,
        encoding: serialization.Encoding,
        format: serialization.PrivateFormat,
        encryption_algorithm: serialization.KeySerializationEncryption,
    ) -> bytes:
        return self._backend._private_key_bytes(
            encoding,
            format,
            encryption_algorithm,
            self,
            self._evp_pkey,
            self._rsa_cdata,
        )

    def sign(
        self,
        data: bytes,
        padding: AsymmetricPadding,
        algorithm: typing.Union[asym_utils.Prehashed, hashes.HashAlgorithm],
    ) -> bytes:
<<<<<<< HEAD
        data, algorithm = _calculate_digest_and_algorithm(
            self._backend, data, algorithm
        )
=======
        self._enable_blinding()
        data, algorithm = _calculate_digest_and_algorithm(data, algorithm)
>>>>>>> 9cc78a18
        return _rsa_sig_sign(self._backend, padding, algorithm, self, data)


class _RSAPublicKey(RSAPublicKey):
<<<<<<< HEAD
    def __init__(self, backend, rsa_cdata, evp_pkey):
=======
    _evp_pkey: object
    _rsa_cdata: object
    _key_size: int

    def __init__(self, backend: "Backend", rsa_cdata, evp_pkey):
>>>>>>> 9cc78a18
        self._backend = backend
        self._rsa_cdata = rsa_cdata
        self._evp_pkey = evp_pkey

        n = self._backend._ffi.new("BIGNUM **")
        self._backend._lib.RSA_get0_key(
            self._rsa_cdata,
            n,
            self._backend._ffi.NULL,
            self._backend._ffi.NULL,
        )
        self._backend.openssl_assert(n[0] != self._backend._ffi.NULL)
        self._key_size = self._backend._lib.BN_num_bits(n[0])

<<<<<<< HEAD
    key_size = utils.read_only_property("_key_size")

    def verifier(
        self,
        signature: bytes,
        padding: AsymmetricPadding,
        algorithm: hashes.HashAlgorithm,
    ) -> AsymmetricVerificationContext:
        _warn_sign_verify_deprecated()
        utils._check_bytes("signature", signature)

        _check_not_prehashed(algorithm)
        return _RSAVerificationContext(
            self._backend, self, signature, padding, algorithm
        )
=======
    @property
    def key_size(self) -> int:
        return self._key_size
>>>>>>> 9cc78a18

    def encrypt(self, plaintext: bytes, padding: AsymmetricPadding) -> bytes:
        return _enc_dec_rsa(self._backend, self, plaintext, padding)

    def public_numbers(self) -> RSAPublicNumbers:
        n = self._backend._ffi.new("BIGNUM **")
        e = self._backend._ffi.new("BIGNUM **")
        self._backend._lib.RSA_get0_key(
            self._rsa_cdata, n, e, self._backend._ffi.NULL
        )
        self._backend.openssl_assert(n[0] != self._backend._ffi.NULL)
        self._backend.openssl_assert(e[0] != self._backend._ffi.NULL)
        return RSAPublicNumbers(
            e=self._backend._bn_to_int(e[0]),
            n=self._backend._bn_to_int(n[0]),
        )

    def public_bytes(
        self,
        encoding: serialization.Encoding,
        format: serialization.PublicFormat,
    ) -> bytes:
        return self._backend._public_key_bytes(
            encoding, format, self, self._evp_pkey, self._rsa_cdata
        )

    def verify(
        self,
        signature: bytes,
        data: bytes,
        padding: AsymmetricPadding,
        algorithm: typing.Union[asym_utils.Prehashed, hashes.HashAlgorithm],
    ) -> None:
<<<<<<< HEAD
        data, algorithm = _calculate_digest_and_algorithm(
            self._backend, data, algorithm
        )
        return _rsa_sig_verify(
=======
        data, algorithm = _calculate_digest_and_algorithm(data, algorithm)
        _rsa_sig_verify(
>>>>>>> 9cc78a18
            self._backend, padding, algorithm, self, signature, data
        )

    def recover_data_from_signature(
        self,
        signature: bytes,
        padding: AsymmetricPadding,
        algorithm: typing.Optional[hashes.HashAlgorithm],
    ) -> bytes:
<<<<<<< HEAD
        _check_not_prehashed(algorithm)
=======
        if isinstance(algorithm, asym_utils.Prehashed):
            raise TypeError(
                "Prehashed is only supported in the sign and verify methods. "
                "It cannot be used with recover_data_from_signature."
            )
>>>>>>> 9cc78a18
        return _rsa_sig_recover(
            self._backend, padding, algorithm, self, signature
        )<|MERGE_RESOLUTION|>--- conflicted
+++ resolved
@@ -2,11 +2,7 @@
 # 2.0, and the BSD License. See the LICENSE file in the root of this repository
 # for complete details.
 
-<<<<<<< HEAD
-
-=======
 import threading
->>>>>>> 9cc78a18
 import typing
 
 from cryptography.exceptions import (
@@ -19,11 +15,6 @@
 )
 from cryptography.hazmat.primitives import hashes, serialization
 from cryptography.hazmat.primitives.asymmetric import (
-<<<<<<< HEAD
-    AsymmetricSignatureContext,
-    AsymmetricVerificationContext,
-=======
->>>>>>> 9cc78a18
     utils as asym_utils,
 )
 from cryptography.hazmat.primitives.asymmetric.padding import (
@@ -45,16 +36,12 @@
 )
 
 
-<<<<<<< HEAD
-def _get_rsa_pss_salt_length(
-=======
 if typing.TYPE_CHECKING:
     from cryptography.hazmat.backends.openssl.backend import Backend
 
 
 def _get_rsa_pss_salt_length(
     backend: "Backend",
->>>>>>> 9cc78a18
     pss: PSS,
     key: typing.Union[RSAPrivateKey, RSAPublicKey],
     hash_algorithm: hashes.HashAlgorithm,
@@ -76,11 +63,7 @@
 
 
 def _enc_dec_rsa(
-<<<<<<< HEAD
-    backend,
-=======
-    backend: "Backend",
->>>>>>> 9cc78a18
+    backend: "Backend",
     key: typing.Union["_RSAPrivateKey", "_RSAPublicKey"],
     data: bytes,
     padding: AsymmetricPadding,
@@ -116,21 +99,14 @@
 
 
 def _enc_dec_rsa_pkey_ctx(
-<<<<<<< HEAD
-    backend,
-=======
-    backend: "Backend",
->>>>>>> 9cc78a18
+    backend: "Backend",
     key: typing.Union["_RSAPrivateKey", "_RSAPublicKey"],
     data: bytes,
     padding_enum: int,
     padding: AsymmetricPadding,
 ) -> bytes:
-<<<<<<< HEAD
-=======
     init: typing.Callable[[typing.Any], int]
     crypt: typing.Callable[[typing.Any, typing.Any, int, bytes, int], int]
->>>>>>> 9cc78a18
     if isinstance(key, _RSAPublicKey):
         init = backend._lib.EVP_PKEY_encrypt_init
         crypt = backend._lib.EVP_PKEY_encrypt
@@ -385,87 +361,6 @@
     return resbuf
 
 
-<<<<<<< HEAD
-class _RSASignatureContext(AsymmetricSignatureContext):
-    def __init__(
-        self,
-        backend,
-        private_key: RSAPrivateKey,
-        padding: AsymmetricPadding,
-        algorithm: hashes.HashAlgorithm,
-    ):
-        self._backend = backend
-        self._private_key = private_key
-
-        # We now call _rsa_sig_determine_padding in _rsa_sig_setup. However
-        # we need to make a pointless call to it here so we maintain the
-        # API of erroring on init with this context if the values are invalid.
-        _rsa_sig_determine_padding(backend, private_key, padding, algorithm)
-        self._padding = padding
-        self._algorithm = algorithm
-        self._hash_ctx = hashes.Hash(self._algorithm, self._backend)
-
-    def update(self, data: bytes) -> None:
-        self._hash_ctx.update(data)
-
-    def finalize(self) -> bytes:
-        return _rsa_sig_sign(
-            self._backend,
-            self._padding,
-            self._algorithm,
-            self._private_key,
-            self._hash_ctx.finalize(),
-        )
-
-
-class _RSAVerificationContext(AsymmetricVerificationContext):
-    def __init__(
-        self,
-        backend,
-        public_key: RSAPublicKey,
-        signature: bytes,
-        padding: AsymmetricPadding,
-        algorithm: hashes.HashAlgorithm,
-    ):
-        self._backend = backend
-        self._public_key = public_key
-        self._signature = signature
-        self._padding = padding
-        # We now call _rsa_sig_determine_padding in _rsa_sig_setup. However
-        # we need to make a pointless call to it here so we maintain the
-        # API of erroring on init with this context if the values are invalid.
-        _rsa_sig_determine_padding(backend, public_key, padding, algorithm)
-
-        padding = padding
-        self._algorithm = algorithm
-        self._hash_ctx = hashes.Hash(self._algorithm, self._backend)
-
-    def update(self, data: bytes) -> None:
-        self._hash_ctx.update(data)
-
-    def verify(self) -> None:
-        return _rsa_sig_verify(
-            self._backend,
-            self._padding,
-            self._algorithm,
-            self._public_key,
-            self._signature,
-            self._hash_ctx.finalize(),
-        )
-
-
-class _RSAPrivateKey(RSAPrivateKey):
-    def __init__(self, backend, rsa_cdata, evp_pkey):
-        res = backend._lib.RSA_check_key(rsa_cdata)
-        if res != 1:
-            errors = backend._consume_errors_with_text()
-            raise ValueError("Invalid private key", errors)
-
-        # Blinding is on by default in many versions of OpenSSL, but let's
-        # just be conservative here.
-        res = backend._lib.RSA_blinding_on(rsa_cdata, backend._ffi.NULL)
-        backend.openssl_assert(res == 1)
-=======
 class _RSAPrivateKey(RSAPrivateKey):
     _evp_pkey: object
     _rsa_cdata: object
@@ -497,7 +392,6 @@
             if p_odd != 1 or q_odd != 1:
                 errors = backend._consume_errors_with_text()
                 raise ValueError("Invalid private key", errors)
->>>>>>> 9cc78a18
 
         self._backend = backend
         self._rsa_cdata = rsa_cdata
@@ -535,23 +429,12 @@
             self._backend.openssl_assert(res == 1)
             self._blinded = True
 
-<<<<<<< HEAD
-    def signer(
-        self, padding: AsymmetricPadding, algorithm: hashes.HashAlgorithm
-    ) -> AsymmetricSignatureContext:
-        _warn_sign_verify_deprecated()
-        _check_not_prehashed(algorithm)
-        return _RSASignatureContext(self._backend, self, padding, algorithm)
-
-    def decrypt(self, ciphertext: bytes, padding: AsymmetricPadding) -> bytes:
-=======
     @property
     def key_size(self) -> int:
         return self._key_size
 
     def decrypt(self, ciphertext: bytes, padding: AsymmetricPadding) -> bytes:
         self._enable_blinding()
->>>>>>> 9cc78a18
         key_size_bytes = (self.key_size + 7) // 8
         if key_size_bytes != len(ciphertext):
             raise ValueError("Ciphertext length must be equal to key size.")
@@ -621,27 +504,17 @@
         padding: AsymmetricPadding,
         algorithm: typing.Union[asym_utils.Prehashed, hashes.HashAlgorithm],
     ) -> bytes:
-<<<<<<< HEAD
-        data, algorithm = _calculate_digest_and_algorithm(
-            self._backend, data, algorithm
-        )
-=======
         self._enable_blinding()
         data, algorithm = _calculate_digest_and_algorithm(data, algorithm)
->>>>>>> 9cc78a18
         return _rsa_sig_sign(self._backend, padding, algorithm, self, data)
 
 
 class _RSAPublicKey(RSAPublicKey):
-<<<<<<< HEAD
-    def __init__(self, backend, rsa_cdata, evp_pkey):
-=======
     _evp_pkey: object
     _rsa_cdata: object
     _key_size: int
 
     def __init__(self, backend: "Backend", rsa_cdata, evp_pkey):
->>>>>>> 9cc78a18
         self._backend = backend
         self._rsa_cdata = rsa_cdata
         self._evp_pkey = evp_pkey
@@ -656,27 +529,9 @@
         self._backend.openssl_assert(n[0] != self._backend._ffi.NULL)
         self._key_size = self._backend._lib.BN_num_bits(n[0])
 
-<<<<<<< HEAD
-    key_size = utils.read_only_property("_key_size")
-
-    def verifier(
-        self,
-        signature: bytes,
-        padding: AsymmetricPadding,
-        algorithm: hashes.HashAlgorithm,
-    ) -> AsymmetricVerificationContext:
-        _warn_sign_verify_deprecated()
-        utils._check_bytes("signature", signature)
-
-        _check_not_prehashed(algorithm)
-        return _RSAVerificationContext(
-            self._backend, self, signature, padding, algorithm
-        )
-=======
     @property
     def key_size(self) -> int:
         return self._key_size
->>>>>>> 9cc78a18
 
     def encrypt(self, plaintext: bytes, padding: AsymmetricPadding) -> bytes:
         return _enc_dec_rsa(self._backend, self, plaintext, padding)
@@ -710,15 +565,8 @@
         padding: AsymmetricPadding,
         algorithm: typing.Union[asym_utils.Prehashed, hashes.HashAlgorithm],
     ) -> None:
-<<<<<<< HEAD
-        data, algorithm = _calculate_digest_and_algorithm(
-            self._backend, data, algorithm
-        )
-        return _rsa_sig_verify(
-=======
         data, algorithm = _calculate_digest_and_algorithm(data, algorithm)
         _rsa_sig_verify(
->>>>>>> 9cc78a18
             self._backend, padding, algorithm, self, signature, data
         )
 
@@ -728,15 +576,11 @@
         padding: AsymmetricPadding,
         algorithm: typing.Optional[hashes.HashAlgorithm],
     ) -> bytes:
-<<<<<<< HEAD
-        _check_not_prehashed(algorithm)
-=======
         if isinstance(algorithm, asym_utils.Prehashed):
             raise TypeError(
                 "Prehashed is only supported in the sign and verify methods. "
                 "It cannot be used with recover_data_from_signature."
             )
->>>>>>> 9cc78a18
         return _rsa_sig_recover(
             self._backend, padding, algorithm, self, signature
         )