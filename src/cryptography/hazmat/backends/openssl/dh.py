# This file is dual licensed under the terms of the Apache License, Version
# 2.0, and the BSD License. See the LICENSE file in the root of this repository
# for complete details.

<<<<<<< HEAD
=======
import typing
>>>>>>> 9cc78a18

from cryptography.exceptions import UnsupportedAlgorithm, _Reasons
from cryptography.hazmat.primitives import serialization
from cryptography.hazmat.primitives.asymmetric import dh


if typing.TYPE_CHECKING:
    from cryptography.hazmat.backends.openssl.backend import Backend


def _dh_params_dup(dh_cdata, backend: "Backend"):
    lib = backend._lib
    ffi = backend._ffi

    param_cdata = lib.DHparams_dup(dh_cdata)
    backend.openssl_assert(param_cdata != ffi.NULL)
    param_cdata = ffi.gc(param_cdata, lib.DH_free)
    if lib.CRYPTOGRAPHY_IS_LIBRESSL:
        # In libressl DHparams_dup don't copy q
        q = ffi.new("BIGNUM **")
        lib.DH_get0_pqg(dh_cdata, ffi.NULL, q, ffi.NULL)
        q_dup = lib.BN_dup(q[0])
        res = lib.DH_set0_pqg(param_cdata, ffi.NULL, q_dup, ffi.NULL)
        backend.openssl_assert(res == 1)

    return param_cdata


def _dh_cdata_to_parameters(dh_cdata, backend: "Backend") -> "_DHParameters":
    param_cdata = _dh_params_dup(dh_cdata, backend)
    return _DHParameters(backend, param_cdata)


class _DHParameters(dh.DHParameters):
<<<<<<< HEAD
    def __init__(self, backend, dh_cdata):
=======
    def __init__(self, backend: "Backend", dh_cdata):
>>>>>>> 9cc78a18
        self._backend = backend
        self._dh_cdata = dh_cdata

    def parameter_numbers(self) -> dh.DHParameterNumbers:
        p = self._backend._ffi.new("BIGNUM **")
        g = self._backend._ffi.new("BIGNUM **")
        q = self._backend._ffi.new("BIGNUM **")
        self._backend._lib.DH_get0_pqg(self._dh_cdata, p, q, g)
        self._backend.openssl_assert(p[0] != self._backend._ffi.NULL)
        self._backend.openssl_assert(g[0] != self._backend._ffi.NULL)
        q_val: typing.Optional[int]
        if q[0] == self._backend._ffi.NULL:
            q_val = None
        else:
            q_val = self._backend._bn_to_int(q[0])
        return dh.DHParameterNumbers(
            p=self._backend._bn_to_int(p[0]),
            g=self._backend._bn_to_int(g[0]),
            q=q_val,
        )

    def generate_private_key(self) -> dh.DHPrivateKey:
        return self._backend.generate_dh_private_key(self)

    def parameter_bytes(
        self,
        encoding: serialization.Encoding,
        format: serialization.ParameterFormat,
    ) -> bytes:
<<<<<<< HEAD
=======
        if encoding is serialization.Encoding.OpenSSH:
            raise TypeError("OpenSSH encoding is not supported")

>>>>>>> 9cc78a18
        if format is not serialization.ParameterFormat.PKCS3:
            raise ValueError("Only PKCS3 serialization is supported")

        q = self._backend._ffi.new("BIGNUM **")
        self._backend._lib.DH_get0_pqg(
            self._dh_cdata, self._backend._ffi.NULL, q, self._backend._ffi.NULL
        )
        if (
            q[0] != self._backend._ffi.NULL
            and not self._backend._lib.Cryptography_HAS_EVP_PKEY_DHX
        ):
            raise UnsupportedAlgorithm(
                "DH X9.42 serialization is not supported",
                _Reasons.UNSUPPORTED_SERIALIZATION,
            )

        if encoding is serialization.Encoding.PEM:
            if q[0] != self._backend._ffi.NULL:
                write_bio = self._backend._lib.PEM_write_bio_DHxparams
            else:
                write_bio = self._backend._lib.PEM_write_bio_DHparams
        elif encoding is serialization.Encoding.DER:
            if q[0] != self._backend._ffi.NULL:
                write_bio = self._backend._lib.Cryptography_i2d_DHxparams_bio
            else:
                write_bio = self._backend._lib.i2d_DHparams_bio
        else:
            raise TypeError("encoding must be an item from the Encoding enum")

        bio = self._backend._create_mem_bio_gc()
        res = write_bio(bio, self._dh_cdata)
        self._backend.openssl_assert(res == 1)
        return self._backend._read_mem_bio(bio)


def _get_dh_num_bits(backend, dh_cdata) -> int:
    p = backend._ffi.new("BIGNUM **")
    backend._lib.DH_get0_pqg(dh_cdata, p, backend._ffi.NULL, backend._ffi.NULL)
    backend.openssl_assert(p[0] != backend._ffi.NULL)
    return backend._lib.BN_num_bits(p[0])


class _DHPrivateKey(dh.DHPrivateKey):
<<<<<<< HEAD
    def __init__(self, backend, dh_cdata, evp_pkey):
=======
    def __init__(self, backend: "Backend", dh_cdata, evp_pkey):
>>>>>>> 9cc78a18
        self._backend = backend
        self._dh_cdata = dh_cdata
        self._evp_pkey = evp_pkey
        self._key_size_bytes = self._backend._lib.DH_size(dh_cdata)

    @property
    def key_size(self) -> int:
        return _get_dh_num_bits(self._backend, self._dh_cdata)

    def private_numbers(self) -> dh.DHPrivateNumbers:
        p = self._backend._ffi.new("BIGNUM **")
        g = self._backend._ffi.new("BIGNUM **")
        q = self._backend._ffi.new("BIGNUM **")
        self._backend._lib.DH_get0_pqg(self._dh_cdata, p, q, g)
        self._backend.openssl_assert(p[0] != self._backend._ffi.NULL)
        self._backend.openssl_assert(g[0] != self._backend._ffi.NULL)
        if q[0] == self._backend._ffi.NULL:
            q_val = None
        else:
            q_val = self._backend._bn_to_int(q[0])
        pub_key = self._backend._ffi.new("BIGNUM **")
        priv_key = self._backend._ffi.new("BIGNUM **")
        self._backend._lib.DH_get0_key(self._dh_cdata, pub_key, priv_key)
        self._backend.openssl_assert(pub_key[0] != self._backend._ffi.NULL)
        self._backend.openssl_assert(priv_key[0] != self._backend._ffi.NULL)
        return dh.DHPrivateNumbers(
            public_numbers=dh.DHPublicNumbers(
                parameter_numbers=dh.DHParameterNumbers(
                    p=self._backend._bn_to_int(p[0]),
                    g=self._backend._bn_to_int(g[0]),
                    q=q_val,
                ),
                y=self._backend._bn_to_int(pub_key[0]),
            ),
            x=self._backend._bn_to_int(priv_key[0]),
        )

    def exchange(self, peer_public_key: dh.DHPublicKey) -> bytes:
<<<<<<< HEAD
        buf = self._backend._ffi.new("unsigned char[]", self._key_size_bytes)
        pub_key = self._backend._ffi.new("BIGNUM **")
        self._backend._lib.DH_get0_key(
            peer_public_key._dh_cdata,  # type: ignore[attr-defined]
            pub_key,
            self._backend._ffi.NULL,
=======
        if not isinstance(peer_public_key, _DHPublicKey):
            raise TypeError("peer_public_key must be a DHPublicKey")

        ctx = self._backend._lib.EVP_PKEY_CTX_new(
            self._evp_pkey, self._backend._ffi.NULL
>>>>>>> 9cc78a18
        )
        self._backend.openssl_assert(ctx != self._backend._ffi.NULL)
        ctx = self._backend._ffi.gc(ctx, self._backend._lib.EVP_PKEY_CTX_free)
        res = self._backend._lib.EVP_PKEY_derive_init(ctx)
        self._backend.openssl_assert(res == 1)
        res = self._backend._lib.EVP_PKEY_derive_set_peer(
            ctx, peer_public_key._evp_pkey
        )
        # Invalid kex errors here in OpenSSL 3.0 because checks were moved
        # to EVP_PKEY_derive_set_peer
        self._exchange_assert(res == 1)
        keylen = self._backend._ffi.new("size_t *")
        res = self._backend._lib.EVP_PKEY_derive(
            ctx, self._backend._ffi.NULL, keylen
        )
        # Invalid kex errors here in OpenSSL < 3
        self._exchange_assert(res == 1)
        self._backend.openssl_assert(keylen[0] > 0)
        buf = self._backend._ffi.new("unsigned char[]", keylen[0])
        res = self._backend._lib.EVP_PKEY_derive(ctx, buf, keylen)
        self._backend.openssl_assert(res == 1)

        key = self._backend._ffi.buffer(buf, keylen[0])[:]
        pad = self._key_size_bytes - len(key)

        if pad > 0:
            key = (b"\x00" * pad) + key

        return key

    def _exchange_assert(self, ok: bool) -> None:
        if not ok:
            errors_with_text = self._backend._consume_errors_with_text()
            raise ValueError(
                "Error computing shared key.",
                errors_with_text,
            )

    def public_key(self) -> dh.DHPublicKey:
        dh_cdata = _dh_params_dup(self._dh_cdata, self._backend)
        pub_key = self._backend._ffi.new("BIGNUM **")
        self._backend._lib.DH_get0_key(
            self._dh_cdata, pub_key, self._backend._ffi.NULL
        )
        self._backend.openssl_assert(pub_key[0] != self._backend._ffi.NULL)
        pub_key_dup = self._backend._lib.BN_dup(pub_key[0])
        self._backend.openssl_assert(pub_key_dup != self._backend._ffi.NULL)

        res = self._backend._lib.DH_set0_key(
            dh_cdata, pub_key_dup, self._backend._ffi.NULL
        )
        self._backend.openssl_assert(res == 1)
        evp_pkey = self._backend._dh_cdata_to_evp_pkey(dh_cdata)
        return _DHPublicKey(self._backend, dh_cdata, evp_pkey)

    def parameters(self) -> dh.DHParameters:
        return _dh_cdata_to_parameters(self._dh_cdata, self._backend)

    def private_bytes(
        self,
        encoding: serialization.Encoding,
        format: serialization.PrivateFormat,
        encryption_algorithm: serialization.KeySerializationEncryption,
    ) -> bytes:
        if format is not serialization.PrivateFormat.PKCS8:
            raise ValueError(
                "DH private keys support only PKCS8 serialization"
            )
        if not self._backend._lib.Cryptography_HAS_EVP_PKEY_DHX:
            q = self._backend._ffi.new("BIGNUM **")
            self._backend._lib.DH_get0_pqg(
                self._dh_cdata,
                self._backend._ffi.NULL,
                q,
                self._backend._ffi.NULL,
            )
            if q[0] != self._backend._ffi.NULL:
                raise UnsupportedAlgorithm(
                    "DH X9.42 serialization is not supported",
                    _Reasons.UNSUPPORTED_SERIALIZATION,
                )

        return self._backend._private_key_bytes(
            encoding,
            format,
            encryption_algorithm,
            self,
            self._evp_pkey,
            self._dh_cdata,
        )


class _DHPublicKey(dh.DHPublicKey):
<<<<<<< HEAD
    def __init__(self, backend, dh_cdata, evp_pkey):
=======
    def __init__(self, backend: "Backend", dh_cdata, evp_pkey):
>>>>>>> 9cc78a18
        self._backend = backend
        self._dh_cdata = dh_cdata
        self._evp_pkey = evp_pkey
        self._key_size_bits = _get_dh_num_bits(self._backend, self._dh_cdata)

    @property
    def key_size(self) -> int:
        return self._key_size_bits

    def public_numbers(self) -> dh.DHPublicNumbers:
        p = self._backend._ffi.new("BIGNUM **")
        g = self._backend._ffi.new("BIGNUM **")
        q = self._backend._ffi.new("BIGNUM **")
        self._backend._lib.DH_get0_pqg(self._dh_cdata, p, q, g)
        self._backend.openssl_assert(p[0] != self._backend._ffi.NULL)
        self._backend.openssl_assert(g[0] != self._backend._ffi.NULL)
        if q[0] == self._backend._ffi.NULL:
            q_val = None
        else:
            q_val = self._backend._bn_to_int(q[0])
        pub_key = self._backend._ffi.new("BIGNUM **")
        self._backend._lib.DH_get0_key(
            self._dh_cdata, pub_key, self._backend._ffi.NULL
        )
        self._backend.openssl_assert(pub_key[0] != self._backend._ffi.NULL)
        return dh.DHPublicNumbers(
            parameter_numbers=dh.DHParameterNumbers(
                p=self._backend._bn_to_int(p[0]),
                g=self._backend._bn_to_int(g[0]),
                q=q_val,
            ),
            y=self._backend._bn_to_int(pub_key[0]),
        )

    def parameters(self) -> dh.DHParameters:
        return _dh_cdata_to_parameters(self._dh_cdata, self._backend)

    def public_bytes(
        self,
        encoding: serialization.Encoding,
        format: serialization.PublicFormat,
    ) -> bytes:
        if format is not serialization.PublicFormat.SubjectPublicKeyInfo:
            raise ValueError(
                "DH public keys support only "
                "SubjectPublicKeyInfo serialization"
            )

        if not self._backend._lib.Cryptography_HAS_EVP_PKEY_DHX:
            q = self._backend._ffi.new("BIGNUM **")
            self._backend._lib.DH_get0_pqg(
                self._dh_cdata,
                self._backend._ffi.NULL,
                q,
                self._backend._ffi.NULL,
            )
            if q[0] != self._backend._ffi.NULL:
                raise UnsupportedAlgorithm(
                    "DH X9.42 serialization is not supported",
                    _Reasons.UNSUPPORTED_SERIALIZATION,
                )

        return self._backend._public_key_bytes(
            encoding, format, self, self._evp_pkey, None
        )<|MERGE_RESOLUTION|>--- conflicted
+++ resolved
@@ -2,10 +2,7 @@
 # 2.0, and the BSD License. See the LICENSE file in the root of this repository
 # for complete details.
 
-<<<<<<< HEAD
-=======
 import typing
->>>>>>> 9cc78a18
 
 from cryptography.exceptions import UnsupportedAlgorithm, _Reasons
 from cryptography.hazmat.primitives import serialization
@@ -40,11 +37,7 @@
 
 
 class _DHParameters(dh.DHParameters):
-<<<<<<< HEAD
-    def __init__(self, backend, dh_cdata):
-=======
     def __init__(self, backend: "Backend", dh_cdata):
->>>>>>> 9cc78a18
         self._backend = backend
         self._dh_cdata = dh_cdata
 
@@ -74,12 +67,9 @@
         encoding: serialization.Encoding,
         format: serialization.ParameterFormat,
     ) -> bytes:
-<<<<<<< HEAD
-=======
         if encoding is serialization.Encoding.OpenSSH:
             raise TypeError("OpenSSH encoding is not supported")
 
->>>>>>> 9cc78a18
         if format is not serialization.ParameterFormat.PKCS3:
             raise ValueError("Only PKCS3 serialization is supported")
 
@@ -123,11 +113,7 @@
 
 
 class _DHPrivateKey(dh.DHPrivateKey):
-<<<<<<< HEAD
-    def __init__(self, backend, dh_cdata, evp_pkey):
-=======
     def __init__(self, backend: "Backend", dh_cdata, evp_pkey):
->>>>>>> 9cc78a18
         self._backend = backend
         self._dh_cdata = dh_cdata
         self._evp_pkey = evp_pkey
@@ -166,20 +152,11 @@
         )
 
     def exchange(self, peer_public_key: dh.DHPublicKey) -> bytes:
-<<<<<<< HEAD
-        buf = self._backend._ffi.new("unsigned char[]", self._key_size_bytes)
-        pub_key = self._backend._ffi.new("BIGNUM **")
-        self._backend._lib.DH_get0_key(
-            peer_public_key._dh_cdata,  # type: ignore[attr-defined]
-            pub_key,
-            self._backend._ffi.NULL,
-=======
         if not isinstance(peer_public_key, _DHPublicKey):
             raise TypeError("peer_public_key must be a DHPublicKey")
 
         ctx = self._backend._lib.EVP_PKEY_CTX_new(
             self._evp_pkey, self._backend._ffi.NULL
->>>>>>> 9cc78a18
         )
         self._backend.openssl_assert(ctx != self._backend._ffi.NULL)
         ctx = self._backend._ffi.gc(ctx, self._backend._lib.EVP_PKEY_CTX_free)
@@ -273,11 +250,7 @@
 
 
 class _DHPublicKey(dh.DHPublicKey):
-<<<<<<< HEAD
-    def __init__(self, backend, dh_cdata, evp_pkey):
-=======
     def __init__(self, backend: "Backend", dh_cdata, evp_pkey):
->>>>>>> 9cc78a18
         self._backend = backend
         self._dh_cdata = dh_cdata
         self._evp_pkey = evp_pkey
