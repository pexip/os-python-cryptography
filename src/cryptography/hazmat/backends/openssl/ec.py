# This file is dual licensed under the terms of the Apache License, Version
# 2.0, and the BSD License. See the LICENSE file in the root of this repository
# for complete details.

<<<<<<< HEAD
=======
import typing
>>>>>>> 9cc78a18

from cryptography.exceptions import (
    InvalidSignature,
    UnsupportedAlgorithm,
    _Reasons,
)
from cryptography.hazmat.backends.openssl.utils import (
    _calculate_digest_and_algorithm,
    _evp_pkey_derive,
)
from cryptography.hazmat.primitives import serialization
from cryptography.hazmat.primitives.asymmetric import ec

if typing.TYPE_CHECKING:
    from cryptography.hazmat.backends.openssl.backend import Backend


def _check_signature_algorithm(
    signature_algorithm: ec.EllipticCurveSignatureAlgorithm,
<<<<<<< HEAD
):
=======
) -> None:
>>>>>>> 9cc78a18
    if not isinstance(signature_algorithm, ec.ECDSA):
        raise UnsupportedAlgorithm(
            "Unsupported elliptic curve signature algorithm.",
            _Reasons.UNSUPPORTED_PUBLIC_KEY_ALGORITHM,
        )


def _ec_key_curve_sn(backend: "Backend", ec_key) -> str:
    group = backend._lib.EC_KEY_get0_group(ec_key)
    backend.openssl_assert(group != backend._ffi.NULL)

    nid = backend._lib.EC_GROUP_get_curve_name(group)
    # The following check is to find EC keys with unnamed curves and raise
    # an error for now.
    if nid == backend._lib.NID_undef:
        raise ValueError(
            "ECDSA keys with explicit parameters are unsupported at this time"
        )

    # This is like the above check, but it also catches the case where you
    # explicitly encoded a curve with the same parameters as a named curve.
    # Don't do that.
    if (
        not backend._lib.CRYPTOGRAPHY_IS_LIBRESSL
        and backend._lib.EC_GROUP_get_asn1_flag(group) == 0
    ):
        raise ValueError(
            "ECDSA keys with explicit parameters are unsupported at this time"
        )

    curve_name = backend._lib.OBJ_nid2sn(nid)
    backend.openssl_assert(curve_name != backend._ffi.NULL)

    sn = backend._ffi.string(curve_name).decode("ascii")
    return sn


def _mark_asn1_named_ec_curve(backend: "Backend", ec_cdata):
    """
    Set the named curve flag on the EC_KEY. This causes OpenSSL to
    serialize EC keys along with their curve OID which makes
    deserialization easier.
    """

    backend._lib.EC_KEY_set_asn1_flag(
        ec_cdata, backend._lib.OPENSSL_EC_NAMED_CURVE
    )


def _check_key_infinity(backend: "Backend", ec_cdata) -> None:
    point = backend._lib.EC_KEY_get0_public_key(ec_cdata)
    backend.openssl_assert(point != backend._ffi.NULL)
    group = backend._lib.EC_KEY_get0_group(ec_cdata)
    backend.openssl_assert(group != backend._ffi.NULL)
    if backend._lib.EC_POINT_is_at_infinity(group, point):
        raise ValueError(
            "Cannot load an EC public key where the point is at infinity"
        )


def _sn_to_elliptic_curve(backend: "Backend", sn: str) -> ec.EllipticCurve:
    try:
        return ec._CURVE_TYPES[sn]()
    except KeyError:
        raise UnsupportedAlgorithm(
            "{} is not a supported elliptic curve".format(sn),
            _Reasons.UNSUPPORTED_ELLIPTIC_CURVE,
        )


def _ecdsa_sig_sign(
    backend: "Backend", private_key: "_EllipticCurvePrivateKey", data: bytes
) -> bytes:
    max_size = backend._lib.ECDSA_size(private_key._ec_key)
    backend.openssl_assert(max_size > 0)

    sigbuf = backend._ffi.new("unsigned char[]", max_size)
    siglen_ptr = backend._ffi.new("unsigned int[]", 1)
    res = backend._lib.ECDSA_sign(
        0, data, len(data), sigbuf, siglen_ptr, private_key._ec_key
    )
    backend.openssl_assert(res == 1)
    return backend._ffi.buffer(sigbuf)[: siglen_ptr[0]]


def _ecdsa_sig_verify(
    backend: "Backend",
    public_key: "_EllipticCurvePublicKey",
    signature: bytes,
    data: bytes,
) -> None:
    res = backend._lib.ECDSA_verify(
        0, data, len(data), signature, len(signature), public_key._ec_key
    )
    if res != 1:
        backend._consume_errors()
        raise InvalidSignature


<<<<<<< HEAD
class _ECDSASignatureContext(AsymmetricSignatureContext):
    def __init__(
        self,
        backend,
        private_key: ec.EllipticCurvePrivateKey,
        algorithm: hashes.HashAlgorithm,
    ):
        self._backend = backend
        self._private_key = private_key
        self._digest = hashes.Hash(algorithm, backend)

    def update(self, data: bytes) -> None:
        self._digest.update(data)

    def finalize(self) -> bytes:
        digest = self._digest.finalize()

        return _ecdsa_sig_sign(self._backend, self._private_key, digest)


class _ECDSAVerificationContext(AsymmetricVerificationContext):
    def __init__(
        self,
        backend,
        public_key: ec.EllipticCurvePublicKey,
        signature: bytes,
        algorithm: hashes.HashAlgorithm,
    ):
        self._backend = backend
        self._public_key = public_key
        self._signature = signature
        self._digest = hashes.Hash(algorithm, backend)

    def update(self, data: bytes) -> None:
        self._digest.update(data)

    def verify(self) -> None:
        digest = self._digest.finalize()
        _ecdsa_sig_verify(
            self._backend, self._public_key, self._signature, digest
        )


class _EllipticCurvePrivateKey(ec.EllipticCurvePrivateKey):
    def __init__(self, backend, ec_key_cdata, evp_pkey):
=======
class _EllipticCurvePrivateKey(ec.EllipticCurvePrivateKey):
    def __init__(self, backend: "Backend", ec_key_cdata, evp_pkey):
>>>>>>> 9cc78a18
        self._backend = backend
        self._ec_key = ec_key_cdata
        self._evp_pkey = evp_pkey

        sn = _ec_key_curve_sn(backend, ec_key_cdata)
        self._curve = _sn_to_elliptic_curve(backend, sn)
        _mark_asn1_named_ec_curve(backend, ec_key_cdata)
        _check_key_infinity(backend, ec_key_cdata)

    @property
    def curve(self) -> ec.EllipticCurve:
        return self._curve

    @property
    def key_size(self) -> int:
        return self.curve.key_size

<<<<<<< HEAD
    def signer(
        self, signature_algorithm: ec.EllipticCurveSignatureAlgorithm
    ) -> AsymmetricSignatureContext:
        _warn_sign_verify_deprecated()
        _check_signature_algorithm(signature_algorithm)
        _check_not_prehashed(signature_algorithm.algorithm)
        # This assert is to help mypy realize what type this object holds
        assert isinstance(signature_algorithm.algorithm, hashes.HashAlgorithm)
        return _ECDSASignatureContext(
            self._backend, self, signature_algorithm.algorithm
        )

=======
>>>>>>> 9cc78a18
    def exchange(
        self, algorithm: ec.ECDH, peer_public_key: ec.EllipticCurvePublicKey
    ) -> bytes:
        if not (
            self._backend.elliptic_curve_exchange_algorithm_supported(
                algorithm, self.curve
            )
        ):
            raise UnsupportedAlgorithm(
                "This backend does not support the ECDH algorithm.",
                _Reasons.UNSUPPORTED_EXCHANGE_ALGORITHM,
            )

        if peer_public_key.curve.name != self.curve.name:
            raise ValueError(
                "peer_public_key and self are not on the same curve"
            )

<<<<<<< HEAD
        group = self._backend._lib.EC_KEY_get0_group(self._ec_key)
        z_len = (self._backend._lib.EC_GROUP_get_degree(group) + 7) // 8
        self._backend.openssl_assert(z_len > 0)
        z_buf = self._backend._ffi.new("uint8_t[]", z_len)
        peer_key = self._backend._lib.EC_KEY_get0_public_key(
            peer_public_key._ec_key  # type: ignore[attr-defined]
        )

        r = self._backend._lib.ECDH_compute_key(
            z_buf, z_len, peer_key, self._ec_key, self._backend._ffi.NULL
        )
        self._backend.openssl_assert(r > 0)
        return self._backend._ffi.buffer(z_buf)[:z_len]
=======
        return _evp_pkey_derive(self._backend, self._evp_pkey, peer_public_key)
>>>>>>> 9cc78a18

    def public_key(self) -> ec.EllipticCurvePublicKey:
        group = self._backend._lib.EC_KEY_get0_group(self._ec_key)
        self._backend.openssl_assert(group != self._backend._ffi.NULL)

        curve_nid = self._backend._lib.EC_GROUP_get_curve_name(group)
        public_ec_key = self._backend._ec_key_new_by_curve_nid(curve_nid)

        point = self._backend._lib.EC_KEY_get0_public_key(self._ec_key)
        self._backend.openssl_assert(point != self._backend._ffi.NULL)

        res = self._backend._lib.EC_KEY_set_public_key(public_ec_key, point)
        self._backend.openssl_assert(res == 1)

        evp_pkey = self._backend._ec_cdata_to_evp_pkey(public_ec_key)

        return _EllipticCurvePublicKey(self._backend, public_ec_key, evp_pkey)

    def private_numbers(self) -> ec.EllipticCurvePrivateNumbers:
        bn = self._backend._lib.EC_KEY_get0_private_key(self._ec_key)
        private_value = self._backend._bn_to_int(bn)
        return ec.EllipticCurvePrivateNumbers(
            private_value=private_value,
            public_numbers=self.public_key().public_numbers(),
        )

    def private_bytes(
        self,
        encoding: serialization.Encoding,
        format: serialization.PrivateFormat,
        encryption_algorithm: serialization.KeySerializationEncryption,
    ) -> bytes:
        return self._backend._private_key_bytes(
            encoding,
            format,
            encryption_algorithm,
            self,
            self._evp_pkey,
            self._ec_key,
        )

    def sign(
        self,
        data: bytes,
        signature_algorithm: ec.EllipticCurveSignatureAlgorithm,
    ) -> bytes:
        _check_signature_algorithm(signature_algorithm)
<<<<<<< HEAD
        data, algorithm = _calculate_digest_and_algorithm(
            self._backend,
            data,
            signature_algorithm._algorithm,  # type: ignore[attr-defined]
=======
        data, _ = _calculate_digest_and_algorithm(
            data,
            signature_algorithm.algorithm,
>>>>>>> 9cc78a18
        )
        return _ecdsa_sig_sign(self._backend, self, data)


class _EllipticCurvePublicKey(ec.EllipticCurvePublicKey):
<<<<<<< HEAD
    def __init__(self, backend, ec_key_cdata, evp_pkey):
=======
    def __init__(self, backend: "Backend", ec_key_cdata, evp_pkey):
>>>>>>> 9cc78a18
        self._backend = backend
        self._ec_key = ec_key_cdata
        self._evp_pkey = evp_pkey

        sn = _ec_key_curve_sn(backend, ec_key_cdata)
        self._curve = _sn_to_elliptic_curve(backend, sn)
        _mark_asn1_named_ec_curve(backend, ec_key_cdata)
        _check_key_infinity(backend, ec_key_cdata)

    @property
    def curve(self) -> ec.EllipticCurve:
        return self._curve

    @property
    def key_size(self) -> int:
        return self.curve.key_size

<<<<<<< HEAD
    def verifier(
        self,
        signature: bytes,
        signature_algorithm: ec.EllipticCurveSignatureAlgorithm,
    ) -> AsymmetricVerificationContext:
        _warn_sign_verify_deprecated()
        utils._check_bytes("signature", signature)

        _check_signature_algorithm(signature_algorithm)
        _check_not_prehashed(signature_algorithm.algorithm)
        # This assert is to help mypy realize what type this object holds
        assert isinstance(signature_algorithm.algorithm, hashes.HashAlgorithm)
        return _ECDSAVerificationContext(
            self._backend, self, signature, signature_algorithm.algorithm
        )

=======
>>>>>>> 9cc78a18
    def public_numbers(self) -> ec.EllipticCurvePublicNumbers:
        get_func, group = self._backend._ec_key_determine_group_get_func(
            self._ec_key
        )
        point = self._backend._lib.EC_KEY_get0_public_key(self._ec_key)
        self._backend.openssl_assert(point != self._backend._ffi.NULL)

        with self._backend._tmp_bn_ctx() as bn_ctx:
            bn_x = self._backend._lib.BN_CTX_get(bn_ctx)
            bn_y = self._backend._lib.BN_CTX_get(bn_ctx)

            res = get_func(group, point, bn_x, bn_y, bn_ctx)
            self._backend.openssl_assert(res == 1)

            x = self._backend._bn_to_int(bn_x)
            y = self._backend._bn_to_int(bn_y)

        return ec.EllipticCurvePublicNumbers(x=x, y=y, curve=self._curve)

    def _encode_point(self, format: serialization.PublicFormat) -> bytes:
        if format is serialization.PublicFormat.CompressedPoint:
            conversion = self._backend._lib.POINT_CONVERSION_COMPRESSED
        else:
            assert format is serialization.PublicFormat.UncompressedPoint
            conversion = self._backend._lib.POINT_CONVERSION_UNCOMPRESSED

        group = self._backend._lib.EC_KEY_get0_group(self._ec_key)
        self._backend.openssl_assert(group != self._backend._ffi.NULL)
        point = self._backend._lib.EC_KEY_get0_public_key(self._ec_key)
        self._backend.openssl_assert(point != self._backend._ffi.NULL)
        with self._backend._tmp_bn_ctx() as bn_ctx:
            buflen = self._backend._lib.EC_POINT_point2oct(
                group, point, conversion, self._backend._ffi.NULL, 0, bn_ctx
            )
            self._backend.openssl_assert(buflen > 0)
            buf = self._backend._ffi.new("char[]", buflen)
            res = self._backend._lib.EC_POINT_point2oct(
                group, point, conversion, buf, buflen, bn_ctx
            )
            self._backend.openssl_assert(buflen == res)

        return self._backend._ffi.buffer(buf)[:]

    def public_bytes(
        self,
        encoding: serialization.Encoding,
        format: serialization.PublicFormat,
    ) -> bytes:
        if (
            encoding is serialization.Encoding.X962
            or format is serialization.PublicFormat.CompressedPoint
            or format is serialization.PublicFormat.UncompressedPoint
        ):
            if encoding is not serialization.Encoding.X962 or format not in (
                serialization.PublicFormat.CompressedPoint,
                serialization.PublicFormat.UncompressedPoint,
            ):
                raise ValueError(
                    "X962 encoding must be used with CompressedPoint or "
                    "UncompressedPoint format"
                )

            return self._encode_point(format)
        else:
            return self._backend._public_key_bytes(
                encoding, format, self, self._evp_pkey, None
            )

    def verify(
        self,
        signature: bytes,
        data: bytes,
        signature_algorithm: ec.EllipticCurveSignatureAlgorithm,
    ) -> None:
        _check_signature_algorithm(signature_algorithm)
<<<<<<< HEAD
        data, algorithm = _calculate_digest_and_algorithm(
            self._backend,
            data,
            signature_algorithm._algorithm,  # type: ignore[attr-defined]
=======
        data, _ = _calculate_digest_and_algorithm(
            data,
            signature_algorithm.algorithm,
>>>>>>> 9cc78a18
        )
        _ecdsa_sig_verify(self._backend, self, signature, data)<|MERGE_RESOLUTION|>--- conflicted
+++ resolved
@@ -2,10 +2,7 @@
 # 2.0, and the BSD License. See the LICENSE file in the root of this repository
 # for complete details.
 
-<<<<<<< HEAD
-=======
 import typing
->>>>>>> 9cc78a18
 
 from cryptography.exceptions import (
     InvalidSignature,
@@ -25,11 +22,7 @@
 
 def _check_signature_algorithm(
     signature_algorithm: ec.EllipticCurveSignatureAlgorithm,
-<<<<<<< HEAD
-):
-=======
 ) -> None:
->>>>>>> 9cc78a18
     if not isinstance(signature_algorithm, ec.ECDSA):
         raise UnsupportedAlgorithm(
             "Unsupported elliptic curve signature algorithm.",
@@ -129,56 +122,8 @@
         raise InvalidSignature
 
 
-<<<<<<< HEAD
-class _ECDSASignatureContext(AsymmetricSignatureContext):
-    def __init__(
-        self,
-        backend,
-        private_key: ec.EllipticCurvePrivateKey,
-        algorithm: hashes.HashAlgorithm,
-    ):
-        self._backend = backend
-        self._private_key = private_key
-        self._digest = hashes.Hash(algorithm, backend)
-
-    def update(self, data: bytes) -> None:
-        self._digest.update(data)
-
-    def finalize(self) -> bytes:
-        digest = self._digest.finalize()
-
-        return _ecdsa_sig_sign(self._backend, self._private_key, digest)
-
-
-class _ECDSAVerificationContext(AsymmetricVerificationContext):
-    def __init__(
-        self,
-        backend,
-        public_key: ec.EllipticCurvePublicKey,
-        signature: bytes,
-        algorithm: hashes.HashAlgorithm,
-    ):
-        self._backend = backend
-        self._public_key = public_key
-        self._signature = signature
-        self._digest = hashes.Hash(algorithm, backend)
-
-    def update(self, data: bytes) -> None:
-        self._digest.update(data)
-
-    def verify(self) -> None:
-        digest = self._digest.finalize()
-        _ecdsa_sig_verify(
-            self._backend, self._public_key, self._signature, digest
-        )
-
-
-class _EllipticCurvePrivateKey(ec.EllipticCurvePrivateKey):
-    def __init__(self, backend, ec_key_cdata, evp_pkey):
-=======
 class _EllipticCurvePrivateKey(ec.EllipticCurvePrivateKey):
     def __init__(self, backend: "Backend", ec_key_cdata, evp_pkey):
->>>>>>> 9cc78a18
         self._backend = backend
         self._ec_key = ec_key_cdata
         self._evp_pkey = evp_pkey
@@ -196,21 +141,6 @@
     def key_size(self) -> int:
         return self.curve.key_size
 
-<<<<<<< HEAD
-    def signer(
-        self, signature_algorithm: ec.EllipticCurveSignatureAlgorithm
-    ) -> AsymmetricSignatureContext:
-        _warn_sign_verify_deprecated()
-        _check_signature_algorithm(signature_algorithm)
-        _check_not_prehashed(signature_algorithm.algorithm)
-        # This assert is to help mypy realize what type this object holds
-        assert isinstance(signature_algorithm.algorithm, hashes.HashAlgorithm)
-        return _ECDSASignatureContext(
-            self._backend, self, signature_algorithm.algorithm
-        )
-
-=======
->>>>>>> 9cc78a18
     def exchange(
         self, algorithm: ec.ECDH, peer_public_key: ec.EllipticCurvePublicKey
     ) -> bytes:
@@ -229,23 +159,7 @@
                 "peer_public_key and self are not on the same curve"
             )
 
-<<<<<<< HEAD
-        group = self._backend._lib.EC_KEY_get0_group(self._ec_key)
-        z_len = (self._backend._lib.EC_GROUP_get_degree(group) + 7) // 8
-        self._backend.openssl_assert(z_len > 0)
-        z_buf = self._backend._ffi.new("uint8_t[]", z_len)
-        peer_key = self._backend._lib.EC_KEY_get0_public_key(
-            peer_public_key._ec_key  # type: ignore[attr-defined]
-        )
-
-        r = self._backend._lib.ECDH_compute_key(
-            z_buf, z_len, peer_key, self._ec_key, self._backend._ffi.NULL
-        )
-        self._backend.openssl_assert(r > 0)
-        return self._backend._ffi.buffer(z_buf)[:z_len]
-=======
         return _evp_pkey_derive(self._backend, self._evp_pkey, peer_public_key)
->>>>>>> 9cc78a18
 
     def public_key(self) -> ec.EllipticCurvePublicKey:
         group = self._backend._lib.EC_KEY_get0_group(self._ec_key)
@@ -293,26 +207,15 @@
         signature_algorithm: ec.EllipticCurveSignatureAlgorithm,
     ) -> bytes:
         _check_signature_algorithm(signature_algorithm)
-<<<<<<< HEAD
-        data, algorithm = _calculate_digest_and_algorithm(
-            self._backend,
-            data,
-            signature_algorithm._algorithm,  # type: ignore[attr-defined]
-=======
         data, _ = _calculate_digest_and_algorithm(
             data,
             signature_algorithm.algorithm,
->>>>>>> 9cc78a18
         )
         return _ecdsa_sig_sign(self._backend, self, data)
 
 
 class _EllipticCurvePublicKey(ec.EllipticCurvePublicKey):
-<<<<<<< HEAD
-    def __init__(self, backend, ec_key_cdata, evp_pkey):
-=======
     def __init__(self, backend: "Backend", ec_key_cdata, evp_pkey):
->>>>>>> 9cc78a18
         self._backend = backend
         self._ec_key = ec_key_cdata
         self._evp_pkey = evp_pkey
@@ -330,25 +233,6 @@
     def key_size(self) -> int:
         return self.curve.key_size
 
-<<<<<<< HEAD
-    def verifier(
-        self,
-        signature: bytes,
-        signature_algorithm: ec.EllipticCurveSignatureAlgorithm,
-    ) -> AsymmetricVerificationContext:
-        _warn_sign_verify_deprecated()
-        utils._check_bytes("signature", signature)
-
-        _check_signature_algorithm(signature_algorithm)
-        _check_not_prehashed(signature_algorithm.algorithm)
-        # This assert is to help mypy realize what type this object holds
-        assert isinstance(signature_algorithm.algorithm, hashes.HashAlgorithm)
-        return _ECDSAVerificationContext(
-            self._backend, self, signature, signature_algorithm.algorithm
-        )
-
-=======
->>>>>>> 9cc78a18
     def public_numbers(self) -> ec.EllipticCurvePublicNumbers:
         get_func, group = self._backend._ec_key_determine_group_get_func(
             self._ec_key
@@ -424,15 +308,8 @@
         signature_algorithm: ec.EllipticCurveSignatureAlgorithm,
     ) -> None:
         _check_signature_algorithm(signature_algorithm)
-<<<<<<< HEAD
-        data, algorithm = _calculate_digest_and_algorithm(
-            self._backend,
-            data,
-            signature_algorithm._algorithm,  # type: ignore[attr-defined]
-=======
         data, _ = _calculate_digest_and_algorithm(
             data,
             signature_algorithm.algorithm,
->>>>>>> 9cc78a18
         )
         _ecdsa_sig_verify(self._backend, self, signature, data)