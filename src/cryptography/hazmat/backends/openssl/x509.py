--- conflicted
+++ resolved
@@ -3,604 +3,6 @@
 # for complete details.
 
 
-<<<<<<< HEAD
-import datetime
-import operator
-import typing
-
-from cryptography import utils, x509
-from cryptography.exceptions import UnsupportedAlgorithm
-from cryptography.hazmat.backends.openssl import dsa, ec, rsa
-from cryptography.hazmat.backends.openssl.decode_asn1 import (
-    _asn1_integer_to_int,
-    _asn1_string_to_bytes,
-    _decode_x509_name,
-    _obj2txt,
-    _parse_asn1_time,
-)
-from cryptography.hazmat.backends.openssl.encode_asn1 import (
-    _encode_asn1_int_gc,
-    _txt2obj_gc,
-)
-from cryptography.hazmat.primitives import hashes, serialization
-from cryptography.x509.base import _PUBLIC_KEY_TYPES
-from cryptography.x509.name import _ASN1Type
-
-
-class _Certificate(x509.Certificate):
-    # Keep-alive reference used by OCSP
-    _ocsp_resp_ref: typing.Any
-
-    def __init__(self, backend, x509_cert):
-        self._backend = backend
-        self._x509 = x509_cert
-
-        version = self._backend._lib.X509_get_version(self._x509)
-        if version == 0:
-            self._version = x509.Version.v1
-        elif version == 2:
-            self._version = x509.Version.v3
-        else:
-            raise x509.InvalidVersion(
-                "{} is not a valid X509 version".format(version), version
-            )
-
-    def __repr__(self):
-        return "<Certificate(subject={}, ...)>".format(self.subject)
-
-    def __eq__(self, other: object) -> bool:
-        if not isinstance(other, _Certificate):
-            return NotImplemented
-
-        res = self._backend._lib.X509_cmp(self._x509, other._x509)
-        return res == 0
-
-    def __ne__(self, other: object) -> bool:
-        return not self == other
-
-    def __hash__(self) -> int:
-        return hash(self.public_bytes(serialization.Encoding.DER))
-
-    def __deepcopy__(self, memo):
-        return self
-
-    def fingerprint(self, algorithm: hashes.HashAlgorithm) -> bytes:
-        h = hashes.Hash(algorithm, self._backend)
-        h.update(self.public_bytes(serialization.Encoding.DER))
-        return h.finalize()
-
-    version = utils.read_only_property("_version")
-
-    @property
-    def serial_number(self) -> int:
-        asn1_int = self._backend._lib.X509_get_serialNumber(self._x509)
-        self._backend.openssl_assert(asn1_int != self._backend._ffi.NULL)
-        return _asn1_integer_to_int(self._backend, asn1_int)
-
-    def public_key(self) -> _PUBLIC_KEY_TYPES:
-        pkey = self._backend._lib.X509_get_pubkey(self._x509)
-        if pkey == self._backend._ffi.NULL:
-            # Remove errors from the stack.
-            self._backend._consume_errors()
-            raise ValueError("Certificate public key is of an unknown type")
-
-        pkey = self._backend._ffi.gc(pkey, self._backend._lib.EVP_PKEY_free)
-
-        return self._backend._evp_pkey_to_public_key(pkey)
-
-    @property
-    def not_valid_before(self) -> datetime.datetime:
-        asn1_time = self._backend._lib.X509_get0_notBefore(self._x509)
-        return _parse_asn1_time(self._backend, asn1_time)
-
-    @property
-    def not_valid_after(self) -> datetime.datetime:
-        asn1_time = self._backend._lib.X509_get0_notAfter(self._x509)
-        return _parse_asn1_time(self._backend, asn1_time)
-
-    @property
-    def issuer(self) -> x509.Name:
-        issuer = self._backend._lib.X509_get_issuer_name(self._x509)
-        self._backend.openssl_assert(issuer != self._backend._ffi.NULL)
-        return _decode_x509_name(self._backend, issuer)
-
-    @property
-    def subject(self) -> x509.Name:
-        subject = self._backend._lib.X509_get_subject_name(self._x509)
-        self._backend.openssl_assert(subject != self._backend._ffi.NULL)
-        return _decode_x509_name(self._backend, subject)
-
-    @property
-    def signature_hash_algorithm(
-        self,
-    ) -> typing.Optional[hashes.HashAlgorithm]:
-        oid = self.signature_algorithm_oid
-        try:
-            return x509._SIG_OIDS_TO_HASH[oid]
-        except KeyError:
-            raise UnsupportedAlgorithm(
-                "Signature algorithm OID:{} not recognized".format(oid)
-            )
-
-    @property
-    def signature_algorithm_oid(self) -> x509.ObjectIdentifier:
-        alg = self._backend._ffi.new("X509_ALGOR **")
-        self._backend._lib.X509_get0_signature(
-            self._backend._ffi.NULL, alg, self._x509
-        )
-        self._backend.openssl_assert(alg[0] != self._backend._ffi.NULL)
-        oid = _obj2txt(self._backend, alg[0].algorithm)
-        return x509.ObjectIdentifier(oid)
-
-    @utils.cached_property
-    def extensions(self) -> x509.Extensions:
-        return self._backend._certificate_extension_parser.parse(self._x509)
-
-    @property
-    def signature(self) -> bytes:
-        sig = self._backend._ffi.new("ASN1_BIT_STRING **")
-        self._backend._lib.X509_get0_signature(
-            sig, self._backend._ffi.NULL, self._x509
-        )
-        self._backend.openssl_assert(sig[0] != self._backend._ffi.NULL)
-        return _asn1_string_to_bytes(self._backend, sig[0])
-
-    @property
-    def tbs_certificate_bytes(self) -> bytes:
-        pp = self._backend._ffi.new("unsigned char **")
-        res = self._backend._lib.i2d_re_X509_tbs(self._x509, pp)
-        self._backend.openssl_assert(res > 0)
-        pp = self._backend._ffi.gc(
-            pp, lambda pointer: self._backend._lib.OPENSSL_free(pointer[0])
-        )
-        return self._backend._ffi.buffer(pp[0], res)[:]
-
-    def public_bytes(self, encoding: serialization.Encoding) -> bytes:
-        bio = self._backend._create_mem_bio_gc()
-        if encoding is serialization.Encoding.PEM:
-            res = self._backend._lib.PEM_write_bio_X509(bio, self._x509)
-        elif encoding is serialization.Encoding.DER:
-            res = self._backend._lib.i2d_X509_bio(bio, self._x509)
-        else:
-            raise TypeError("encoding must be an item from the Encoding enum")
-
-        self._backend.openssl_assert(res == 1)
-        return self._backend._read_mem_bio(bio)
-
-
-class _RevokedCertificate(x509.RevokedCertificate):
-    def __init__(self, backend, crl, x509_revoked):
-        self._backend = backend
-        # The X509_REVOKED_value is a X509_REVOKED * that has
-        # no reference counting. This means when X509_CRL_free is
-        # called then the CRL and all X509_REVOKED * are freed. Since
-        # you can retain a reference to a single revoked certificate
-        # and let the CRL fall out of scope we need to retain a
-        # private reference to the CRL inside the RevokedCertificate
-        # object to prevent the gc from being called inappropriately.
-        self._crl = crl
-        self._x509_revoked = x509_revoked
-
-    @property
-    def serial_number(self) -> int:
-        asn1_int = self._backend._lib.X509_REVOKED_get0_serialNumber(
-            self._x509_revoked
-        )
-        self._backend.openssl_assert(asn1_int != self._backend._ffi.NULL)
-        return _asn1_integer_to_int(self._backend, asn1_int)
-
-    @property
-    def revocation_date(self) -> datetime.datetime:
-        return _parse_asn1_time(
-            self._backend,
-            self._backend._lib.X509_REVOKED_get0_revocationDate(
-                self._x509_revoked
-            ),
-        )
-
-    @utils.cached_property
-    def extensions(self) -> x509.Extensions:
-        return self._backend._revoked_cert_extension_parser.parse(
-            self._x509_revoked
-        )
-
-
-@utils.register_interface(x509.CertificateRevocationList)
-class _CertificateRevocationList(object):
-    def __init__(self, backend, x509_crl):
-        self._backend = backend
-        self._x509_crl = x509_crl
-
-    def __eq__(self, other: object) -> bool:
-        if not isinstance(other, _CertificateRevocationList):
-            return NotImplemented
-
-        res = self._backend._lib.X509_CRL_cmp(self._x509_crl, other._x509_crl)
-        return res == 0
-
-    def __ne__(self, other: object) -> bool:
-        return not self == other
-
-    def fingerprint(self, algorithm: hashes.HashAlgorithm) -> bytes:
-        h = hashes.Hash(algorithm, self._backend)
-        bio = self._backend._create_mem_bio_gc()
-        res = self._backend._lib.i2d_X509_CRL_bio(bio, self._x509_crl)
-        self._backend.openssl_assert(res == 1)
-        der = self._backend._read_mem_bio(bio)
-        h.update(der)
-        return h.finalize()
-
-    @utils.cached_property
-    def _sorted_crl(self):
-        # X509_CRL_get0_by_serial sorts in place, which breaks a variety of
-        # things we don't want to break (like iteration and the signature).
-        # Let's dupe it and sort that instead.
-        dup = self._backend._lib.X509_CRL_dup(self._x509_crl)
-        self._backend.openssl_assert(dup != self._backend._ffi.NULL)
-        dup = self._backend._ffi.gc(dup, self._backend._lib.X509_CRL_free)
-        return dup
-
-    def get_revoked_certificate_by_serial_number(
-        self, serial_number: int
-    ) -> typing.Optional[x509.RevokedCertificate]:
-        revoked = self._backend._ffi.new("X509_REVOKED **")
-        asn1_int = _encode_asn1_int_gc(self._backend, serial_number)
-        res = self._backend._lib.X509_CRL_get0_by_serial(
-            self._sorted_crl, revoked, asn1_int
-        )
-        if res == 0:
-            return None
-        else:
-            self._backend.openssl_assert(revoked[0] != self._backend._ffi.NULL)
-            return _RevokedCertificate(
-                self._backend, self._sorted_crl, revoked[0]
-            )
-
-    @property
-    def signature_hash_algorithm(
-        self,
-    ) -> typing.Optional[hashes.HashAlgorithm]:
-        oid = self.signature_algorithm_oid
-        try:
-            return x509._SIG_OIDS_TO_HASH[oid]
-        except KeyError:
-            raise UnsupportedAlgorithm(
-                "Signature algorithm OID:{} not recognized".format(oid)
-            )
-
-    @property
-    def signature_algorithm_oid(self) -> x509.ObjectIdentifier:
-        alg = self._backend._ffi.new("X509_ALGOR **")
-        self._backend._lib.X509_CRL_get0_signature(
-            self._x509_crl, self._backend._ffi.NULL, alg
-        )
-        self._backend.openssl_assert(alg[0] != self._backend._ffi.NULL)
-        oid = _obj2txt(self._backend, alg[0].algorithm)
-        return x509.ObjectIdentifier(oid)
-
-    @property
-    def issuer(self) -> x509.Name:
-        issuer = self._backend._lib.X509_CRL_get_issuer(self._x509_crl)
-        self._backend.openssl_assert(issuer != self._backend._ffi.NULL)
-        return _decode_x509_name(self._backend, issuer)
-
-    @property
-    def next_update(self) -> datetime.datetime:
-        nu = self._backend._lib.X509_CRL_get0_nextUpdate(self._x509_crl)
-        self._backend.openssl_assert(nu != self._backend._ffi.NULL)
-        return _parse_asn1_time(self._backend, nu)
-
-    @property
-    def last_update(self) -> datetime.datetime:
-        lu = self._backend._lib.X509_CRL_get0_lastUpdate(self._x509_crl)
-        self._backend.openssl_assert(lu != self._backend._ffi.NULL)
-        return _parse_asn1_time(self._backend, lu)
-
-    @property
-    def signature(self) -> bytes:
-        sig = self._backend._ffi.new("ASN1_BIT_STRING **")
-        self._backend._lib.X509_CRL_get0_signature(
-            self._x509_crl, sig, self._backend._ffi.NULL
-        )
-        self._backend.openssl_assert(sig[0] != self._backend._ffi.NULL)
-        return _asn1_string_to_bytes(self._backend, sig[0])
-
-    @property
-    def tbs_certlist_bytes(self) -> bytes:
-        pp = self._backend._ffi.new("unsigned char **")
-        res = self._backend._lib.i2d_re_X509_CRL_tbs(self._x509_crl, pp)
-        self._backend.openssl_assert(res > 0)
-        pp = self._backend._ffi.gc(
-            pp, lambda pointer: self._backend._lib.OPENSSL_free(pointer[0])
-        )
-        return self._backend._ffi.buffer(pp[0], res)[:]
-
-    def public_bytes(self, encoding: serialization.Encoding) -> bytes:
-        bio = self._backend._create_mem_bio_gc()
-        if encoding is serialization.Encoding.PEM:
-            res = self._backend._lib.PEM_write_bio_X509_CRL(
-                bio, self._x509_crl
-            )
-        elif encoding is serialization.Encoding.DER:
-            res = self._backend._lib.i2d_X509_CRL_bio(bio, self._x509_crl)
-        else:
-            raise TypeError("encoding must be an item from the Encoding enum")
-
-        self._backend.openssl_assert(res == 1)
-        return self._backend._read_mem_bio(bio)
-
-    def _revoked_cert(self, idx):
-        revoked = self._backend._lib.X509_CRL_get_REVOKED(self._x509_crl)
-        r = self._backend._lib.sk_X509_REVOKED_value(revoked, idx)
-        self._backend.openssl_assert(r != self._backend._ffi.NULL)
-        return _RevokedCertificate(self._backend, self, r)
-
-    def __iter__(self):
-        for i in range(len(self)):
-            yield self._revoked_cert(i)
-
-    def __getitem__(self, idx):
-        if isinstance(idx, slice):
-            start, stop, step = idx.indices(len(self))
-            return [self._revoked_cert(i) for i in range(start, stop, step)]
-        else:
-            idx = operator.index(idx)
-            if idx < 0:
-                idx += len(self)
-            if not 0 <= idx < len(self):
-                raise IndexError
-            return self._revoked_cert(idx)
-
-    def __len__(self) -> int:
-        revoked = self._backend._lib.X509_CRL_get_REVOKED(self._x509_crl)
-        if revoked == self._backend._ffi.NULL:
-            return 0
-        else:
-            return self._backend._lib.sk_X509_REVOKED_num(revoked)
-
-    @utils.cached_property
-    def extensions(self) -> x509.Extensions:
-        return self._backend._crl_extension_parser.parse(self._x509_crl)
-
-    def is_signature_valid(self, public_key: _PUBLIC_KEY_TYPES) -> bool:
-        if not isinstance(
-            public_key,
-            (
-                dsa._DSAPublicKey,
-                rsa._RSAPublicKey,
-                ec._EllipticCurvePublicKey,
-            ),
-        ):
-            raise TypeError(
-                "Expecting one of DSAPublicKey, RSAPublicKey,"
-                " or EllipticCurvePublicKey."
-            )
-        res = self._backend._lib.X509_CRL_verify(
-            self._x509_crl, public_key._evp_pkey
-        )
-
-        if res != 1:
-            self._backend._consume_errors()
-            return False
-
-        return True
-
-
-@utils.register_interface(x509.CertificateSigningRequest)
-class _CertificateSigningRequest(object):
-    def __init__(self, backend, x509_req):
-        self._backend = backend
-        self._x509_req = x509_req
-
-    def __eq__(self, other: object) -> bool:
-        if not isinstance(other, _CertificateSigningRequest):
-            return NotImplemented
-
-        self_bytes = self.public_bytes(serialization.Encoding.DER)
-        other_bytes = other.public_bytes(serialization.Encoding.DER)
-        return self_bytes == other_bytes
-
-    def __ne__(self, other: object) -> bool:
-        return not self == other
-
-    def __hash__(self) -> int:
-        return hash(self.public_bytes(serialization.Encoding.DER))
-
-    def public_key(self) -> _PUBLIC_KEY_TYPES:
-        pkey = self._backend._lib.X509_REQ_get_pubkey(self._x509_req)
-        self._backend.openssl_assert(pkey != self._backend._ffi.NULL)
-        pkey = self._backend._ffi.gc(pkey, self._backend._lib.EVP_PKEY_free)
-        return self._backend._evp_pkey_to_public_key(pkey)
-
-    @property
-    def subject(self) -> x509.Name:
-        subject = self._backend._lib.X509_REQ_get_subject_name(self._x509_req)
-        self._backend.openssl_assert(subject != self._backend._ffi.NULL)
-        return _decode_x509_name(self._backend, subject)
-
-    @property
-    def signature_hash_algorithm(
-        self,
-    ) -> typing.Optional[hashes.HashAlgorithm]:
-        oid = self.signature_algorithm_oid
-        try:
-            return x509._SIG_OIDS_TO_HASH[oid]
-        except KeyError:
-            raise UnsupportedAlgorithm(
-                "Signature algorithm OID:{} not recognized".format(oid)
-            )
-
-    @property
-    def signature_algorithm_oid(self) -> x509.ObjectIdentifier:
-        alg = self._backend._ffi.new("X509_ALGOR **")
-        self._backend._lib.X509_REQ_get0_signature(
-            self._x509_req, self._backend._ffi.NULL, alg
-        )
-        self._backend.openssl_assert(alg[0] != self._backend._ffi.NULL)
-        oid = _obj2txt(self._backend, alg[0].algorithm)
-        return x509.ObjectIdentifier(oid)
-
-    @utils.cached_property
-    def extensions(self) -> x509.Extensions:
-        x509_exts = self._backend._lib.X509_REQ_get_extensions(self._x509_req)
-        x509_exts = self._backend._ffi.gc(
-            x509_exts,
-            lambda x: self._backend._lib.sk_X509_EXTENSION_pop_free(
-                x,
-                self._backend._ffi.addressof(
-                    self._backend._lib._original_lib, "X509_EXTENSION_free"
-                ),
-            ),
-        )
-        return self._backend._csr_extension_parser.parse(x509_exts)
-
-    def public_bytes(self, encoding: serialization.Encoding) -> bytes:
-        bio = self._backend._create_mem_bio_gc()
-        if encoding is serialization.Encoding.PEM:
-            res = self._backend._lib.PEM_write_bio_X509_REQ(
-                bio, self._x509_req
-            )
-        elif encoding is serialization.Encoding.DER:
-            res = self._backend._lib.i2d_X509_REQ_bio(bio, self._x509_req)
-        else:
-            raise TypeError("encoding must be an item from the Encoding enum")
-
-        self._backend.openssl_assert(res == 1)
-        return self._backend._read_mem_bio(bio)
-
-    @property
-    def tbs_certrequest_bytes(self) -> bytes:
-        pp = self._backend._ffi.new("unsigned char **")
-        res = self._backend._lib.i2d_re_X509_REQ_tbs(self._x509_req, pp)
-        self._backend.openssl_assert(res > 0)
-        pp = self._backend._ffi.gc(
-            pp, lambda pointer: self._backend._lib.OPENSSL_free(pointer[0])
-        )
-        return self._backend._ffi.buffer(pp[0], res)[:]
-
-    @property
-    def signature(self) -> bytes:
-        sig = self._backend._ffi.new("ASN1_BIT_STRING **")
-        self._backend._lib.X509_REQ_get0_signature(
-            self._x509_req, sig, self._backend._ffi.NULL
-        )
-        self._backend.openssl_assert(sig[0] != self._backend._ffi.NULL)
-        return _asn1_string_to_bytes(self._backend, sig[0])
-
-    @property
-    def is_signature_valid(self) -> bool:
-        pkey = self._backend._lib.X509_REQ_get_pubkey(self._x509_req)
-        self._backend.openssl_assert(pkey != self._backend._ffi.NULL)
-        pkey = self._backend._ffi.gc(pkey, self._backend._lib.EVP_PKEY_free)
-        res = self._backend._lib.X509_REQ_verify(self._x509_req, pkey)
-
-        if res != 1:
-            self._backend._consume_errors()
-            return False
-
-        return True
-
-    def get_attribute_for_oid(self, oid: x509.ObjectIdentifier) -> bytes:
-        obj = _txt2obj_gc(self._backend, oid.dotted_string)
-        pos = self._backend._lib.X509_REQ_get_attr_by_OBJ(
-            self._x509_req, obj, -1
-        )
-        if pos == -1:
-            raise x509.AttributeNotFound(
-                "No {} attribute was found".format(oid), oid
-            )
-
-        attr = self._backend._lib.X509_REQ_get_attr(self._x509_req, pos)
-        self._backend.openssl_assert(attr != self._backend._ffi.NULL)
-        # We don't support multiple valued attributes for now.
-        self._backend.openssl_assert(
-            self._backend._lib.X509_ATTRIBUTE_count(attr) == 1
-        )
-        asn1_type = self._backend._lib.X509_ATTRIBUTE_get0_type(attr, 0)
-        self._backend.openssl_assert(asn1_type != self._backend._ffi.NULL)
-        # We need this to ensure that our C type cast is safe.
-        # Also this should always be a sane string type, but we'll see if
-        # that is true in the real world...
-        if asn1_type.type not in (
-            _ASN1Type.UTF8String.value,
-            _ASN1Type.PrintableString.value,
-            _ASN1Type.IA5String.value,
-        ):
-            raise ValueError(
-                "OID {} has a disallowed ASN.1 type: {}".format(
-                    oid, asn1_type.type
-                )
-            )
-
-        data = self._backend._lib.X509_ATTRIBUTE_get0_data(
-            attr, 0, asn1_type.type, self._backend._ffi.NULL
-        )
-        self._backend.openssl_assert(data != self._backend._ffi.NULL)
-        # This cast is safe iff we assert on the type above to ensure
-        # that it is always a type of ASN1_STRING
-        data = self._backend._ffi.cast("ASN1_STRING *", data)
-        return _asn1_string_to_bytes(self._backend, data)
-
-
-@utils.register_interface(
-    x509.certificate_transparency.SignedCertificateTimestamp
-)
-class _SignedCertificateTimestamp(object):
-    def __init__(self, backend, sct_list, sct):
-        self._backend = backend
-        # Keep the SCT_LIST that this SCT came from alive.
-        self._sct_list = sct_list
-        self._sct = sct
-
-    @property
-    def version(self) -> x509.certificate_transparency.Version:
-        version = self._backend._lib.SCT_get_version(self._sct)
-        assert version == self._backend._lib.SCT_VERSION_V1
-        return x509.certificate_transparency.Version.v1
-
-    @property
-    def log_id(self) -> bytes:
-        out = self._backend._ffi.new("unsigned char **")
-        log_id_length = self._backend._lib.SCT_get0_log_id(self._sct, out)
-        assert log_id_length >= 0
-        return self._backend._ffi.buffer(out[0], log_id_length)[:]
-
-    @property
-    def timestamp(self) -> datetime.datetime:
-        timestamp = self._backend._lib.SCT_get_timestamp(self._sct)
-        milliseconds = timestamp % 1000
-        return datetime.datetime.utcfromtimestamp(timestamp // 1000).replace(
-            microsecond=milliseconds * 1000
-        )
-
-    @property
-    def entry_type(self) -> x509.certificate_transparency.LogEntryType:
-        entry_type = self._backend._lib.SCT_get_log_entry_type(self._sct)
-        # We currently only support loading SCTs from the X.509 extension, so
-        # we only have precerts.
-        assert entry_type == self._backend._lib.CT_LOG_ENTRY_TYPE_PRECERT
-        return x509.certificate_transparency.LogEntryType.PRE_CERTIFICATE
-
-    @property
-    def _signature(self):
-        ptrptr = self._backend._ffi.new("unsigned char **")
-        res = self._backend._lib.SCT_get0_signature(self._sct, ptrptr)
-        self._backend.openssl_assert(res > 0)
-        self._backend.openssl_assert(ptrptr[0] != self._backend._ffi.NULL)
-        return self._backend._ffi.buffer(ptrptr[0], res)[:]
-
-    def __hash__(self) -> int:
-        return hash(self._signature)
-
-    def __eq__(self, other: object) -> bool:
-        if not isinstance(other, _SignedCertificateTimestamp):
-            return NotImplemented
-
-        return self._signature == other._signature
-
-    def __ne__(self, other: object) -> bool:
-        return not self == other
-=======
 import warnings
 
 from cryptography import utils, x509
@@ -640,5 +42,4 @@
         "fallback path. Upgrade pyOpenSSL now.",
         utils.DeprecatedIn35,
     )
-    return backend._ossl2crl(x509_crl)
->>>>>>> 9cc78a18
+    return backend._ossl2crl(x509_crl)