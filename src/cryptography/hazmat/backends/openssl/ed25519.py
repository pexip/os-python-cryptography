--- conflicted
+++ resolved
@@ -2,10 +2,7 @@
 # 2.0, and the BSD License. See the LICENSE file in the root of this repository
 # for complete details.
 
-<<<<<<< HEAD
-=======
 import typing
->>>>>>> 9cc78a18
 
 from cryptography import exceptions
 from cryptography.hazmat.primitives import serialization
@@ -19,14 +16,9 @@
 if typing.TYPE_CHECKING:
     from cryptography.hazmat.backends.openssl.backend import Backend
 
-<<<<<<< HEAD
-class _Ed25519PublicKey(Ed25519PublicKey):
-    def __init__(self, backend, evp_pkey):
-=======
 
 class _Ed25519PublicKey(Ed25519PublicKey):
     def __init__(self, backend: "Backend", evp_pkey):
->>>>>>> 9cc78a18
         self._backend = backend
         self._evp_pkey = evp_pkey
 
@@ -86,11 +78,7 @@
 
 
 class _Ed25519PrivateKey(Ed25519PrivateKey):
-<<<<<<< HEAD
-    def __init__(self, backend, evp_pkey):
-=======
     def __init__(self, backend: "Backend", evp_pkey):
->>>>>>> 9cc78a18
         self._backend = backend
         self._evp_pkey = evp_pkey
 
