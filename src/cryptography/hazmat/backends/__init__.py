# This file is dual licensed under the terms of the Apache License, Version
# 2.0, and the BSD License. See the LICENSE file in the root of this repository
# for complete details.
from typing import Any

<<<<<<< HEAD
import typing

_default_backend: typing.Any = None


def default_backend():
    global _default_backend

    if _default_backend is None:
        from cryptography.hazmat.backends.openssl.backend import backend

        _default_backend = backend

    return _default_backend


def _get_backend(backend):
    if backend is None:
        return default_backend()
    else:
        return backend
=======

def default_backend() -> Any:
    from cryptography.hazmat.backends.openssl.backend import backend

    return backend
>>>>>>> 9cc78a18
<|MERGE_RESOLUTION|>--- conflicted
+++ resolved
@@ -3,32 +3,8 @@
 # for complete details.
 from typing import Any
 
-<<<<<<< HEAD
-import typing
-
-_default_backend: typing.Any = None
-
-
-def default_backend():
-    global _default_backend
-
-    if _default_backend is None:
-        from cryptography.hazmat.backends.openssl.backend import backend
-
-        _default_backend = backend
-
-    return _default_backend
-
-
-def _get_backend(backend):
-    if backend is None:
-        return default_backend()
-    else:
-        return backend
-=======
 
 def default_backend() -> Any:
     from cryptography.hazmat.backends.openssl.backend import backend
 
-    return backend
->>>>>>> 9cc78a18
+    return backend