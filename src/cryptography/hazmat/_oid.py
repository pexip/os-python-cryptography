# This file is dual licensed under the terms of the Apache License, Version
# 2.0, and the BSD License. See the LICENSE file in the root of this repository
# for complete details.

<<<<<<< HEAD

from cryptography import utils


class ObjectIdentifier(object):
    def __init__(self, dotted_string: str):
        self._dotted_string = dotted_string

        nodes = self._dotted_string.split(".")
        intnodes = []

        # There must be at least 2 nodes, the first node must be 0..2, and
        # if less than 2, the second node cannot have a value outside the
        # range 0..39.  All nodes must be integers.
        for node in nodes:
            try:
                node_value = int(node, 10)
            except ValueError:
                raise ValueError(
                    "Malformed OID: %s (non-integer nodes)"
                    % (self._dotted_string)
                )
            if node_value < 0:
                raise ValueError(
                    "Malformed OID: %s (negative-integer nodes)"
                    % (self._dotted_string)
                )
            intnodes.append(node_value)

        if len(nodes) < 2:
            raise ValueError(
                "Malformed OID: %s (insufficient number of nodes)"
                % (self._dotted_string)
            )

        if intnodes[0] > 2:
            raise ValueError(
                "Malformed OID: %s (first node outside valid range)"
                % (self._dotted_string)
            )

        if intnodes[0] < 2 and intnodes[1] >= 40:
            raise ValueError(
                "Malformed OID: %s (second node outside valid range)"
                % (self._dotted_string)
            )

    def __eq__(self, other):
        if not isinstance(other, ObjectIdentifier):
            return NotImplemented

        return self.dotted_string == other.dotted_string

    def __ne__(self, other):
        return not self == other

    def __repr__(self):
        return "<ObjectIdentifier(oid={}, name={})>".format(
            self.dotted_string, self._name
        )

    def __hash__(self):
        return hash(self.dotted_string)

    @property
    def _name(self):
        # Lazy import to avoid an import cycle
        from cryptography.x509.oid import _OID_NAMES

        return _OID_NAMES.get(self, "Unknown OID")

    dotted_string = utils.read_only_property("_dotted_string")
=======
import typing

from cryptography.hazmat.bindings._rust import (
    ObjectIdentifier as ObjectIdentifier,
)
from cryptography.hazmat.primitives import hashes


class ExtensionOID:
    SUBJECT_DIRECTORY_ATTRIBUTES = ObjectIdentifier("2.5.29.9")
    SUBJECT_KEY_IDENTIFIER = ObjectIdentifier("2.5.29.14")
    KEY_USAGE = ObjectIdentifier("2.5.29.15")
    SUBJECT_ALTERNATIVE_NAME = ObjectIdentifier("2.5.29.17")
    ISSUER_ALTERNATIVE_NAME = ObjectIdentifier("2.5.29.18")
    BASIC_CONSTRAINTS = ObjectIdentifier("2.5.29.19")
    NAME_CONSTRAINTS = ObjectIdentifier("2.5.29.30")
    CRL_DISTRIBUTION_POINTS = ObjectIdentifier("2.5.29.31")
    CERTIFICATE_POLICIES = ObjectIdentifier("2.5.29.32")
    POLICY_MAPPINGS = ObjectIdentifier("2.5.29.33")
    AUTHORITY_KEY_IDENTIFIER = ObjectIdentifier("2.5.29.35")
    POLICY_CONSTRAINTS = ObjectIdentifier("2.5.29.36")
    EXTENDED_KEY_USAGE = ObjectIdentifier("2.5.29.37")
    FRESHEST_CRL = ObjectIdentifier("2.5.29.46")
    INHIBIT_ANY_POLICY = ObjectIdentifier("2.5.29.54")
    ISSUING_DISTRIBUTION_POINT = ObjectIdentifier("2.5.29.28")
    AUTHORITY_INFORMATION_ACCESS = ObjectIdentifier("1.3.6.1.5.5.7.1.1")
    SUBJECT_INFORMATION_ACCESS = ObjectIdentifier("1.3.6.1.5.5.7.1.11")
    OCSP_NO_CHECK = ObjectIdentifier("1.3.6.1.5.5.7.48.1.5")
    TLS_FEATURE = ObjectIdentifier("1.3.6.1.5.5.7.1.24")
    CRL_NUMBER = ObjectIdentifier("2.5.29.20")
    DELTA_CRL_INDICATOR = ObjectIdentifier("2.5.29.27")
    PRECERT_SIGNED_CERTIFICATE_TIMESTAMPS = ObjectIdentifier(
        "1.3.6.1.4.1.11129.2.4.2"
    )
    PRECERT_POISON = ObjectIdentifier("1.3.6.1.4.1.11129.2.4.3")
    SIGNED_CERTIFICATE_TIMESTAMPS = ObjectIdentifier("1.3.6.1.4.1.11129.2.4.5")


class OCSPExtensionOID:
    NONCE = ObjectIdentifier("1.3.6.1.5.5.7.48.1.2")


class CRLEntryExtensionOID:
    CERTIFICATE_ISSUER = ObjectIdentifier("2.5.29.29")
    CRL_REASON = ObjectIdentifier("2.5.29.21")
    INVALIDITY_DATE = ObjectIdentifier("2.5.29.24")


class NameOID:
    COMMON_NAME = ObjectIdentifier("2.5.4.3")
    COUNTRY_NAME = ObjectIdentifier("2.5.4.6")
    LOCALITY_NAME = ObjectIdentifier("2.5.4.7")
    STATE_OR_PROVINCE_NAME = ObjectIdentifier("2.5.4.8")
    STREET_ADDRESS = ObjectIdentifier("2.5.4.9")
    ORGANIZATION_NAME = ObjectIdentifier("2.5.4.10")
    ORGANIZATIONAL_UNIT_NAME = ObjectIdentifier("2.5.4.11")
    SERIAL_NUMBER = ObjectIdentifier("2.5.4.5")
    SURNAME = ObjectIdentifier("2.5.4.4")
    GIVEN_NAME = ObjectIdentifier("2.5.4.42")
    TITLE = ObjectIdentifier("2.5.4.12")
    GENERATION_QUALIFIER = ObjectIdentifier("2.5.4.44")
    X500_UNIQUE_IDENTIFIER = ObjectIdentifier("2.5.4.45")
    DN_QUALIFIER = ObjectIdentifier("2.5.4.46")
    PSEUDONYM = ObjectIdentifier("2.5.4.65")
    USER_ID = ObjectIdentifier("0.9.2342.19200300.100.1.1")
    DOMAIN_COMPONENT = ObjectIdentifier("0.9.2342.19200300.100.1.25")
    EMAIL_ADDRESS = ObjectIdentifier("1.2.840.113549.1.9.1")
    JURISDICTION_COUNTRY_NAME = ObjectIdentifier("1.3.6.1.4.1.311.60.2.1.3")
    JURISDICTION_LOCALITY_NAME = ObjectIdentifier("1.3.6.1.4.1.311.60.2.1.1")
    JURISDICTION_STATE_OR_PROVINCE_NAME = ObjectIdentifier(
        "1.3.6.1.4.1.311.60.2.1.2"
    )
    BUSINESS_CATEGORY = ObjectIdentifier("2.5.4.15")
    POSTAL_ADDRESS = ObjectIdentifier("2.5.4.16")
    POSTAL_CODE = ObjectIdentifier("2.5.4.17")
    INN = ObjectIdentifier("1.2.643.3.131.1.1")
    OGRN = ObjectIdentifier("1.2.643.100.1")
    SNILS = ObjectIdentifier("1.2.643.100.3")
    UNSTRUCTURED_NAME = ObjectIdentifier("1.2.840.113549.1.9.2")


class SignatureAlgorithmOID:
    RSA_WITH_MD5 = ObjectIdentifier("1.2.840.113549.1.1.4")
    RSA_WITH_SHA1 = ObjectIdentifier("1.2.840.113549.1.1.5")
    # This is an alternate OID for RSA with SHA1 that is occasionally seen
    _RSA_WITH_SHA1 = ObjectIdentifier("1.3.14.3.2.29")
    RSA_WITH_SHA224 = ObjectIdentifier("1.2.840.113549.1.1.14")
    RSA_WITH_SHA256 = ObjectIdentifier("1.2.840.113549.1.1.11")
    RSA_WITH_SHA384 = ObjectIdentifier("1.2.840.113549.1.1.12")
    RSA_WITH_SHA512 = ObjectIdentifier("1.2.840.113549.1.1.13")
    RSA_WITH_SHA3_224 = ObjectIdentifier("2.16.840.1.101.3.4.3.13")
    RSA_WITH_SHA3_256 = ObjectIdentifier("2.16.840.1.101.3.4.3.14")
    RSA_WITH_SHA3_384 = ObjectIdentifier("2.16.840.1.101.3.4.3.15")
    RSA_WITH_SHA3_512 = ObjectIdentifier("2.16.840.1.101.3.4.3.16")
    RSASSA_PSS = ObjectIdentifier("1.2.840.113549.1.1.10")
    ECDSA_WITH_SHA1 = ObjectIdentifier("1.2.840.10045.4.1")
    ECDSA_WITH_SHA224 = ObjectIdentifier("1.2.840.10045.4.3.1")
    ECDSA_WITH_SHA256 = ObjectIdentifier("1.2.840.10045.4.3.2")
    ECDSA_WITH_SHA384 = ObjectIdentifier("1.2.840.10045.4.3.3")
    ECDSA_WITH_SHA512 = ObjectIdentifier("1.2.840.10045.4.3.4")
    ECDSA_WITH_SHA3_224 = ObjectIdentifier("2.16.840.1.101.3.4.3.9")
    ECDSA_WITH_SHA3_256 = ObjectIdentifier("2.16.840.1.101.3.4.3.10")
    ECDSA_WITH_SHA3_384 = ObjectIdentifier("2.16.840.1.101.3.4.3.11")
    ECDSA_WITH_SHA3_512 = ObjectIdentifier("2.16.840.1.101.3.4.3.12")
    DSA_WITH_SHA1 = ObjectIdentifier("1.2.840.10040.4.3")
    DSA_WITH_SHA224 = ObjectIdentifier("2.16.840.1.101.3.4.3.1")
    DSA_WITH_SHA256 = ObjectIdentifier("2.16.840.1.101.3.4.3.2")
    DSA_WITH_SHA384 = ObjectIdentifier("2.16.840.1.101.3.4.3.3")
    DSA_WITH_SHA512 = ObjectIdentifier("2.16.840.1.101.3.4.3.4")
    ED25519 = ObjectIdentifier("1.3.101.112")
    ED448 = ObjectIdentifier("1.3.101.113")
    GOSTR3411_94_WITH_3410_2001 = ObjectIdentifier("1.2.643.2.2.3")
    GOSTR3410_2012_WITH_3411_2012_256 = ObjectIdentifier("1.2.643.7.1.1.3.2")
    GOSTR3410_2012_WITH_3411_2012_512 = ObjectIdentifier("1.2.643.7.1.1.3.3")


_SIG_OIDS_TO_HASH: typing.Dict[
    ObjectIdentifier, typing.Optional[hashes.HashAlgorithm]
] = {
    SignatureAlgorithmOID.RSA_WITH_MD5: hashes.MD5(),
    SignatureAlgorithmOID.RSA_WITH_SHA1: hashes.SHA1(),
    SignatureAlgorithmOID._RSA_WITH_SHA1: hashes.SHA1(),
    SignatureAlgorithmOID.RSA_WITH_SHA224: hashes.SHA224(),
    SignatureAlgorithmOID.RSA_WITH_SHA256: hashes.SHA256(),
    SignatureAlgorithmOID.RSA_WITH_SHA384: hashes.SHA384(),
    SignatureAlgorithmOID.RSA_WITH_SHA512: hashes.SHA512(),
    SignatureAlgorithmOID.ECDSA_WITH_SHA1: hashes.SHA1(),
    SignatureAlgorithmOID.ECDSA_WITH_SHA224: hashes.SHA224(),
    SignatureAlgorithmOID.ECDSA_WITH_SHA256: hashes.SHA256(),
    SignatureAlgorithmOID.ECDSA_WITH_SHA384: hashes.SHA384(),
    SignatureAlgorithmOID.ECDSA_WITH_SHA512: hashes.SHA512(),
    SignatureAlgorithmOID.DSA_WITH_SHA1: hashes.SHA1(),
    SignatureAlgorithmOID.DSA_WITH_SHA224: hashes.SHA224(),
    SignatureAlgorithmOID.DSA_WITH_SHA256: hashes.SHA256(),
    SignatureAlgorithmOID.ED25519: None,
    SignatureAlgorithmOID.ED448: None,
    SignatureAlgorithmOID.GOSTR3411_94_WITH_3410_2001: None,
    SignatureAlgorithmOID.GOSTR3410_2012_WITH_3411_2012_256: None,
    SignatureAlgorithmOID.GOSTR3410_2012_WITH_3411_2012_512: None,
}


class ExtendedKeyUsageOID:
    SERVER_AUTH = ObjectIdentifier("1.3.6.1.5.5.7.3.1")
    CLIENT_AUTH = ObjectIdentifier("1.3.6.1.5.5.7.3.2")
    CODE_SIGNING = ObjectIdentifier("1.3.6.1.5.5.7.3.3")
    EMAIL_PROTECTION = ObjectIdentifier("1.3.6.1.5.5.7.3.4")
    TIME_STAMPING = ObjectIdentifier("1.3.6.1.5.5.7.3.8")
    OCSP_SIGNING = ObjectIdentifier("1.3.6.1.5.5.7.3.9")
    ANY_EXTENDED_KEY_USAGE = ObjectIdentifier("2.5.29.37.0")
    SMARTCARD_LOGON = ObjectIdentifier("1.3.6.1.4.1.311.20.2.2")
    KERBEROS_PKINIT_KDC = ObjectIdentifier("1.3.6.1.5.2.3.5")
    IPSEC_IKE = ObjectIdentifier("1.3.6.1.5.5.7.3.17")
    CERTIFICATE_TRANSPARENCY = ObjectIdentifier("1.3.6.1.4.1.11129.2.4.4")


class AuthorityInformationAccessOID:
    CA_ISSUERS = ObjectIdentifier("1.3.6.1.5.5.7.48.2")
    OCSP = ObjectIdentifier("1.3.6.1.5.5.7.48.1")


class SubjectInformationAccessOID:
    CA_REPOSITORY = ObjectIdentifier("1.3.6.1.5.5.7.48.5")


class CertificatePoliciesOID:
    CPS_QUALIFIER = ObjectIdentifier("1.3.6.1.5.5.7.2.1")
    CPS_USER_NOTICE = ObjectIdentifier("1.3.6.1.5.5.7.2.2")
    ANY_POLICY = ObjectIdentifier("2.5.29.32.0")


class AttributeOID:
    CHALLENGE_PASSWORD = ObjectIdentifier("1.2.840.113549.1.9.7")
    UNSTRUCTURED_NAME = ObjectIdentifier("1.2.840.113549.1.9.2")


_OID_NAMES = {
    NameOID.COMMON_NAME: "commonName",
    NameOID.COUNTRY_NAME: "countryName",
    NameOID.LOCALITY_NAME: "localityName",
    NameOID.STATE_OR_PROVINCE_NAME: "stateOrProvinceName",
    NameOID.STREET_ADDRESS: "streetAddress",
    NameOID.ORGANIZATION_NAME: "organizationName",
    NameOID.ORGANIZATIONAL_UNIT_NAME: "organizationalUnitName",
    NameOID.SERIAL_NUMBER: "serialNumber",
    NameOID.SURNAME: "surname",
    NameOID.GIVEN_NAME: "givenName",
    NameOID.TITLE: "title",
    NameOID.GENERATION_QUALIFIER: "generationQualifier",
    NameOID.X500_UNIQUE_IDENTIFIER: "x500UniqueIdentifier",
    NameOID.DN_QUALIFIER: "dnQualifier",
    NameOID.PSEUDONYM: "pseudonym",
    NameOID.USER_ID: "userID",
    NameOID.DOMAIN_COMPONENT: "domainComponent",
    NameOID.EMAIL_ADDRESS: "emailAddress",
    NameOID.JURISDICTION_COUNTRY_NAME: "jurisdictionCountryName",
    NameOID.JURISDICTION_LOCALITY_NAME: "jurisdictionLocalityName",
    NameOID.JURISDICTION_STATE_OR_PROVINCE_NAME: (
        "jurisdictionStateOrProvinceName"
    ),
    NameOID.BUSINESS_CATEGORY: "businessCategory",
    NameOID.POSTAL_ADDRESS: "postalAddress",
    NameOID.POSTAL_CODE: "postalCode",
    NameOID.INN: "INN",
    NameOID.OGRN: "OGRN",
    NameOID.SNILS: "SNILS",
    NameOID.UNSTRUCTURED_NAME: "unstructuredName",
    SignatureAlgorithmOID.RSA_WITH_MD5: "md5WithRSAEncryption",
    SignatureAlgorithmOID.RSA_WITH_SHA1: "sha1WithRSAEncryption",
    SignatureAlgorithmOID.RSA_WITH_SHA224: "sha224WithRSAEncryption",
    SignatureAlgorithmOID.RSA_WITH_SHA256: "sha256WithRSAEncryption",
    SignatureAlgorithmOID.RSA_WITH_SHA384: "sha384WithRSAEncryption",
    SignatureAlgorithmOID.RSA_WITH_SHA512: "sha512WithRSAEncryption",
    SignatureAlgorithmOID.RSASSA_PSS: "RSASSA-PSS",
    SignatureAlgorithmOID.ECDSA_WITH_SHA1: "ecdsa-with-SHA1",
    SignatureAlgorithmOID.ECDSA_WITH_SHA224: "ecdsa-with-SHA224",
    SignatureAlgorithmOID.ECDSA_WITH_SHA256: "ecdsa-with-SHA256",
    SignatureAlgorithmOID.ECDSA_WITH_SHA384: "ecdsa-with-SHA384",
    SignatureAlgorithmOID.ECDSA_WITH_SHA512: "ecdsa-with-SHA512",
    SignatureAlgorithmOID.DSA_WITH_SHA1: "dsa-with-sha1",
    SignatureAlgorithmOID.DSA_WITH_SHA224: "dsa-with-sha224",
    SignatureAlgorithmOID.DSA_WITH_SHA256: "dsa-with-sha256",
    SignatureAlgorithmOID.ED25519: "ed25519",
    SignatureAlgorithmOID.ED448: "ed448",
    SignatureAlgorithmOID.GOSTR3411_94_WITH_3410_2001: (
        "GOST R 34.11-94 with GOST R 34.10-2001"
    ),
    SignatureAlgorithmOID.GOSTR3410_2012_WITH_3411_2012_256: (
        "GOST R 34.10-2012 with GOST R 34.11-2012 (256 bit)"
    ),
    SignatureAlgorithmOID.GOSTR3410_2012_WITH_3411_2012_512: (
        "GOST R 34.10-2012 with GOST R 34.11-2012 (512 bit)"
    ),
    ExtendedKeyUsageOID.SERVER_AUTH: "serverAuth",
    ExtendedKeyUsageOID.CLIENT_AUTH: "clientAuth",
    ExtendedKeyUsageOID.CODE_SIGNING: "codeSigning",
    ExtendedKeyUsageOID.EMAIL_PROTECTION: "emailProtection",
    ExtendedKeyUsageOID.TIME_STAMPING: "timeStamping",
    ExtendedKeyUsageOID.OCSP_SIGNING: "OCSPSigning",
    ExtendedKeyUsageOID.SMARTCARD_LOGON: "msSmartcardLogin",
    ExtendedKeyUsageOID.KERBEROS_PKINIT_KDC: "pkInitKDC",
    ExtensionOID.SUBJECT_DIRECTORY_ATTRIBUTES: "subjectDirectoryAttributes",
    ExtensionOID.SUBJECT_KEY_IDENTIFIER: "subjectKeyIdentifier",
    ExtensionOID.KEY_USAGE: "keyUsage",
    ExtensionOID.SUBJECT_ALTERNATIVE_NAME: "subjectAltName",
    ExtensionOID.ISSUER_ALTERNATIVE_NAME: "issuerAltName",
    ExtensionOID.BASIC_CONSTRAINTS: "basicConstraints",
    ExtensionOID.PRECERT_SIGNED_CERTIFICATE_TIMESTAMPS: (
        "signedCertificateTimestampList"
    ),
    ExtensionOID.SIGNED_CERTIFICATE_TIMESTAMPS: (
        "signedCertificateTimestampList"
    ),
    ExtensionOID.PRECERT_POISON: "ctPoison",
    CRLEntryExtensionOID.CRL_REASON: "cRLReason",
    CRLEntryExtensionOID.INVALIDITY_DATE: "invalidityDate",
    CRLEntryExtensionOID.CERTIFICATE_ISSUER: "certificateIssuer",
    ExtensionOID.NAME_CONSTRAINTS: "nameConstraints",
    ExtensionOID.CRL_DISTRIBUTION_POINTS: "cRLDistributionPoints",
    ExtensionOID.CERTIFICATE_POLICIES: "certificatePolicies",
    ExtensionOID.POLICY_MAPPINGS: "policyMappings",
    ExtensionOID.AUTHORITY_KEY_IDENTIFIER: "authorityKeyIdentifier",
    ExtensionOID.POLICY_CONSTRAINTS: "policyConstraints",
    ExtensionOID.EXTENDED_KEY_USAGE: "extendedKeyUsage",
    ExtensionOID.FRESHEST_CRL: "freshestCRL",
    ExtensionOID.INHIBIT_ANY_POLICY: "inhibitAnyPolicy",
    ExtensionOID.ISSUING_DISTRIBUTION_POINT: ("issuingDistributionPoint"),
    ExtensionOID.AUTHORITY_INFORMATION_ACCESS: "authorityInfoAccess",
    ExtensionOID.SUBJECT_INFORMATION_ACCESS: "subjectInfoAccess",
    ExtensionOID.OCSP_NO_CHECK: "OCSPNoCheck",
    ExtensionOID.CRL_NUMBER: "cRLNumber",
    ExtensionOID.DELTA_CRL_INDICATOR: "deltaCRLIndicator",
    ExtensionOID.TLS_FEATURE: "TLSFeature",
    AuthorityInformationAccessOID.OCSP: "OCSP",
    AuthorityInformationAccessOID.CA_ISSUERS: "caIssuers",
    SubjectInformationAccessOID.CA_REPOSITORY: "caRepository",
    CertificatePoliciesOID.CPS_QUALIFIER: "id-qt-cps",
    CertificatePoliciesOID.CPS_USER_NOTICE: "id-qt-unotice",
    OCSPExtensionOID.NONCE: "OCSPNonce",
    AttributeOID.CHALLENGE_PASSWORD: "challengePassword",
}
>>>>>>> 9cc78a18
<|MERGE_RESOLUTION|>--- conflicted
+++ resolved
@@ -2,80 +2,6 @@
 # 2.0, and the BSD License. See the LICENSE file in the root of this repository
 # for complete details.
 
-<<<<<<< HEAD
-
-from cryptography import utils
-
-
-class ObjectIdentifier(object):
-    def __init__(self, dotted_string: str):
-        self._dotted_string = dotted_string
-
-        nodes = self._dotted_string.split(".")
-        intnodes = []
-
-        # There must be at least 2 nodes, the first node must be 0..2, and
-        # if less than 2, the second node cannot have a value outside the
-        # range 0..39.  All nodes must be integers.
-        for node in nodes:
-            try:
-                node_value = int(node, 10)
-            except ValueError:
-                raise ValueError(
-                    "Malformed OID: %s (non-integer nodes)"
-                    % (self._dotted_string)
-                )
-            if node_value < 0:
-                raise ValueError(
-                    "Malformed OID: %s (negative-integer nodes)"
-                    % (self._dotted_string)
-                )
-            intnodes.append(node_value)
-
-        if len(nodes) < 2:
-            raise ValueError(
-                "Malformed OID: %s (insufficient number of nodes)"
-                % (self._dotted_string)
-            )
-
-        if intnodes[0] > 2:
-            raise ValueError(
-                "Malformed OID: %s (first node outside valid range)"
-                % (self._dotted_string)
-            )
-
-        if intnodes[0] < 2 and intnodes[1] >= 40:
-            raise ValueError(
-                "Malformed OID: %s (second node outside valid range)"
-                % (self._dotted_string)
-            )
-
-    def __eq__(self, other):
-        if not isinstance(other, ObjectIdentifier):
-            return NotImplemented
-
-        return self.dotted_string == other.dotted_string
-
-    def __ne__(self, other):
-        return not self == other
-
-    def __repr__(self):
-        return "<ObjectIdentifier(oid={}, name={})>".format(
-            self.dotted_string, self._name
-        )
-
-    def __hash__(self):
-        return hash(self.dotted_string)
-
-    @property
-    def _name(self):
-        # Lazy import to avoid an import cycle
-        from cryptography.x509.oid import _OID_NAMES
-
-        return _OID_NAMES.get(self, "Unknown OID")
-
-    dotted_string = utils.read_only_property("_dotted_string")
-=======
 import typing
 
 from cryptography.hazmat.bindings._rust import (
@@ -356,5 +282,4 @@
     CertificatePoliciesOID.CPS_USER_NOTICE: "id-qt-unotice",
     OCSPExtensionOID.NONCE: "OCSPNonce",
     AttributeOID.CHALLENGE_PASSWORD: "challengePassword",
-}
->>>>>>> 9cc78a18
+}