# This file is dual licensed under the terms of the Apache License, Version
# 2.0, and the BSD License. See the LICENSE file in the root of this repository
# for complete details.


<<<<<<< HEAD
import struct
import typing

from cryptography.exceptions import UnsupportedAlgorithm, _Reasons
from cryptography.hazmat.backends import _get_backend
from cryptography.hazmat.backends.interfaces import HMACBackend
=======
import base64
import typing
from urllib.parse import quote, urlencode

>>>>>>> 9cc78a18
from cryptography.hazmat.primitives import constant_time, hmac
from cryptography.hazmat.primitives.hashes import SHA1, SHA256, SHA512
from cryptography.hazmat.primitives.twofactor import InvalidToken


_ALLOWED_HASH_TYPES = typing.Union[SHA1, SHA256, SHA512]


<<<<<<< HEAD
class HOTP(object):
    def __init__(
        self,
        key: bytes,
        length: int,
        algorithm: _ALLOWED_HASH_TYPES,
        backend=None,
        enforce_key_length: bool = True,
    ):
        backend = _get_backend(backend)
        if not isinstance(backend, HMACBackend):
            raise UnsupportedAlgorithm(
                "Backend object does not implement HMACBackend.",
                _Reasons.BACKEND_MISSING_INTERFACE,
            )
=======
def _generate_uri(
    hotp: "HOTP",
    type_name: str,
    account_name: str,
    issuer: typing.Optional[str],
    extra_parameters: typing.List[typing.Tuple[str, int]],
) -> str:
    parameters = [
        ("digits", hotp._length),
        ("secret", base64.b32encode(hotp._key)),
        ("algorithm", hotp._algorithm.name.upper()),
    ]

    if issuer is not None:
        parameters.append(("issuer", issuer))
>>>>>>> 9cc78a18

    parameters.extend(extra_parameters)

    label = (
        f"{quote(issuer)}:{quote(account_name)}"
        if issuer
        else quote(account_name)
    )
    return f"otpauth://{type_name}/{label}?{urlencode(parameters)}"


class HOTP:
    def __init__(
        self,
        key: bytes,
        length: int,
        algorithm: _ALLOWED_HASH_TYPES,
        backend: typing.Any = None,
        enforce_key_length: bool = True,
    ) -> None:
        if len(key) < 16 and enforce_key_length is True:
            raise ValueError("Key length has to be at least 128 bits.")

        if not isinstance(length, int):
            raise TypeError("Length parameter must be an integer type.")

        if length < 6 or length > 8:
            raise ValueError("Length of HOTP has to be between 6 to 8.")

        if not isinstance(algorithm, (SHA1, SHA256, SHA512)):
            raise TypeError("Algorithm must be SHA1, SHA256 or SHA512.")

        self._key = key
        self._length = length
        self._algorithm = algorithm

    def generate(self, counter: int) -> bytes:
        truncated_value = self._dynamic_truncate(counter)
        hotp = truncated_value % (10**self._length)
        return "{0:0{1}}".format(hotp, self._length).encode()

    def verify(self, hotp: bytes, counter: int) -> None:
        if not constant_time.bytes_eq(self.generate(counter), hotp):
            raise InvalidToken("Supplied HOTP value does not match.")

    def _dynamic_truncate(self, counter: int) -> int:
<<<<<<< HEAD
        ctx = hmac.HMAC(self._key, self._algorithm, self._backend)
        ctx.update(struct.pack(">Q", counter))
=======
        ctx = hmac.HMAC(self._key, self._algorithm)
        ctx.update(counter.to_bytes(length=8, byteorder="big"))
>>>>>>> 9cc78a18
        hmac_value = ctx.finalize()

        offset = hmac_value[len(hmac_value) - 1] & 0b1111
        p = hmac_value[offset : offset + 4]
        return int.from_bytes(p, byteorder="big") & 0x7FFFFFFF

    def get_provisioning_uri(
        self, account_name: str, counter: int, issuer: typing.Optional[str]
    ) -> str:
        return _generate_uri(
            self, "hotp", account_name, issuer, [("counter", int(counter))]
        )<|MERGE_RESOLUTION|>--- conflicted
+++ resolved
@@ -3,19 +3,10 @@
 # for complete details.
 
 
-<<<<<<< HEAD
-import struct
-import typing
-
-from cryptography.exceptions import UnsupportedAlgorithm, _Reasons
-from cryptography.hazmat.backends import _get_backend
-from cryptography.hazmat.backends.interfaces import HMACBackend
-=======
 import base64
 import typing
 from urllib.parse import quote, urlencode
 
->>>>>>> 9cc78a18
 from cryptography.hazmat.primitives import constant_time, hmac
 from cryptography.hazmat.primitives.hashes import SHA1, SHA256, SHA512
 from cryptography.hazmat.primitives.twofactor import InvalidToken
@@ -24,23 +15,6 @@
 _ALLOWED_HASH_TYPES = typing.Union[SHA1, SHA256, SHA512]
 
 
-<<<<<<< HEAD
-class HOTP(object):
-    def __init__(
-        self,
-        key: bytes,
-        length: int,
-        algorithm: _ALLOWED_HASH_TYPES,
-        backend=None,
-        enforce_key_length: bool = True,
-    ):
-        backend = _get_backend(backend)
-        if not isinstance(backend, HMACBackend):
-            raise UnsupportedAlgorithm(
-                "Backend object does not implement HMACBackend.",
-                _Reasons.BACKEND_MISSING_INTERFACE,
-            )
-=======
 def _generate_uri(
     hotp: "HOTP",
     type_name: str,
@@ -56,7 +30,6 @@
 
     if issuer is not None:
         parameters.append(("issuer", issuer))
->>>>>>> 9cc78a18
 
     parameters.extend(extra_parameters)
 
@@ -103,13 +76,8 @@
             raise InvalidToken("Supplied HOTP value does not match.")
 
     def _dynamic_truncate(self, counter: int) -> int:
-<<<<<<< HEAD
-        ctx = hmac.HMAC(self._key, self._algorithm, self._backend)
-        ctx.update(struct.pack(">Q", counter))
-=======
         ctx = hmac.HMAC(self._key, self._algorithm)
         ctx.update(counter.to_bytes(length=8, byteorder="big"))
->>>>>>> 9cc78a18
         hmac_value = ctx.finalize()
 
         offset = hmac_value[len(hmac_value) - 1] & 0b1111
