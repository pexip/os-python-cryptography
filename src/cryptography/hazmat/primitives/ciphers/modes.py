--- conflicted
+++ resolved
@@ -7,16 +7,12 @@
 import typing
 
 from cryptography import utils
-<<<<<<< HEAD
-from cryptography.hazmat.primitives._cipheralgorithm import CipherAlgorithm
-=======
 from cryptography.exceptions import UnsupportedAlgorithm, _Reasons
 from cryptography.hazmat.primitives._cipheralgorithm import (
     BlockCipherAlgorithm,
     CipherAlgorithm,
 )
 from cryptography.hazmat.primitives.ciphers import algorithms
->>>>>>> 9cc78a18
 
 
 class Mode(metaclass=abc.ABCMeta):
@@ -34,11 +30,7 @@
         """
 
 
-<<<<<<< HEAD
-class ModeWithInitializationVector(metaclass=abc.ABCMeta):
-=======
 class ModeWithInitializationVector(Mode, metaclass=abc.ABCMeta):
->>>>>>> 9cc78a18
     @abc.abstractproperty
     def initialization_vector(self) -> bytes:
         """
@@ -46,11 +38,7 @@
         """
 
 
-<<<<<<< HEAD
-class ModeWithTweak(metaclass=abc.ABCMeta):
-=======
 class ModeWithTweak(Mode, metaclass=abc.ABCMeta):
->>>>>>> 9cc78a18
     @abc.abstractproperty
     def tweak(self) -> bytes:
         """
@@ -58,11 +46,7 @@
         """
 
 
-<<<<<<< HEAD
-class ModeWithNonce(metaclass=abc.ABCMeta):
-=======
 class ModeWithNonce(Mode, metaclass=abc.ABCMeta):
->>>>>>> 9cc78a18
     @abc.abstractproperty
     def nonce(self) -> bytes:
         """
@@ -70,15 +54,9 @@
         """
 
 
-<<<<<<< HEAD
-class ModeWithAuthenticationTag(metaclass=abc.ABCMeta):
-    @abc.abstractproperty
-    def tag(self) -> bytes:
-=======
 class ModeWithAuthenticationTag(Mode, metaclass=abc.ABCMeta):
     @abc.abstractproperty
     def tag(self) -> typing.Optional[bytes]:
->>>>>>> 9cc78a18
         """
         The value of the tag supplied to the constructor of this mode.
         """
@@ -102,9 +80,6 @@
         )
 
 
-<<<<<<< HEAD
-def _check_nonce_length(nonce: bytes, name: str, algorithm):
-=======
 def _check_nonce_length(
     nonce: bytes, name: str, algorithm: CipherAlgorithm
 ) -> None:
@@ -113,16 +88,12 @@
             f"{name} requires a block cipher algorithm",
             _Reasons.UNSUPPORTED_CIPHER,
         )
->>>>>>> 9cc78a18
     if len(nonce) * 8 != algorithm.block_size:
         raise ValueError(
             "Invalid nonce size ({}) for {}.".format(len(nonce), name)
         )
 
 
-<<<<<<< HEAD
-def _check_iv_and_key_length(self, algorithm):
-=======
 def _check_iv_and_key_length(
     self: ModeWithInitializationVector, algorithm: CipherAlgorithm
 ) -> None:
@@ -131,16 +102,11 @@
             f"{self} requires a block cipher algorithm",
             _Reasons.UNSUPPORTED_CIPHER,
         )
->>>>>>> 9cc78a18
     _check_aes_key_length(self, algorithm)
     _check_iv_length(self, algorithm)
 
 
-<<<<<<< HEAD
-class CBC(Mode, ModeWithInitializationVector):
-=======
 class CBC(ModeWithInitializationVector):
->>>>>>> 9cc78a18
     name = "CBC"
 
     def __init__(self, initialization_vector: bytes):
@@ -154,11 +120,7 @@
     validate_for_algorithm = _check_iv_and_key_length
 
 
-<<<<<<< HEAD
-class XTS(Mode, ModeWithTweak):
-=======
 class XTS(ModeWithTweak):
->>>>>>> 9cc78a18
     name = "XTS"
 
     def __init__(self, tweak: bytes):
@@ -180,10 +142,6 @@
                 "the standard AES class instead."
             )
 
-<<<<<<< HEAD
-    def validate_for_algorithm(self, algorithm: CipherAlgorithm):
-=======
->>>>>>> 9cc78a18
         if algorithm.key_size not in (256, 512):
             raise ValueError(
                 "The XTS specification requires a 256-bit key for AES-128-XTS"
@@ -197,11 +155,7 @@
     validate_for_algorithm = _check_aes_key_length
 
 
-<<<<<<< HEAD
-class OFB(Mode, ModeWithInitializationVector):
-=======
 class OFB(ModeWithInitializationVector):
->>>>>>> 9cc78a18
     name = "OFB"
 
     def __init__(self, initialization_vector: bytes):
@@ -215,11 +169,7 @@
     validate_for_algorithm = _check_iv_and_key_length
 
 
-<<<<<<< HEAD
-class CFB(Mode, ModeWithInitializationVector):
-=======
 class CFB(ModeWithInitializationVector):
->>>>>>> 9cc78a18
     name = "CFB"
 
     def __init__(self, initialization_vector: bytes):
@@ -233,11 +183,7 @@
     validate_for_algorithm = _check_iv_and_key_length
 
 
-<<<<<<< HEAD
-class CFB8(Mode, ModeWithInitializationVector):
-=======
 class CFB8(ModeWithInitializationVector):
->>>>>>> 9cc78a18
     name = "CFB8"
 
     def __init__(self, initialization_vector: bytes):
@@ -251,11 +197,7 @@
     validate_for_algorithm = _check_iv_and_key_length
 
 
-<<<<<<< HEAD
-class CTR(Mode, ModeWithNonce):
-=======
 class CTR(ModeWithNonce):
->>>>>>> 9cc78a18
     name = "CTR"
 
     def __init__(self, nonce: bytes):
@@ -266,26 +208,15 @@
     def nonce(self) -> bytes:
         return self._nonce
 
-<<<<<<< HEAD
-    def validate_for_algorithm(self, algorithm: CipherAlgorithm):
-=======
-    def validate_for_algorithm(self, algorithm: CipherAlgorithm) -> None:
->>>>>>> 9cc78a18
+    def validate_for_algorithm(self, algorithm: CipherAlgorithm) -> None:
         _check_aes_key_length(self, algorithm)
         _check_nonce_length(self.nonce, self.name, algorithm)
 
 
-<<<<<<< HEAD
-class GCM(Mode, ModeWithInitializationVector, ModeWithAuthenticationTag):
-    name = "GCM"
-    _MAX_ENCRYPTED_BYTES = (2 ** 39 - 256) // 8
-    _MAX_AAD_BYTES = (2 ** 64) // 8
-=======
 class GCM(ModeWithInitializationVector, ModeWithAuthenticationTag):
     name = "GCM"
     _MAX_ENCRYPTED_BYTES = (2**39 - 256) // 8
     _MAX_AAD_BYTES = (2**64) // 8
->>>>>>> 9cc78a18
 
     def __init__(
         self,
@@ -319,10 +250,6 @@
     def tag(self) -> typing.Optional[bytes]:
         return self._tag
 
-<<<<<<< HEAD
-    def validate_for_algorithm(self, algorithm: CipherAlgorithm):
-        _check_aes_key_length(self, algorithm)
-=======
     @property
     def initialization_vector(self) -> bytes:
         return self._initialization_vector
@@ -340,5 +267,4 @@
                 "Authentication tag cannot be more than {} bytes.".format(
                     block_size_bytes
                 )
-            )
->>>>>>> 9cc78a18
+            )