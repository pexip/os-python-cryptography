# This file is dual licensed under the terms of the Apache License, Version
# 2.0, and the BSD License. See the LICENSE file in the root of this repository
# for complete details.


import os
import typing

from cryptography import exceptions, utils
from cryptography.hazmat.backends.openssl import aead
from cryptography.hazmat.backends.openssl.backend import backend


class ChaCha20Poly1305:
    _MAX_SIZE = 2**31 - 1

    def __init__(self, key: bytes):
        if not backend.aead_cipher_supported(self):
            raise exceptions.UnsupportedAlgorithm(
                "ChaCha20Poly1305 is not supported by this version of OpenSSL",
                exceptions._Reasons.UNSUPPORTED_CIPHER,
            )
        utils._check_byteslike("key", key)

        if len(key) != 32:
            raise ValueError("ChaCha20Poly1305 key must be 32 bytes.")

        self._key = key

    @classmethod
    def generate_key(cls) -> bytes:
        return os.urandom(32)

    def encrypt(
        self,
        nonce: bytes,
        data: bytes,
        associated_data: typing.Optional[bytes],
    ) -> bytes:
        if associated_data is None:
            associated_data = b""

        if len(data) > self._MAX_SIZE or len(associated_data) > self._MAX_SIZE:
            # This is OverflowError to match what cffi would raise
            raise OverflowError(
                "Data or associated data too long. Max 2**31 - 1 bytes"
            )

        self._check_params(nonce, data, associated_data)
<<<<<<< HEAD
        return aead._encrypt(backend, self, nonce, data, associated_data, 16)
=======
        return aead._encrypt(backend, self, nonce, data, [associated_data], 16)
>>>>>>> 9cc78a18

    def decrypt(
        self,
        nonce: bytes,
        data: bytes,
        associated_data: typing.Optional[bytes],
    ) -> bytes:
        if associated_data is None:
            associated_data = b""

        self._check_params(nonce, data, associated_data)
<<<<<<< HEAD
        return aead._decrypt(backend, self, nonce, data, associated_data, 16)
=======
        return aead._decrypt(backend, self, nonce, data, [associated_data], 16)
>>>>>>> 9cc78a18

    def _check_params(
        self,
        nonce: bytes,
        data: bytes,
        associated_data: bytes,
    ) -> None:
        utils._check_byteslike("nonce", nonce)
        utils._check_bytes("data", data)
        utils._check_bytes("associated_data", associated_data)
        if len(nonce) != 12:
            raise ValueError("Nonce must be 12 bytes")


class AESCCM:
    _MAX_SIZE = 2**31 - 1

    def __init__(self, key: bytes, tag_length: int = 16):
        utils._check_byteslike("key", key)
        if len(key) not in (16, 24, 32):
            raise ValueError("AESCCM key must be 128, 192, or 256 bits.")

        self._key = key
        if not isinstance(tag_length, int):
            raise TypeError("tag_length must be an integer")

        if tag_length not in (4, 6, 8, 10, 12, 14, 16):
            raise ValueError("Invalid tag_length")

        self._tag_length = tag_length

        if not backend.aead_cipher_supported(self):
            raise exceptions.UnsupportedAlgorithm(
                "AESCCM is not supported by this version of OpenSSL",
                exceptions._Reasons.UNSUPPORTED_CIPHER,
            )

    @classmethod
    def generate_key(cls, bit_length: int) -> bytes:
        if not isinstance(bit_length, int):
            raise TypeError("bit_length must be an integer")

        if bit_length not in (128, 192, 256):
            raise ValueError("bit_length must be 128, 192, or 256")

        return os.urandom(bit_length // 8)

    def encrypt(
        self,
        nonce: bytes,
        data: bytes,
        associated_data: typing.Optional[bytes],
    ) -> bytes:
        if associated_data is None:
            associated_data = b""

        if len(data) > self._MAX_SIZE or len(associated_data) > self._MAX_SIZE:
            # This is OverflowError to match what cffi would raise
            raise OverflowError(
                "Data or associated data too long. Max 2**31 - 1 bytes"
            )

        self._check_params(nonce, data, associated_data)
        self._validate_lengths(nonce, len(data))
        return aead._encrypt(
            backend, self, nonce, data, [associated_data], self._tag_length
        )

    def decrypt(
        self,
        nonce: bytes,
        data: bytes,
        associated_data: typing.Optional[bytes],
    ) -> bytes:
        if associated_data is None:
            associated_data = b""

        self._check_params(nonce, data, associated_data)
        return aead._decrypt(
            backend, self, nonce, data, [associated_data], self._tag_length
        )

<<<<<<< HEAD
    def _validate_lengths(self, nonce: bytes, data_len: int):
=======
    def _validate_lengths(self, nonce: bytes, data_len: int) -> None:
>>>>>>> 9cc78a18
        # For information about computing this, see
        # https://tools.ietf.org/html/rfc3610#section-2.1
        l_val = 15 - len(nonce)
        if 2 ** (8 * l_val) < data_len:
            raise ValueError("Data too long for nonce")

<<<<<<< HEAD
    def _check_params(self, nonce: bytes, data: bytes, associated_data: bytes):
=======
    def _check_params(
        self, nonce: bytes, data: bytes, associated_data: bytes
    ) -> None:
>>>>>>> 9cc78a18
        utils._check_byteslike("nonce", nonce)
        utils._check_bytes("data", data)
        utils._check_bytes("associated_data", associated_data)
        if not 7 <= len(nonce) <= 13:
            raise ValueError("Nonce must be between 7 and 13 bytes")


class AESGCM:
    _MAX_SIZE = 2**31 - 1

    def __init__(self, key: bytes):
        utils._check_byteslike("key", key)
        if len(key) not in (16, 24, 32):
            raise ValueError("AESGCM key must be 128, 192, or 256 bits.")

        self._key = key

    @classmethod
    def generate_key(cls, bit_length: int) -> bytes:
        if not isinstance(bit_length, int):
            raise TypeError("bit_length must be an integer")

        if bit_length not in (128, 192, 256):
            raise ValueError("bit_length must be 128, 192, or 256")

        return os.urandom(bit_length // 8)

    def encrypt(
        self,
        nonce: bytes,
        data: bytes,
        associated_data: typing.Optional[bytes],
    ) -> bytes:
        if associated_data is None:
            associated_data = b""

        if len(data) > self._MAX_SIZE or len(associated_data) > self._MAX_SIZE:
            # This is OverflowError to match what cffi would raise
            raise OverflowError(
                "Data or associated data too long. Max 2**31 - 1 bytes"
            )

        self._check_params(nonce, data, associated_data)
        return aead._encrypt(backend, self, nonce, data, [associated_data], 16)

    def decrypt(
        self,
        nonce: bytes,
        data: bytes,
        associated_data: typing.Optional[bytes],
    ) -> bytes:
        if associated_data is None:
            associated_data = b""

        self._check_params(nonce, data, associated_data)
        return aead._decrypt(backend, self, nonce, data, [associated_data], 16)

    def _check_params(
        self,
        nonce: bytes,
        data: bytes,
        associated_data: bytes,
    ) -> None:
        utils._check_byteslike("nonce", nonce)
        utils._check_bytes("data", data)
        utils._check_bytes("associated_data", associated_data)
        if len(nonce) < 8 or len(nonce) > 128:
            raise ValueError("Nonce must be between 8 and 128 bytes")


class AESOCB3:
    _MAX_SIZE = 2**31 - 1

    def __init__(self, key: bytes):
        utils._check_byteslike("key", key)
        if len(key) not in (16, 24, 32):
            raise ValueError("AESOCB3 key must be 128, 192, or 256 bits.")

<<<<<<< HEAD
    def decrypt(
=======
        self._key = key

        if not backend.aead_cipher_supported(self):
            raise exceptions.UnsupportedAlgorithm(
                "OCB3 is not supported by this version of OpenSSL",
                exceptions._Reasons.UNSUPPORTED_CIPHER,
            )

    @classmethod
    def generate_key(cls, bit_length: int) -> bytes:
        if not isinstance(bit_length, int):
            raise TypeError("bit_length must be an integer")

        if bit_length not in (128, 192, 256):
            raise ValueError("bit_length must be 128, 192, or 256")

        return os.urandom(bit_length // 8)

    def encrypt(
>>>>>>> 9cc78a18
        self,
        nonce: bytes,
        data: bytes,
        associated_data: typing.Optional[bytes],
    ) -> bytes:
        if associated_data is None:
            associated_data = b""

        if len(data) > self._MAX_SIZE or len(associated_data) > self._MAX_SIZE:
            # This is OverflowError to match what cffi would raise
            raise OverflowError(
                "Data or associated data too long. Max 2**31 - 1 bytes"
            )

        self._check_params(nonce, data, associated_data)
        return aead._encrypt(backend, self, nonce, data, [associated_data], 16)

    def decrypt(
        self,
        nonce: bytes,
        data: bytes,
        associated_data: typing.Optional[bytes],
    ) -> bytes:
        if associated_data is None:
            associated_data = b""

<<<<<<< HEAD
=======
        self._check_params(nonce, data, associated_data)
        return aead._decrypt(backend, self, nonce, data, [associated_data], 16)

>>>>>>> 9cc78a18
    def _check_params(
        self,
        nonce: bytes,
        data: bytes,
        associated_data: bytes,
    ) -> None:
        utils._check_byteslike("nonce", nonce)
        utils._check_bytes("data", data)
        utils._check_bytes("associated_data", associated_data)
        if len(nonce) < 12 or len(nonce) > 15:
            raise ValueError("Nonce must be between 12 and 15 bytes")


class AESSIV(object):
    _MAX_SIZE = 2**31 - 1

    def __init__(self, key: bytes):
        utils._check_byteslike("key", key)
        if len(key) not in (32, 48, 64):
            raise ValueError("AESSIV key must be 256, 384, or 512 bits.")

        self._key = key

        if not backend.aead_cipher_supported(self):
            raise exceptions.UnsupportedAlgorithm(
                "AES-SIV is not supported by this version of OpenSSL",
                exceptions._Reasons.UNSUPPORTED_CIPHER,
            )

    @classmethod
    def generate_key(cls, bit_length: int) -> bytes:
        if not isinstance(bit_length, int):
            raise TypeError("bit_length must be an integer")

        if bit_length not in (256, 384, 512):
            raise ValueError("bit_length must be 256, 384, or 512")

        return os.urandom(bit_length // 8)

    def encrypt(
        self,
        data: bytes,
        associated_data: typing.Optional[typing.List[bytes]],
    ) -> bytes:
        if associated_data is None:
            associated_data = []

        self._check_params(data, associated_data)

        if len(data) > self._MAX_SIZE or any(
            len(ad) > self._MAX_SIZE for ad in associated_data
        ):
            # This is OverflowError to match what cffi would raise
            raise OverflowError(
                "Data or associated data too long. Max 2**31 - 1 bytes"
            )

        return aead._encrypt(backend, self, b"", data, associated_data, 16)

    def decrypt(
        self,
        data: bytes,
        associated_data: typing.Optional[typing.List[bytes]],
    ) -> bytes:
        if associated_data is None:
            associated_data = []

        self._check_params(data, associated_data)

        return aead._decrypt(backend, self, b"", data, associated_data, 16)

    def _check_params(
        self,
        data: bytes,
        associated_data: typing.List,
    ) -> None:
        utils._check_bytes("data", data)
        if not isinstance(associated_data, list) or not all(
            isinstance(x, bytes) for x in associated_data
        ):
            raise TypeError("associated_data must be a list of bytes or None")<|MERGE_RESOLUTION|>--- conflicted
+++ resolved
@@ -47,27 +47,19 @@
             )
 
         self._check_params(nonce, data, associated_data)
-<<<<<<< HEAD
-        return aead._encrypt(backend, self, nonce, data, associated_data, 16)
-=======
         return aead._encrypt(backend, self, nonce, data, [associated_data], 16)
->>>>>>> 9cc78a18
-
-    def decrypt(
-        self,
-        nonce: bytes,
-        data: bytes,
-        associated_data: typing.Optional[bytes],
-    ) -> bytes:
-        if associated_data is None:
-            associated_data = b""
-
-        self._check_params(nonce, data, associated_data)
-<<<<<<< HEAD
-        return aead._decrypt(backend, self, nonce, data, associated_data, 16)
-=======
+
+    def decrypt(
+        self,
+        nonce: bytes,
+        data: bytes,
+        associated_data: typing.Optional[bytes],
+    ) -> bytes:
+        if associated_data is None:
+            associated_data = b""
+
+        self._check_params(nonce, data, associated_data)
         return aead._decrypt(backend, self, nonce, data, [associated_data], 16)
->>>>>>> 9cc78a18
 
     def _check_params(
         self,
@@ -150,24 +142,16 @@
             backend, self, nonce, data, [associated_data], self._tag_length
         )
 
-<<<<<<< HEAD
-    def _validate_lengths(self, nonce: bytes, data_len: int):
-=======
     def _validate_lengths(self, nonce: bytes, data_len: int) -> None:
->>>>>>> 9cc78a18
         # For information about computing this, see
         # https://tools.ietf.org/html/rfc3610#section-2.1
         l_val = 15 - len(nonce)
         if 2 ** (8 * l_val) < data_len:
             raise ValueError("Data too long for nonce")
 
-<<<<<<< HEAD
-    def _check_params(self, nonce: bytes, data: bytes, associated_data: bytes):
-=======
     def _check_params(
         self, nonce: bytes, data: bytes, associated_data: bytes
     ) -> None:
->>>>>>> 9cc78a18
         utils._check_byteslike("nonce", nonce)
         utils._check_bytes("data", data)
         utils._check_bytes("associated_data", associated_data)
@@ -246,9 +230,6 @@
         if len(key) not in (16, 24, 32):
             raise ValueError("AESOCB3 key must be 128, 192, or 256 bits.")
 
-<<<<<<< HEAD
-    def decrypt(
-=======
         self._key = key
 
         if not backend.aead_cipher_supported(self):
@@ -268,7 +249,6 @@
         return os.urandom(bit_length // 8)
 
     def encrypt(
->>>>>>> 9cc78a18
         self,
         nonce: bytes,
         data: bytes,
@@ -295,12 +275,9 @@
         if associated_data is None:
             associated_data = b""
 
-<<<<<<< HEAD
-=======
         self._check_params(nonce, data, associated_data)
         return aead._decrypt(backend, self, nonce, data, [associated_data], 16)
 
->>>>>>> 9cc78a18
     def _check_params(
         self,
         nonce: bytes,
