# This file is dual licensed under the terms of the Apache License, Version
# 2.0, and the BSD License. See the LICENSE file in the root of this repository
# for complete details.


import abc
import typing

<<<<<<< HEAD
from cryptography import utils
=======
>>>>>>> 9cc78a18
from cryptography.exceptions import (
    AlreadyFinalized,
    AlreadyUpdated,
    NotYetFinalized,
)
<<<<<<< HEAD
from cryptography.hazmat.backends import _get_backend
from cryptography.hazmat.backends.interfaces import CipherBackend
=======
>>>>>>> 9cc78a18
from cryptography.hazmat.primitives._cipheralgorithm import CipherAlgorithm
from cryptography.hazmat.primitives.ciphers import modes


<<<<<<< HEAD
class BlockCipherAlgorithm(metaclass=abc.ABCMeta):
    @abc.abstractproperty
    def block_size(self) -> int:
        """
        The size of a block as an integer in bits (e.g. 64, 128).
        """
=======
if typing.TYPE_CHECKING:
    from cryptography.hazmat.backends.openssl.ciphers import (
        _CipherContext as _BackendCipherContext,
    )
>>>>>>> 9cc78a18


class CipherContext(metaclass=abc.ABCMeta):
    @abc.abstractmethod
    def update(self, data: bytes) -> bytes:
        """
        Processes the provided bytes through the cipher and returns the results
        as bytes.
        """

    @abc.abstractmethod
<<<<<<< HEAD
    def update_into(self, data: bytes, buf) -> int:
=======
    def update_into(self, data: bytes, buf: bytes) -> int:
>>>>>>> 9cc78a18
        """
        Processes the provided bytes and writes the resulting data into the
        provided buffer. Returns the number of bytes written.
        """

    @abc.abstractmethod
    def finalize(self) -> bytes:
        """
        Returns the results of processing the final block as bytes.
        """


<<<<<<< HEAD
class AEADCipherContext(metaclass=abc.ABCMeta):
=======
class AEADCipherContext(CipherContext, metaclass=abc.ABCMeta):
>>>>>>> 9cc78a18
    @abc.abstractmethod
    def authenticate_additional_data(self, data: bytes) -> None:
        """
        Authenticates the provided bytes.
        """


<<<<<<< HEAD
class AEADDecryptionContext(metaclass=abc.ABCMeta):
=======
class AEADDecryptionContext(AEADCipherContext, metaclass=abc.ABCMeta):
>>>>>>> 9cc78a18
    @abc.abstractmethod
    def finalize_with_tag(self, tag: bytes) -> bytes:
        """
        Returns the results of processing the final block as bytes and allows
        delayed passing of the authentication tag.
        """


<<<<<<< HEAD
class AEADEncryptionContext(metaclass=abc.ABCMeta):
=======
class AEADEncryptionContext(AEADCipherContext, metaclass=abc.ABCMeta):
>>>>>>> 9cc78a18
    @abc.abstractproperty
    def tag(self) -> bytes:
        """
        Returns tag bytes. This is only available after encryption is
        finalized.
        """


<<<<<<< HEAD
class Cipher(object):
    def __init__(
        self,
        algorithm: CipherAlgorithm,
        mode: typing.Optional[modes.Mode],
        backend=None,
    ):
        backend = _get_backend(backend)
        if not isinstance(backend, CipherBackend):
            raise UnsupportedAlgorithm(
                "Backend object does not implement CipherBackend.",
                _Reasons.BACKEND_MISSING_INTERFACE,
            )
=======
Mode = typing.TypeVar(
    "Mode", bound=typing.Optional[modes.Mode], covariant=True
)


class Cipher(typing.Generic[Mode]):
    def __init__(
        self,
        algorithm: CipherAlgorithm,
        mode: Mode,
        backend: typing.Any = None,
    ):
>>>>>>> 9cc78a18

        if not isinstance(algorithm, CipherAlgorithm):
            raise TypeError("Expected interface of CipherAlgorithm.")

        if mode is not None:
            # mypy needs this assert to narrow the type from our generic
            # type. Maybe it won't some time in the future.
            assert isinstance(mode, modes.Mode)
            mode.validate_for_algorithm(algorithm)

        self.algorithm = algorithm
        self.mode = mode

    @typing.overload
    def encryptor(
        self: "Cipher[modes.ModeWithAuthenticationTag]",
    ) -> AEADEncryptionContext:
        ...

    @typing.overload
    def encryptor(
        self: "_CIPHER_TYPE",
    ) -> CipherContext:
        ...

    def encryptor(self):
        if isinstance(self.mode, modes.ModeWithAuthenticationTag):
            if self.mode.tag is not None:
                raise ValueError(
                    "Authentication tag must be None when encrypting."
                )
        from cryptography.hazmat.backends.openssl.backend import backend

        ctx = backend.create_symmetric_encryption_ctx(
            self.algorithm, self.mode
        )
        return self._wrap_ctx(ctx, encrypt=True)

    @typing.overload
    def decryptor(
        self: "Cipher[modes.ModeWithAuthenticationTag]",
    ) -> AEADDecryptionContext:
        ...

    @typing.overload
    def decryptor(
        self: "_CIPHER_TYPE",
    ) -> CipherContext:
        ...

    def decryptor(self):
        from cryptography.hazmat.backends.openssl.backend import backend

        ctx = backend.create_symmetric_decryption_ctx(
            self.algorithm, self.mode
        )
        return self._wrap_ctx(ctx, encrypt=False)

    def _wrap_ctx(
        self, ctx: "_BackendCipherContext", encrypt: bool
    ) -> typing.Union[
        AEADEncryptionContext, AEADDecryptionContext, CipherContext
    ]:
        if isinstance(self.mode, modes.ModeWithAuthenticationTag):
            if encrypt:
                return _AEADEncryptionContext(ctx)
            else:
                return _AEADDecryptionContext(ctx)
        else:
            return _CipherContext(ctx)


_CIPHER_TYPE = Cipher[
    typing.Union[
        modes.ModeWithNonce,
        modes.ModeWithTweak,
        None,
        modes.ECB,
        modes.ModeWithInitializationVector,
    ]
]


class _CipherContext(CipherContext):
    _ctx: typing.Optional["_BackendCipherContext"]

    def __init__(self, ctx: "_BackendCipherContext") -> None:
        self._ctx = ctx

    def update(self, data: bytes) -> bytes:
        if self._ctx is None:
            raise AlreadyFinalized("Context was already finalized.")
        return self._ctx.update(data)

<<<<<<< HEAD
    def update_into(self, data: bytes, buf) -> int:
=======
    def update_into(self, data: bytes, buf: bytes) -> int:
>>>>>>> 9cc78a18
        if self._ctx is None:
            raise AlreadyFinalized("Context was already finalized.")
        return self._ctx.update_into(data, buf)

    def finalize(self) -> bytes:
        if self._ctx is None:
            raise AlreadyFinalized("Context was already finalized.")
        data = self._ctx.finalize()
        self._ctx = None
        return data


class _AEADCipherContext(AEADCipherContext):
    _ctx: typing.Optional["_BackendCipherContext"]
    _tag: typing.Optional[bytes]

    def __init__(self, ctx: "_BackendCipherContext") -> None:
        self._ctx = ctx
        self._bytes_processed = 0
        self._aad_bytes_processed = 0
        self._tag = None
        self._updated = False

<<<<<<< HEAD
    def _check_limit(self, data_size: int):
=======
    def _check_limit(self, data_size: int) -> None:
>>>>>>> 9cc78a18
        if self._ctx is None:
            raise AlreadyFinalized("Context was already finalized.")
        self._updated = True
        self._bytes_processed += data_size
        if self._bytes_processed > self._ctx._mode._MAX_ENCRYPTED_BYTES:
            raise ValueError(
                "{} has a maximum encrypted byte limit of {}".format(
                    self._ctx._mode.name, self._ctx._mode._MAX_ENCRYPTED_BYTES
                )
            )

    def update(self, data: bytes) -> bytes:
        self._check_limit(len(data))
        # mypy needs this assert even though _check_limit already checked
        assert self._ctx is not None
        return self._ctx.update(data)

<<<<<<< HEAD
    def update_into(self, data: bytes, buf) -> int:
=======
    def update_into(self, data: bytes, buf: bytes) -> int:
>>>>>>> 9cc78a18
        self._check_limit(len(data))
        # mypy needs this assert even though _check_limit already checked
        assert self._ctx is not None
        return self._ctx.update_into(data, buf)

    def finalize(self) -> bytes:
        if self._ctx is None:
            raise AlreadyFinalized("Context was already finalized.")
        data = self._ctx.finalize()
        self._tag = self._ctx.tag
        self._ctx = None
        return data

<<<<<<< HEAD
    def finalize_with_tag(self, tag: bytes) -> bytes:
        if self._ctx is None:
            raise AlreadyFinalized("Context was already finalized.")
        data = self._ctx.finalize_with_tag(tag)
        self._tag = self._ctx.tag
        self._ctx = None
        return data

=======
>>>>>>> 9cc78a18
    def authenticate_additional_data(self, data: bytes) -> None:
        if self._ctx is None:
            raise AlreadyFinalized("Context was already finalized.")
        if self._updated:
            raise AlreadyUpdated("Update has been called on this context.")

        self._aad_bytes_processed += len(data)
        if self._aad_bytes_processed > self._ctx._mode._MAX_AAD_BYTES:
            raise ValueError(
                "{} has a maximum AAD byte limit of {}".format(
                    self._ctx._mode.name, self._ctx._mode._MAX_AAD_BYTES
                )
            )

        self._ctx.authenticate_additional_data(data)


class _AEADDecryptionContext(_AEADCipherContext, AEADDecryptionContext):
    def finalize_with_tag(self, tag: bytes) -> bytes:
        if self._ctx is None:
            raise AlreadyFinalized("Context was already finalized.")
        data = self._ctx.finalize_with_tag(tag)
        self._tag = self._ctx.tag
        self._ctx = None
        return data


class _AEADEncryptionContext(_AEADCipherContext, AEADEncryptionContext):
    @property
    def tag(self) -> bytes:
        if self._ctx is not None:
            raise NotYetFinalized(
                "You must finalize encryption before " "getting the tag."
            )
        assert self._tag is not None
        return self._tag<|MERGE_RESOLUTION|>--- conflicted
+++ resolved
@@ -6,37 +6,19 @@
 import abc
 import typing
 
-<<<<<<< HEAD
-from cryptography import utils
-=======
->>>>>>> 9cc78a18
 from cryptography.exceptions import (
     AlreadyFinalized,
     AlreadyUpdated,
     NotYetFinalized,
 )
-<<<<<<< HEAD
-from cryptography.hazmat.backends import _get_backend
-from cryptography.hazmat.backends.interfaces import CipherBackend
-=======
->>>>>>> 9cc78a18
 from cryptography.hazmat.primitives._cipheralgorithm import CipherAlgorithm
 from cryptography.hazmat.primitives.ciphers import modes
 
 
-<<<<<<< HEAD
-class BlockCipherAlgorithm(metaclass=abc.ABCMeta):
-    @abc.abstractproperty
-    def block_size(self) -> int:
-        """
-        The size of a block as an integer in bits (e.g. 64, 128).
-        """
-=======
 if typing.TYPE_CHECKING:
     from cryptography.hazmat.backends.openssl.ciphers import (
         _CipherContext as _BackendCipherContext,
     )
->>>>>>> 9cc78a18
 
 
 class CipherContext(metaclass=abc.ABCMeta):
@@ -48,11 +30,7 @@
         """
 
     @abc.abstractmethod
-<<<<<<< HEAD
-    def update_into(self, data: bytes, buf) -> int:
-=======
     def update_into(self, data: bytes, buf: bytes) -> int:
->>>>>>> 9cc78a18
         """
         Processes the provided bytes and writes the resulting data into the
         provided buffer. Returns the number of bytes written.
@@ -65,11 +43,7 @@
         """
 
 
-<<<<<<< HEAD
-class AEADCipherContext(metaclass=abc.ABCMeta):
-=======
 class AEADCipherContext(CipherContext, metaclass=abc.ABCMeta):
->>>>>>> 9cc78a18
     @abc.abstractmethod
     def authenticate_additional_data(self, data: bytes) -> None:
         """
@@ -77,11 +51,7 @@
         """
 
 
-<<<<<<< HEAD
-class AEADDecryptionContext(metaclass=abc.ABCMeta):
-=======
 class AEADDecryptionContext(AEADCipherContext, metaclass=abc.ABCMeta):
->>>>>>> 9cc78a18
     @abc.abstractmethod
     def finalize_with_tag(self, tag: bytes) -> bytes:
         """
@@ -90,11 +60,7 @@
         """
 
 
-<<<<<<< HEAD
-class AEADEncryptionContext(metaclass=abc.ABCMeta):
-=======
 class AEADEncryptionContext(AEADCipherContext, metaclass=abc.ABCMeta):
->>>>>>> 9cc78a18
     @abc.abstractproperty
     def tag(self) -> bytes:
         """
@@ -103,21 +69,6 @@
         """
 
 
-<<<<<<< HEAD
-class Cipher(object):
-    def __init__(
-        self,
-        algorithm: CipherAlgorithm,
-        mode: typing.Optional[modes.Mode],
-        backend=None,
-    ):
-        backend = _get_backend(backend)
-        if not isinstance(backend, CipherBackend):
-            raise UnsupportedAlgorithm(
-                "Backend object does not implement CipherBackend.",
-                _Reasons.BACKEND_MISSING_INTERFACE,
-            )
-=======
 Mode = typing.TypeVar(
     "Mode", bound=typing.Optional[modes.Mode], covariant=True
 )
@@ -130,7 +81,6 @@
         mode: Mode,
         backend: typing.Any = None,
     ):
->>>>>>> 9cc78a18
 
         if not isinstance(algorithm, CipherAlgorithm):
             raise TypeError("Expected interface of CipherAlgorithm.")
@@ -225,11 +175,7 @@
             raise AlreadyFinalized("Context was already finalized.")
         return self._ctx.update(data)
 
-<<<<<<< HEAD
-    def update_into(self, data: bytes, buf) -> int:
-=======
     def update_into(self, data: bytes, buf: bytes) -> int:
->>>>>>> 9cc78a18
         if self._ctx is None:
             raise AlreadyFinalized("Context was already finalized.")
         return self._ctx.update_into(data, buf)
@@ -253,11 +199,7 @@
         self._tag = None
         self._updated = False
 
-<<<<<<< HEAD
-    def _check_limit(self, data_size: int):
-=======
     def _check_limit(self, data_size: int) -> None:
->>>>>>> 9cc78a18
         if self._ctx is None:
             raise AlreadyFinalized("Context was already finalized.")
         self._updated = True
@@ -275,11 +217,7 @@
         assert self._ctx is not None
         return self._ctx.update(data)
 
-<<<<<<< HEAD
-    def update_into(self, data: bytes, buf) -> int:
-=======
     def update_into(self, data: bytes, buf: bytes) -> int:
->>>>>>> 9cc78a18
         self._check_limit(len(data))
         # mypy needs this assert even though _check_limit already checked
         assert self._ctx is not None
@@ -293,17 +231,6 @@
         self._ctx = None
         return data
 
-<<<<<<< HEAD
-    def finalize_with_tag(self, tag: bytes) -> bytes:
-        if self._ctx is None:
-            raise AlreadyFinalized("Context was already finalized.")
-        data = self._ctx.finalize_with_tag(tag)
-        self._tag = self._ctx.tag
-        self._ctx = None
-        return data
-
-=======
->>>>>>> 9cc78a18
     def authenticate_additional_data(self, data: bytes) -> None:
         if self._ctx is None:
             raise AlreadyFinalized("Context was already finalized.")
