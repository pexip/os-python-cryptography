--- conflicted
+++ resolved
@@ -6,10 +6,6 @@
 import binascii
 import os
 import re
-<<<<<<< HEAD
-import struct
-=======
->>>>>>> 9cc78a18
 import typing
 from base64 import encodebytes as _base64_encode
 
@@ -529,24 +525,11 @@
     ed25519.Ed25519PrivateKey,
 ]
 
-<<<<<<< HEAD
-_SSH_PRIVATE_KEY_TYPES = typing.Union[
-    ec.EllipticCurvePrivateKey,
-    rsa.RSAPrivateKey,
-    dsa.DSAPrivateKey,
-    ed25519.Ed25519PrivateKey,
-]
-
-
-def load_ssh_private_key(
-    data: bytes, password: typing.Optional[bytes], backend=None
-=======
 
 def load_ssh_private_key(
     data: bytes,
     password: typing.Optional[bytes],
     backend: typing.Any = None,
->>>>>>> 9cc78a18
 ) -> _SSH_PRIVATE_KEY_TYPES:
     """Load private key from OpenSSH custom encoding."""
     utils._check_byteslike("data", data)
@@ -620,18 +603,11 @@
     return private_key
 
 
-<<<<<<< HEAD
-def serialize_ssh_private_key(
-    private_key: _SSH_PRIVATE_KEY_TYPES,
-    password: typing.Optional[bytes] = None,
-):
-=======
 def _serialize_ssh_private_key(
     private_key: _SSH_PRIVATE_KEY_TYPES,
     password: bytes,
     encryption_algorithm: KeySerializationEncryption,
 ) -> bytes:
->>>>>>> 9cc78a18
     """Serialize private key with OpenSSH custom encoding."""
     utils._check_bytes("password", password)
 
@@ -703,17 +679,8 @@
     if ciph is not None:
         ciph.encryptor().update_into(buf[ofs:mlen], buf[ofs:])
 
-<<<<<<< HEAD
-    txt = _ssh_pem_encode(buf[:mlen])
-    # Ignore the following type because mypy wants
-    # Sequence[bytes] but what we're passing is fine.
-    # https://github.com/python/mypy/issues/9999
-    buf[ofs:mlen] = bytearray(slen)  # type: ignore
-    return txt
-=======
     return _ssh_pem_encode(buf[:mlen])
 
->>>>>>> 9cc78a18
 
 _SSH_PUBLIC_KEY_TYPES = typing.Union[
     ec.EllipticCurvePublicKey,
@@ -722,22 +689,10 @@
     ed25519.Ed25519PublicKey,
 ]
 
-<<<<<<< HEAD
-_SSH_PUBLIC_KEY_TYPES = typing.Union[
-    ec.EllipticCurvePublicKey,
-    rsa.RSAPublicKey,
-    dsa.DSAPublicKey,
-    ed25519.Ed25519PublicKey,
-]
-
-
-def load_ssh_public_key(data: bytes, backend=None) -> _SSH_PUBLIC_KEY_TYPES:
-=======
 
 def load_ssh_public_key(
     data: bytes, backend: typing.Any = None
 ) -> _SSH_PUBLIC_KEY_TYPES:
->>>>>>> 9cc78a18
     """Load public key from OpenSSH one-line format."""
     utils._check_byteslike("data", data)
 
