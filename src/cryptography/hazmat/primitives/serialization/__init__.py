--- conflicted
+++ resolved
@@ -11,10 +11,7 @@
     ParameterFormat,
     PrivateFormat,
     PublicFormat,
-<<<<<<< HEAD
-=======
     _KeySerializationEncryption,
->>>>>>> 9cc78a18
 )
 from cryptography.hazmat.primitives.serialization.base import (
     load_der_parameters,
