--- conflicted
+++ resolved
@@ -5,21 +5,12 @@
 
 import typing
 
-<<<<<<< HEAD
-from cryptography.hazmat._types import (
-    _PRIVATE_KEY_TYPES,
-    _PUBLIC_KEY_TYPES,
-)
-from cryptography.hazmat.backends import _get_backend
-from cryptography.hazmat.primitives.asymmetric import dh
-=======
 from cryptography.hazmat.primitives.asymmetric import dh
 from cryptography.hazmat.primitives.asymmetric.types import (
     PRIVATE_KEY_TYPES,
     PUBLIC_KEY_TYPES,
 )
 
->>>>>>> 9cc78a18
 
 def load_pem_private_key(
     data: bytes,
@@ -28,18 +19,6 @@
 ) -> PRIVATE_KEY_TYPES:
     from cryptography.hazmat.backends.openssl.backend import backend as ossl
 
-<<<<<<< HEAD
-def load_pem_private_key(
-    data: bytes, password: typing.Optional[bytes], backend=None
-) -> _PRIVATE_KEY_TYPES:
-    backend = _get_backend(backend)
-    return backend.load_pem_private_key(data, password)
-
-
-def load_pem_public_key(data: bytes, backend=None) -> _PUBLIC_KEY_TYPES:
-    backend = _get_backend(backend)
-    return backend.load_pem_public_key(data)
-=======
     return ossl.load_pem_private_key(data, password)
 
 
@@ -47,34 +26,15 @@
     data: bytes, backend: typing.Any = None
 ) -> PUBLIC_KEY_TYPES:
     from cryptography.hazmat.backends.openssl.backend import backend as ossl
->>>>>>> 9cc78a18
 
     return ossl.load_pem_public_key(data)
 
-<<<<<<< HEAD
-def load_pem_parameters(data: bytes, backend=None) -> "dh.DHParameters":
-    backend = _get_backend(backend)
-    return backend.load_pem_parameters(data)
-=======
->>>>>>> 9cc78a18
 
 def load_pem_parameters(
     data: bytes, backend: typing.Any = None
 ) -> "dh.DHParameters":
     from cryptography.hazmat.backends.openssl.backend import backend as ossl
 
-<<<<<<< HEAD
-def load_der_private_key(
-    data: bytes, password: typing.Optional[bytes], backend=None
-) -> _PRIVATE_KEY_TYPES:
-    backend = _get_backend(backend)
-    return backend.load_der_private_key(data, password)
-
-
-def load_der_public_key(data: bytes, backend=None) -> _PUBLIC_KEY_TYPES:
-    backend = _get_backend(backend)
-    return backend.load_der_public_key(data)
-=======
     return ossl.load_pem_parameters(data)
 
 
@@ -84,15 +44,9 @@
     backend: typing.Any = None,
 ) -> PRIVATE_KEY_TYPES:
     from cryptography.hazmat.backends.openssl.backend import backend as ossl
->>>>>>> 9cc78a18
 
     return ossl.load_der_private_key(data, password)
 
-<<<<<<< HEAD
-def load_der_parameters(data: bytes, backend=None) -> "dh.DHParameters":
-    backend = _get_backend(backend)
-    return backend.load_der_parameters(data)
-=======
 
 def load_der_public_key(
     data: bytes, backend: typing.Any = None
@@ -107,5 +61,4 @@
 ) -> "dh.DHParameters":
     from cryptography.hazmat.backends.openssl.backend import backend as ossl
 
-    return ossl.load_der_parameters(data)
->>>>>>> 9cc78a18
+    return ossl.load_der_parameters(data)