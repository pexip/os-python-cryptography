# This file is dual licensed under the terms of the Apache License, Version
# 2.0, and the BSD License. See the LICENSE file in the root of this repository
# for complete details.

import typing

from cryptography import x509
from cryptography.hazmat.primitives import serialization
from cryptography.hazmat.primitives._serialization import PBES as PBES
from cryptography.hazmat.primitives.asymmetric import (
    dsa,
    ec,
    ed25519,
    ed448,
    rsa,
)
from cryptography.hazmat.primitives.asymmetric.types import (
    PRIVATE_KEY_TYPES,
)

__all__ = [
    "PBES",
    "PKCS12Certificate",
    "PKCS12KeyAndCertificates",
    "load_key_and_certificates",
    "load_pkcs12",
    "serialize_key_and_certificates",
]

_ALLOWED_PKCS12_TYPES = typing.Union[
    rsa.RSAPrivateKey,
    dsa.DSAPrivateKey,
    ec.EllipticCurvePrivateKey,
<<<<<<< HEAD
]


def load_key_and_certificates(
    data: bytes, password: typing.Optional[bytes], backend=None
) -> typing.Tuple[
    typing.Optional[_ALLOWED_PKCS12_TYPES],
    typing.Optional[x509.Certificate],
    typing.List[x509.Certificate],
]:
    backend = _get_backend(backend)
    return backend.load_key_and_certificates_from_pkcs12(data, password)


=======
    ed25519.Ed25519PrivateKey,
    ed448.Ed448PrivateKey,
]


class PKCS12Certificate:
    def __init__(
        self,
        cert: x509.Certificate,
        friendly_name: typing.Optional[bytes],
    ):
        if not isinstance(cert, x509.Certificate):
            raise TypeError("Expecting x509.Certificate object")
        if friendly_name is not None and not isinstance(friendly_name, bytes):
            raise TypeError("friendly_name must be bytes or None")
        self._cert = cert
        self._friendly_name = friendly_name

    @property
    def friendly_name(self) -> typing.Optional[bytes]:
        return self._friendly_name

    @property
    def certificate(self) -> x509.Certificate:
        return self._cert

    def __eq__(self, other: object) -> bool:
        if not isinstance(other, PKCS12Certificate):
            return NotImplemented

        return (
            self.certificate == other.certificate
            and self.friendly_name == other.friendly_name
        )

    def __hash__(self) -> int:
        return hash((self.certificate, self.friendly_name))

    def __repr__(self) -> str:
        return "<PKCS12Certificate({}, friendly_name={!r})>".format(
            self.certificate, self.friendly_name
        )


class PKCS12KeyAndCertificates:
    def __init__(
        self,
        key: typing.Optional[PRIVATE_KEY_TYPES],
        cert: typing.Optional[PKCS12Certificate],
        additional_certs: typing.List[PKCS12Certificate],
    ):
        if key is not None and not isinstance(
            key,
            (
                rsa.RSAPrivateKey,
                dsa.DSAPrivateKey,
                ec.EllipticCurvePrivateKey,
                ed25519.Ed25519PrivateKey,
                ed448.Ed448PrivateKey,
            ),
        ):
            raise TypeError(
                "Key must be RSA, DSA, EllipticCurve, ED25519, or ED448"
                " private key, or None."
            )
        if cert is not None and not isinstance(cert, PKCS12Certificate):
            raise TypeError("cert must be a PKCS12Certificate object or None")
        if not all(
            isinstance(add_cert, PKCS12Certificate)
            for add_cert in additional_certs
        ):
            raise TypeError(
                "all values in additional_certs must be PKCS12Certificate"
                " objects"
            )
        self._key = key
        self._cert = cert
        self._additional_certs = additional_certs

    @property
    def key(self) -> typing.Optional[PRIVATE_KEY_TYPES]:
        return self._key

    @property
    def cert(self) -> typing.Optional[PKCS12Certificate]:
        return self._cert

    @property
    def additional_certs(self) -> typing.List[PKCS12Certificate]:
        return self._additional_certs

    def __eq__(self, other: object) -> bool:
        if not isinstance(other, PKCS12KeyAndCertificates):
            return NotImplemented

        return (
            self.key == other.key
            and self.cert == other.cert
            and self.additional_certs == other.additional_certs
        )

    def __hash__(self) -> int:
        return hash((self.key, self.cert, tuple(self.additional_certs)))

    def __repr__(self) -> str:
        fmt = (
            "<PKCS12KeyAndCertificates(key={}, cert={}, additional_certs={})>"
        )
        return fmt.format(self.key, self.cert, self.additional_certs)


def load_key_and_certificates(
    data: bytes,
    password: typing.Optional[bytes],
    backend: typing.Any = None,
) -> typing.Tuple[
    typing.Optional[PRIVATE_KEY_TYPES],
    typing.Optional[x509.Certificate],
    typing.List[x509.Certificate],
]:
    from cryptography.hazmat.backends.openssl.backend import backend as ossl

    return ossl.load_key_and_certificates_from_pkcs12(data, password)


def load_pkcs12(
    data: bytes,
    password: typing.Optional[bytes],
    backend: typing.Any = None,
) -> PKCS12KeyAndCertificates:
    from cryptography.hazmat.backends.openssl.backend import backend as ossl

    return ossl.load_pkcs12(data, password)


_PKCS12_CAS_TYPES = typing.Union[
    x509.Certificate,
    PKCS12Certificate,
]


>>>>>>> 9cc78a18
def serialize_key_and_certificates(
    name: typing.Optional[bytes],
    key: typing.Optional[_ALLOWED_PKCS12_TYPES],
    cert: typing.Optional[x509.Certificate],
<<<<<<< HEAD
    cas: typing.Optional[typing.Iterable[x509.Certificate]],
=======
    cas: typing.Optional[typing.Iterable[_PKCS12_CAS_TYPES]],
>>>>>>> 9cc78a18
    encryption_algorithm: serialization.KeySerializationEncryption,
) -> bytes:
    if key is not None and not isinstance(
        key,
        (
            rsa.RSAPrivateKey,
            dsa.DSAPrivateKey,
            ec.EllipticCurvePrivateKey,
<<<<<<< HEAD
=======
            ed25519.Ed25519PrivateKey,
            ed448.Ed448PrivateKey,
>>>>>>> 9cc78a18
        ),
    ):
        raise TypeError(
            "Key must be RSA, DSA, EllipticCurve, ED25519, or ED448"
            " private key, or None."
        )
    if cert is not None and not isinstance(cert, x509.Certificate):
        raise TypeError("cert must be a certificate or None")

    if cas is not None:
        cas = list(cas)
        if not all(
            isinstance(
                val,
                (
                    x509.Certificate,
                    PKCS12Certificate,
                ),
            )
            for val in cas
        ):
            raise TypeError("all values in cas must be certificates")

    if not isinstance(
        encryption_algorithm, serialization.KeySerializationEncryption
    ):
        raise TypeError(
            "Key encryption algorithm must be a "
            "KeySerializationEncryption instance"
        )

    if key is None and cert is None and not cas:
        raise ValueError("You must supply at least one of key, cert, or cas")

    from cryptography.hazmat.backends.openssl.backend import backend

    return backend.serialize_key_and_certificates_to_pkcs12(
        name, key, cert, cas, encryption_algorithm
    )<|MERGE_RESOLUTION|>--- conflicted
+++ resolved
@@ -31,22 +31,6 @@
     rsa.RSAPrivateKey,
     dsa.DSAPrivateKey,
     ec.EllipticCurvePrivateKey,
-<<<<<<< HEAD
-]
-
-
-def load_key_and_certificates(
-    data: bytes, password: typing.Optional[bytes], backend=None
-) -> typing.Tuple[
-    typing.Optional[_ALLOWED_PKCS12_TYPES],
-    typing.Optional[x509.Certificate],
-    typing.List[x509.Certificate],
-]:
-    backend = _get_backend(backend)
-    return backend.load_key_and_certificates_from_pkcs12(data, password)
-
-
-=======
     ed25519.Ed25519PrivateKey,
     ed448.Ed448PrivateKey,
 ]
@@ -188,16 +172,11 @@
 ]
 
 
->>>>>>> 9cc78a18
 def serialize_key_and_certificates(
     name: typing.Optional[bytes],
     key: typing.Optional[_ALLOWED_PKCS12_TYPES],
     cert: typing.Optional[x509.Certificate],
-<<<<<<< HEAD
-    cas: typing.Optional[typing.Iterable[x509.Certificate]],
-=======
     cas: typing.Optional[typing.Iterable[_PKCS12_CAS_TYPES]],
->>>>>>> 9cc78a18
     encryption_algorithm: serialization.KeySerializationEncryption,
 ) -> bytes:
     if key is not None and not isinstance(
@@ -206,11 +185,8 @@
             rsa.RSAPrivateKey,
             dsa.DSAPrivateKey,
             ec.EllipticCurvePrivateKey,
-<<<<<<< HEAD
-=======
             ed25519.Ed25519PrivateKey,
             ed448.Ed448PrivateKey,
->>>>>>> 9cc78a18
         ),
     ):
         raise TypeError(
