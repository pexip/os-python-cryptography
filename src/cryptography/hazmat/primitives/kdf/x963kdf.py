# This file is dual licensed under the terms of the Apache License, Version
# 2.0, and the BSD License. See the LICENSE file in the root of this repository
# for complete details.


<<<<<<< HEAD
import struct
=======
>>>>>>> 9cc78a18
import typing

from cryptography import utils
from cryptography.exceptions import (
    AlreadyFinalized,
    InvalidKey,
)
from cryptography.hazmat.primitives import constant_time, hashes
from cryptography.hazmat.primitives.kdf import KeyDerivationFunction


def _int_to_u32be(n: int) -> bytes:
    return n.to_bytes(length=4, byteorder="big")


class X963KDF(KeyDerivationFunction):
    def __init__(
        self,
        algorithm: hashes.HashAlgorithm,
        length: int,
        sharedinfo: typing.Optional[bytes],
<<<<<<< HEAD
        backend=None,
    ):
        backend = _get_backend(backend)

        max_len = algorithm.digest_size * (2 ** 32 - 1)
=======
        backend: typing.Any = None,
    ):
        max_len = algorithm.digest_size * (2**32 - 1)
>>>>>>> 9cc78a18
        if length > max_len:
            raise ValueError(
                "Cannot derive keys larger than {} bits.".format(max_len)
            )
        if sharedinfo is not None:
            utils._check_bytes("sharedinfo", sharedinfo)

        self._algorithm = algorithm
        self._length = length
        self._sharedinfo = sharedinfo
        self._used = False

    def derive(self, key_material: bytes) -> bytes:
        if self._used:
            raise AlreadyFinalized
        self._used = True
        utils._check_byteslike("key_material", key_material)
        output = [b""]
        outlen = 0
        counter = 1

        while self._length > outlen:
            h = hashes.Hash(self._algorithm)
            h.update(key_material)
            h.update(_int_to_u32be(counter))
            if self._sharedinfo is not None:
                h.update(self._sharedinfo)
            output.append(h.finalize())
            outlen += len(output[-1])
            counter += 1

        return b"".join(output)[: self._length]

    def verify(self, key_material: bytes, expected_key: bytes) -> None:
        if not constant_time.bytes_eq(self.derive(key_material), expected_key):
            raise InvalidKey<|MERGE_RESOLUTION|>--- conflicted
+++ resolved
@@ -3,10 +3,6 @@
 # for complete details.
 
 
-<<<<<<< HEAD
-import struct
-=======
->>>>>>> 9cc78a18
 import typing
 
 from cryptography import utils
@@ -28,17 +24,9 @@
         algorithm: hashes.HashAlgorithm,
         length: int,
         sharedinfo: typing.Optional[bytes],
-<<<<<<< HEAD
-        backend=None,
-    ):
-        backend = _get_backend(backend)
-
-        max_len = algorithm.digest_size * (2 ** 32 - 1)
-=======
         backend: typing.Any = None,
     ):
         max_len = algorithm.digest_size * (2**32 - 1)
->>>>>>> 9cc78a18
         if length > max_len:
             raise ValueError(
                 "Cannot derive keys larger than {} bits.".format(max_len)
