# This file is dual licensed under the terms of the Apache License, Version
# 2.0, and the BSD License. See the LICENSE file in the root of this repository
# for complete details.

<<<<<<< HEAD
=======

import typing
>>>>>>> 9cc78a18

from cryptography import utils
from cryptography.exceptions import (
    AlreadyFinalized,
    InvalidKey,
    UnsupportedAlgorithm,
    _Reasons,
)
<<<<<<< HEAD
from cryptography.hazmat.backends import _get_backend
from cryptography.hazmat.backends.interfaces import PBKDF2HMACBackend
=======
>>>>>>> 9cc78a18
from cryptography.hazmat.primitives import constant_time, hashes
from cryptography.hazmat.primitives.kdf import KeyDerivationFunction


class PBKDF2HMAC(KeyDerivationFunction):
    def __init__(
        self,
        algorithm: hashes.HashAlgorithm,
        length: int,
        salt: bytes,
        iterations: int,
<<<<<<< HEAD
        backend=None,
    ):
        backend = _get_backend(backend)
        if not isinstance(backend, PBKDF2HMACBackend):
            raise UnsupportedAlgorithm(
                "Backend object does not implement PBKDF2HMACBackend.",
                _Reasons.BACKEND_MISSING_INTERFACE,
            )
=======
        backend: typing.Any = None,
    ):
        from cryptography.hazmat.backends.openssl.backend import (
            backend as ossl,
        )
>>>>>>> 9cc78a18

        if not ossl.pbkdf2_hmac_supported(algorithm):
            raise UnsupportedAlgorithm(
                "{} is not supported for PBKDF2 by this backend.".format(
                    algorithm.name
                ),
                _Reasons.UNSUPPORTED_HASH,
            )
        self._used = False
        self._algorithm = algorithm
        self._length = length
        utils._check_bytes("salt", salt)
        self._salt = salt
        self._iterations = iterations

    def derive(self, key_material: bytes) -> bytes:
        if self._used:
            raise AlreadyFinalized("PBKDF2 instances can only be used once.")
        self._used = True

        utils._check_byteslike("key_material", key_material)
        from cryptography.hazmat.backends.openssl.backend import backend

        return backend.derive_pbkdf2_hmac(
            self._algorithm,
            self._length,
            self._salt,
            self._iterations,
            key_material,
        )

    def verify(self, key_material: bytes, expected_key: bytes) -> None:
        derived_key = self.derive(key_material)
        if not constant_time.bytes_eq(derived_key, expected_key):
            raise InvalidKey("Keys do not match.")<|MERGE_RESOLUTION|>--- conflicted
+++ resolved
@@ -2,11 +2,8 @@
 # 2.0, and the BSD License. See the LICENSE file in the root of this repository
 # for complete details.
 
-<<<<<<< HEAD
-=======
 
 import typing
->>>>>>> 9cc78a18
 
 from cryptography import utils
 from cryptography.exceptions import (
@@ -15,11 +12,6 @@
     UnsupportedAlgorithm,
     _Reasons,
 )
-<<<<<<< HEAD
-from cryptography.hazmat.backends import _get_backend
-from cryptography.hazmat.backends.interfaces import PBKDF2HMACBackend
-=======
->>>>>>> 9cc78a18
 from cryptography.hazmat.primitives import constant_time, hashes
 from cryptography.hazmat.primitives.kdf import KeyDerivationFunction
 
@@ -31,22 +23,11 @@
         length: int,
         salt: bytes,
         iterations: int,
-<<<<<<< HEAD
-        backend=None,
-    ):
-        backend = _get_backend(backend)
-        if not isinstance(backend, PBKDF2HMACBackend):
-            raise UnsupportedAlgorithm(
-                "Backend object does not implement PBKDF2HMACBackend.",
-                _Reasons.BACKEND_MISSING_INTERFACE,
-            )
-=======
         backend: typing.Any = None,
     ):
         from cryptography.hazmat.backends.openssl.backend import (
             backend as ossl,
         )
->>>>>>> 9cc78a18
 
         if not ossl.pbkdf2_hmac_supported(algorithm):
             raise UnsupportedAlgorithm(
