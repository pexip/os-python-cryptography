--- conflicted
+++ resolved
@@ -33,11 +33,7 @@
         """
 
     @abc.abstractmethod
-<<<<<<< HEAD
-    def verify(self, signature: bytes, data: bytes):
-=======
     def verify(self, signature: bytes, data: bytes) -> None:
->>>>>>> 9cc78a18
         """
         Verify the signature.
         """
@@ -85,11 +81,7 @@
         encoding: _serialization.Encoding,
         format: _serialization.PrivateFormat,
         encryption_algorithm: _serialization.KeySerializationEncryption,
-<<<<<<< HEAD
-    ):
-=======
     ) -> bytes:
->>>>>>> 9cc78a18
         """
         The serialized bytes of the private key.
         """