# This file is dual licensed under the terms of the Apache License, Version
# 2.0, and the BSD License. See the LICENSE file in the root of this repository
# for complete details.


import abc
import typing
<<<<<<< HEAD

from cryptography import utils
from cryptography.hazmat.backends import _get_backend
from cryptography.hazmat.primitives import _serialization, hashes
from cryptography.hazmat.primitives.asymmetric import (
    AsymmetricSignatureContext,
    AsymmetricVerificationContext,
    utils as asym_utils,
)


=======

from cryptography.hazmat.primitives import _serialization, hashes
from cryptography.hazmat.primitives.asymmetric import (
    utils as asym_utils,
)


>>>>>>> 9cc78a18
class DSAParameters(metaclass=abc.ABCMeta):
    @abc.abstractmethod
    def generate_private_key(self) -> "DSAPrivateKey":
        """
        Generates and returns a DSAPrivateKey.
        """

    @abc.abstractmethod
    def parameter_numbers(self) -> "DSAParameterNumbers":
        """
        Returns a DSAParameterNumbers.
        """


DSAParametersWithNumbers = DSAParameters


class DSAPrivateKey(metaclass=abc.ABCMeta):
    @abc.abstractproperty
    def key_size(self) -> int:
        """
        The bit length of the prime modulus.
        """

    @abc.abstractmethod
    def public_key(self) -> "DSAPublicKey":
        """
        The DSAPublicKey associated with this private key.
        """

    @abc.abstractmethod
    def parameters(self) -> DSAParameters:
        """
        The DSAParameters object associated with this private key.
        """

    @abc.abstractmethod
<<<<<<< HEAD
    def signer(
        self,
        signature_algorithm: hashes.HashAlgorithm,
    ) -> AsymmetricSignatureContext:
        """
        Returns an AsymmetricSignatureContext used for signing data.
        """

    @abc.abstractmethod
=======
>>>>>>> 9cc78a18
    def sign(
        self,
        data: bytes,
        algorithm: typing.Union[asym_utils.Prehashed, hashes.HashAlgorithm],
    ) -> bytes:
        """
        Signs the data
        """

    @abc.abstractmethod
    def private_numbers(self) -> "DSAPrivateNumbers":
        """
        Returns a DSAPrivateNumbers.
        """

    @abc.abstractmethod
    def private_bytes(
        self,
        encoding: _serialization.Encoding,
        format: _serialization.PrivateFormat,
        encryption_algorithm: _serialization.KeySerializationEncryption,
    ) -> bytes:
        """
        Returns the key serialized as bytes.
        """


DSAPrivateKeyWithSerialization = DSAPrivateKey


class DSAPublicKey(metaclass=abc.ABCMeta):
    @abc.abstractproperty
    def key_size(self) -> int:
        """
        The bit length of the prime modulus.
        """

    @abc.abstractmethod
    def parameters(self) -> DSAParameters:
        """
        The DSAParameters object associated with this public key.
        """

    @abc.abstractmethod
<<<<<<< HEAD
    def verifier(
        self,
        signature: bytes,
        signature_algorithm: hashes.HashAlgorithm,
    ) -> AsymmetricVerificationContext:
        """
        Returns an AsymmetricVerificationContext used for signing data.
        """

    @abc.abstractmethod
=======
>>>>>>> 9cc78a18
    def public_numbers(self) -> "DSAPublicNumbers":
        """
        Returns a DSAPublicNumbers.
        """

    @abc.abstractmethod
    def public_bytes(
        self,
        encoding: _serialization.Encoding,
        format: _serialization.PublicFormat,
    ) -> bytes:
        """
        Returns the key serialized as bytes.
        """

    @abc.abstractmethod
    def verify(
        self,
        signature: bytes,
        data: bytes,
        algorithm: typing.Union[asym_utils.Prehashed, hashes.HashAlgorithm],
<<<<<<< HEAD
    ):
=======
    ) -> None:
>>>>>>> 9cc78a18
        """
        Verifies the signature of the data.
        """


DSAPublicKeyWithSerialization = DSAPublicKey


<<<<<<< HEAD
class DSAParameterNumbers(object):
=======
class DSAParameterNumbers:
>>>>>>> 9cc78a18
    def __init__(self, p: int, q: int, g: int):
        if (
            not isinstance(p, int)
            or not isinstance(q, int)
            or not isinstance(g, int)
        ):
            raise TypeError(
                "DSAParameterNumbers p, q, and g arguments must be integers."
            )

        self._p = p
        self._q = q
        self._g = g

    @property
    def p(self) -> int:
        return self._p

    @property
    def q(self) -> int:
        return self._q

    @property
    def g(self) -> int:
        return self._g

    def parameters(self, backend: typing.Any = None) -> DSAParameters:
        from cryptography.hazmat.backends.openssl.backend import (
            backend as ossl,
        )

<<<<<<< HEAD
    def parameters(self, backend=None) -> DSAParameters:
        backend = _get_backend(backend)
        return backend.load_dsa_parameter_numbers(self)
=======
        return ossl.load_dsa_parameter_numbers(self)
>>>>>>> 9cc78a18

    def __eq__(self, other: object) -> bool:
        if not isinstance(other, DSAParameterNumbers):
            return NotImplemented

        return self.p == other.p and self.q == other.q and self.g == other.g

    def __repr__(self) -> str:
        return (
            "<DSAParameterNumbers(p={self.p}, q={self.q}, "
            "g={self.g})>".format(self=self)
        )


<<<<<<< HEAD
class DSAPublicNumbers(object):
=======
class DSAPublicNumbers:
>>>>>>> 9cc78a18
    def __init__(self, y: int, parameter_numbers: DSAParameterNumbers):
        if not isinstance(y, int):
            raise TypeError("DSAPublicNumbers y argument must be an integer.")

        if not isinstance(parameter_numbers, DSAParameterNumbers):
            raise TypeError(
                "parameter_numbers must be a DSAParameterNumbers instance."
            )

        self._y = y
        self._parameter_numbers = parameter_numbers

    @property
    def y(self) -> int:
        return self._y

    @property
    def parameter_numbers(self) -> DSAParameterNumbers:
        return self._parameter_numbers

<<<<<<< HEAD
    def public_key(self, backend=None) -> DSAPublicKey:
        backend = _get_backend(backend)
        return backend.load_dsa_public_numbers(self)
=======
    def public_key(self, backend: typing.Any = None) -> DSAPublicKey:
        from cryptography.hazmat.backends.openssl.backend import (
            backend as ossl,
        )
>>>>>>> 9cc78a18

        return ossl.load_dsa_public_numbers(self)

    def __eq__(self, other: object) -> bool:
        if not isinstance(other, DSAPublicNumbers):
            return NotImplemented

        return (
            self.y == other.y
            and self.parameter_numbers == other.parameter_numbers
        )

    def __repr__(self) -> str:
        return (
            "<DSAPublicNumbers(y={self.y}, "
            "parameter_numbers={self.parameter_numbers})>".format(self=self)
        )


<<<<<<< HEAD
class DSAPrivateNumbers(object):
=======
class DSAPrivateNumbers:
>>>>>>> 9cc78a18
    def __init__(self, x: int, public_numbers: DSAPublicNumbers):
        if not isinstance(x, int):
            raise TypeError("DSAPrivateNumbers x argument must be an integer.")

        if not isinstance(public_numbers, DSAPublicNumbers):
            raise TypeError(
                "public_numbers must be a DSAPublicNumbers instance."
            )
        self._public_numbers = public_numbers
        self._x = x

    @property
    def x(self) -> int:
        return self._x

<<<<<<< HEAD
    def private_key(self, backend=None) -> DSAPrivateKey:
        backend = _get_backend(backend)
        return backend.load_dsa_private_numbers(self)
=======
    @property
    def public_numbers(self) -> DSAPublicNumbers:
        return self._public_numbers
>>>>>>> 9cc78a18

    def private_key(self, backend: typing.Any = None) -> DSAPrivateKey:
        from cryptography.hazmat.backends.openssl.backend import (
            backend as ossl,
        )

        return ossl.load_dsa_private_numbers(self)

    def __eq__(self, other: object) -> bool:
        if not isinstance(other, DSAPrivateNumbers):
            return NotImplemented

        return (
            self.x == other.x and self.public_numbers == other.public_numbers
        )

<<<<<<< HEAD
    def __ne__(self, other):
        return not self == other


def generate_parameters(key_size: int, backend=None) -> DSAParameters:
    backend = _get_backend(backend)
    return backend.generate_dsa_parameters(key_size)


def generate_private_key(key_size: int, backend=None) -> DSAPrivateKey:
    backend = _get_backend(backend)
    return backend.generate_dsa_private_key_and_parameters(key_size)


def _check_dsa_parameters(parameters: DSAParameterNumbers):
=======

def generate_parameters(
    key_size: int, backend: typing.Any = None
) -> DSAParameters:
    from cryptography.hazmat.backends.openssl.backend import backend as ossl

    return ossl.generate_dsa_parameters(key_size)


def generate_private_key(
    key_size: int, backend: typing.Any = None
) -> DSAPrivateKey:
    from cryptography.hazmat.backends.openssl.backend import backend as ossl

    return ossl.generate_dsa_private_key_and_parameters(key_size)


def _check_dsa_parameters(parameters: DSAParameterNumbers) -> None:
>>>>>>> 9cc78a18
    if parameters.p.bit_length() not in [1024, 2048, 3072, 4096]:
        raise ValueError(
            "p must be exactly 1024, 2048, 3072, or 4096 bits long"
        )
    if parameters.q.bit_length() not in [160, 224, 256]:
        raise ValueError("q must be exactly 160, 224, or 256 bits long")

    if not (1 < parameters.g < parameters.p):
        raise ValueError("g, p don't satisfy 1 < g < p.")


<<<<<<< HEAD
def _check_dsa_private_numbers(numbers: DSAPrivateNumbers):
=======
def _check_dsa_private_numbers(numbers: DSAPrivateNumbers) -> None:
>>>>>>> 9cc78a18
    parameters = numbers.public_numbers.parameter_numbers
    _check_dsa_parameters(parameters)
    if numbers.x <= 0 or numbers.x >= parameters.q:
        raise ValueError("x must be > 0 and < q.")

    if numbers.public_numbers.y != pow(parameters.g, numbers.x, parameters.p):
        raise ValueError("y must be equal to (g ** x % p).")<|MERGE_RESOLUTION|>--- conflicted
+++ resolved
@@ -5,19 +5,6 @@
 
 import abc
 import typing
-<<<<<<< HEAD
-
-from cryptography import utils
-from cryptography.hazmat.backends import _get_backend
-from cryptography.hazmat.primitives import _serialization, hashes
-from cryptography.hazmat.primitives.asymmetric import (
-    AsymmetricSignatureContext,
-    AsymmetricVerificationContext,
-    utils as asym_utils,
-)
-
-
-=======
 
 from cryptography.hazmat.primitives import _serialization, hashes
 from cryptography.hazmat.primitives.asymmetric import (
@@ -25,7 +12,6 @@
 )
 
 
->>>>>>> 9cc78a18
 class DSAParameters(metaclass=abc.ABCMeta):
     @abc.abstractmethod
     def generate_private_key(self) -> "DSAPrivateKey":
@@ -63,18 +49,6 @@
         """
 
     @abc.abstractmethod
-<<<<<<< HEAD
-    def signer(
-        self,
-        signature_algorithm: hashes.HashAlgorithm,
-    ) -> AsymmetricSignatureContext:
-        """
-        Returns an AsymmetricSignatureContext used for signing data.
-        """
-
-    @abc.abstractmethod
-=======
->>>>>>> 9cc78a18
     def sign(
         self,
         data: bytes,
@@ -119,19 +93,6 @@
         """
 
     @abc.abstractmethod
-<<<<<<< HEAD
-    def verifier(
-        self,
-        signature: bytes,
-        signature_algorithm: hashes.HashAlgorithm,
-    ) -> AsymmetricVerificationContext:
-        """
-        Returns an AsymmetricVerificationContext used for signing data.
-        """
-
-    @abc.abstractmethod
-=======
->>>>>>> 9cc78a18
     def public_numbers(self) -> "DSAPublicNumbers":
         """
         Returns a DSAPublicNumbers.
@@ -153,11 +114,7 @@
         signature: bytes,
         data: bytes,
         algorithm: typing.Union[asym_utils.Prehashed, hashes.HashAlgorithm],
-<<<<<<< HEAD
-    ):
-=======
     ) -> None:
->>>>>>> 9cc78a18
         """
         Verifies the signature of the data.
         """
@@ -166,11 +123,7 @@
 DSAPublicKeyWithSerialization = DSAPublicKey
 
 
-<<<<<<< HEAD
-class DSAParameterNumbers(object):
-=======
 class DSAParameterNumbers:
->>>>>>> 9cc78a18
     def __init__(self, p: int, q: int, g: int):
         if (
             not isinstance(p, int)
@@ -202,13 +155,7 @@
             backend as ossl,
         )
 
-<<<<<<< HEAD
-    def parameters(self, backend=None) -> DSAParameters:
-        backend = _get_backend(backend)
-        return backend.load_dsa_parameter_numbers(self)
-=======
         return ossl.load_dsa_parameter_numbers(self)
->>>>>>> 9cc78a18
 
     def __eq__(self, other: object) -> bool:
         if not isinstance(other, DSAParameterNumbers):
@@ -223,11 +170,7 @@
         )
 
 
-<<<<<<< HEAD
-class DSAPublicNumbers(object):
-=======
 class DSAPublicNumbers:
->>>>>>> 9cc78a18
     def __init__(self, y: int, parameter_numbers: DSAParameterNumbers):
         if not isinstance(y, int):
             raise TypeError("DSAPublicNumbers y argument must be an integer.")
@@ -248,16 +191,10 @@
     def parameter_numbers(self) -> DSAParameterNumbers:
         return self._parameter_numbers
 
-<<<<<<< HEAD
-    def public_key(self, backend=None) -> DSAPublicKey:
-        backend = _get_backend(backend)
-        return backend.load_dsa_public_numbers(self)
-=======
     def public_key(self, backend: typing.Any = None) -> DSAPublicKey:
         from cryptography.hazmat.backends.openssl.backend import (
             backend as ossl,
         )
->>>>>>> 9cc78a18
 
         return ossl.load_dsa_public_numbers(self)
 
@@ -277,11 +214,7 @@
         )
 
 
-<<<<<<< HEAD
-class DSAPrivateNumbers(object):
-=======
 class DSAPrivateNumbers:
->>>>>>> 9cc78a18
     def __init__(self, x: int, public_numbers: DSAPublicNumbers):
         if not isinstance(x, int):
             raise TypeError("DSAPrivateNumbers x argument must be an integer.")
@@ -297,15 +230,9 @@
     def x(self) -> int:
         return self._x
 
-<<<<<<< HEAD
-    def private_key(self, backend=None) -> DSAPrivateKey:
-        backend = _get_backend(backend)
-        return backend.load_dsa_private_numbers(self)
-=======
     @property
     def public_numbers(self) -> DSAPublicNumbers:
         return self._public_numbers
->>>>>>> 9cc78a18
 
     def private_key(self, backend: typing.Any = None) -> DSAPrivateKey:
         from cryptography.hazmat.backends.openssl.backend import (
@@ -322,23 +249,6 @@
             self.x == other.x and self.public_numbers == other.public_numbers
         )
 
-<<<<<<< HEAD
-    def __ne__(self, other):
-        return not self == other
-
-
-def generate_parameters(key_size: int, backend=None) -> DSAParameters:
-    backend = _get_backend(backend)
-    return backend.generate_dsa_parameters(key_size)
-
-
-def generate_private_key(key_size: int, backend=None) -> DSAPrivateKey:
-    backend = _get_backend(backend)
-    return backend.generate_dsa_private_key_and_parameters(key_size)
-
-
-def _check_dsa_parameters(parameters: DSAParameterNumbers):
-=======
 
 def generate_parameters(
     key_size: int, backend: typing.Any = None
@@ -357,7 +267,6 @@
 
 
 def _check_dsa_parameters(parameters: DSAParameterNumbers) -> None:
->>>>>>> 9cc78a18
     if parameters.p.bit_length() not in [1024, 2048, 3072, 4096]:
         raise ValueError(
             "p must be exactly 1024, 2048, 3072, or 4096 bits long"
@@ -369,11 +278,7 @@
         raise ValueError("g, p don't satisfy 1 < g < p.")
 
 
-<<<<<<< HEAD
-def _check_dsa_private_numbers(numbers: DSAPrivateNumbers):
-=======
 def _check_dsa_private_numbers(numbers: DSAPrivateNumbers) -> None:
->>>>>>> 9cc78a18
     parameters = numbers.public_numbers.parameter_numbers
     _check_dsa_parameters(parameters)
     if numbers.x <= 0 or numbers.x >= parameters.q:
