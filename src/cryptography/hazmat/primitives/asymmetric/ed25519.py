# This file is dual licensed under the terms of the Apache License, Version
# 2.0, and the BSD License. See the LICENSE file in the root of this repository
# for complete details.


import abc

from cryptography.exceptions import UnsupportedAlgorithm, _Reasons
from cryptography.hazmat.primitives import _serialization


_ED25519_KEY_SIZE = 32
_ED25519_SIG_SIZE = 64


class Ed25519PublicKey(metaclass=abc.ABCMeta):
    @classmethod
    def from_public_bytes(cls, data: bytes) -> "Ed25519PublicKey":
        from cryptography.hazmat.backends.openssl.backend import backend

        if not backend.ed25519_supported():
            raise UnsupportedAlgorithm(
                "ed25519 is not supported by this version of OpenSSL.",
                _Reasons.UNSUPPORTED_PUBLIC_KEY_ALGORITHM,
            )

        return backend.ed25519_load_public_bytes(data)

    @abc.abstractmethod
    def public_bytes(
        self,
        encoding: _serialization.Encoding,
        format: _serialization.PublicFormat,
    ) -> bytes:
        """
        The serialized bytes of the public key.
        """

    @abc.abstractmethod
    def verify(self, signature: bytes, data: bytes) -> None:
        """
        Verify the signature.
        """


class Ed25519PrivateKey(metaclass=abc.ABCMeta):
    @classmethod
    def generate(cls) -> "Ed25519PrivateKey":
        from cryptography.hazmat.backends.openssl.backend import backend

        if not backend.ed25519_supported():
            raise UnsupportedAlgorithm(
                "ed25519 is not supported by this version of OpenSSL.",
                _Reasons.UNSUPPORTED_PUBLIC_KEY_ALGORITHM,
            )

        return backend.ed25519_generate_key()

    @classmethod
    def from_private_bytes(cls, data: bytes) -> "Ed25519PrivateKey":
        from cryptography.hazmat.backends.openssl.backend import backend

        if not backend.ed25519_supported():
            raise UnsupportedAlgorithm(
                "ed25519 is not supported by this version of OpenSSL.",
                _Reasons.UNSUPPORTED_PUBLIC_KEY_ALGORITHM,
            )

        return backend.ed25519_load_private_bytes(data)

    @abc.abstractmethod
    def public_key(self) -> Ed25519PublicKey:
        """
        The Ed25519PublicKey derived from the private key.
        """

    @abc.abstractmethod
    def private_bytes(
        self,
        encoding: _serialization.Encoding,
        format: _serialization.PrivateFormat,
        encryption_algorithm: _serialization.KeySerializationEncryption,
<<<<<<< HEAD
    ):
=======
    ) -> bytes:
>>>>>>> 9cc78a18
        """
        The serialized bytes of the private key.
        """

    @abc.abstractmethod
    def sign(self, data: bytes) -> bytes:
        """
        Signs the data.
        """<|MERGE_RESOLUTION|>--- conflicted
+++ resolved
@@ -80,11 +80,7 @@
         encoding: _serialization.Encoding,
         format: _serialization.PrivateFormat,
         encryption_algorithm: _serialization.KeySerializationEncryption,
-<<<<<<< HEAD
-    ):
-=======
     ) -> bytes:
->>>>>>> 9cc78a18
         """
         The serialized bytes of the private key.
         """
