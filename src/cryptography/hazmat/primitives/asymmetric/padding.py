--- conflicted
+++ resolved
@@ -3,12 +3,6 @@
 # for complete details.
 
 
-<<<<<<< HEAD
-import typing
-
-from cryptography.hazmat.primitives import hashes
-from cryptography.hazmat.primitives._asymmetric import AsymmetricPadding
-=======
 import abc
 import typing
 
@@ -16,18 +10,11 @@
 from cryptography.hazmat.primitives._asymmetric import (
     AsymmetricPadding as AsymmetricPadding,
 )
->>>>>>> 9cc78a18
 from cryptography.hazmat.primitives.asymmetric import rsa
 
 
 class PKCS1v15(AsymmetricPadding):
     name = "EMSA-PKCS1-v1_5"
-<<<<<<< HEAD
-
-
-class PSS(AsymmetricPadding):
-    MAX_LENGTH = object()
-=======
 
 
 class _MaxLength:
@@ -46,7 +33,6 @@
     MAX_LENGTH = _MaxLength()
     AUTO = _Auto()
     DIGEST_LENGTH = _DigestLength()
->>>>>>> 9cc78a18
     name = "EMSA-PSS"
     _salt_length: typing.Union[int, _MaxLength, _Auto, _DigestLength]
 
@@ -57,14 +43,8 @@
     ) -> None:
         self._mgf = mgf
 
-<<<<<<< HEAD
-        if (
-            not isinstance(salt_length, int)
-            and salt_length is not self.MAX_LENGTH
-=======
         if not isinstance(
             salt_length, (int, _MaxLength, _Auto, _DigestLength)
->>>>>>> 9cc78a18
         ):
             raise TypeError(
                 "salt_length must be an integer, MAX_LENGTH, "
@@ -82,11 +62,7 @@
 
     def __init__(
         self,
-<<<<<<< HEAD
-        mgf: "MGF1",
-=======
         mgf: "MGF",
->>>>>>> 9cc78a18
         algorithm: hashes.HashAlgorithm,
         label: typing.Optional[bytes],
     ):
