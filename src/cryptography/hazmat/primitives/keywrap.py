# This file is dual licensed under the terms of the Apache License, Version
# 2.0, and the BSD License. See the LICENSE file in the root of this repository
# for complete details.


<<<<<<< HEAD
import struct
=======
>>>>>>> 9cc78a18
import typing

from cryptography.hazmat.primitives.ciphers import Cipher
from cryptography.hazmat.primitives.ciphers.algorithms import AES
from cryptography.hazmat.primitives.ciphers.modes import ECB
from cryptography.hazmat.primitives.constant_time import bytes_eq


def _wrap_core(
<<<<<<< HEAD
    wrapping_key: bytes, a: bytes, r: typing.List[bytes], backend
=======
    wrapping_key: bytes,
    a: bytes,
    r: typing.List[bytes],
>>>>>>> 9cc78a18
) -> bytes:
    # RFC 3394 Key Wrap - 2.2.1 (index method)
    encryptor = Cipher(AES(wrapping_key), ECB()).encryptor()
    n = len(r)
    for j in range(6):
        for i in range(n):
            # every encryption operation is a discrete 16 byte chunk (because
            # AES has a 128-bit block size) and since we're using ECB it is
            # safe to reuse the encryptor for the entire operation
            b = encryptor.update(a + r[i])
            a = (
                int.from_bytes(b[:8], byteorder="big") ^ ((n * j) + i + 1)
            ).to_bytes(length=8, byteorder="big")
            r[i] = b[-8:]

    assert encryptor.finalize() == b""

    return a + b"".join(r)


def aes_key_wrap(
<<<<<<< HEAD
    wrapping_key: bytes, key_to_wrap: bytes, backend=None
) -> bytes:
    backend = _get_backend(backend)
=======
    wrapping_key: bytes,
    key_to_wrap: bytes,
    backend: typing.Any = None,
) -> bytes:
>>>>>>> 9cc78a18
    if len(wrapping_key) not in [16, 24, 32]:
        raise ValueError("The wrapping key must be a valid AES key length")

    if len(key_to_wrap) < 16:
        raise ValueError("The key to wrap must be at least 16 bytes")

    if len(key_to_wrap) % 8 != 0:
        raise ValueError("The key to wrap must be a multiple of 8 bytes")

    a = b"\xa6\xa6\xa6\xa6\xa6\xa6\xa6\xa6"
    r = [key_to_wrap[i : i + 8] for i in range(0, len(key_to_wrap), 8)]
    return _wrap_core(wrapping_key, a, r)


def _unwrap_core(
<<<<<<< HEAD
    wrapping_key: bytes, a: bytes, r: typing.List[bytes], backend
=======
    wrapping_key: bytes,
    a: bytes,
    r: typing.List[bytes],
>>>>>>> 9cc78a18
) -> typing.Tuple[bytes, typing.List[bytes]]:
    # Implement RFC 3394 Key Unwrap - 2.2.2 (index method)
    decryptor = Cipher(AES(wrapping_key), ECB()).decryptor()
    n = len(r)
    for j in reversed(range(6)):
        for i in reversed(range(n)):
            atr = (
                int.from_bytes(a, byteorder="big") ^ ((n * j) + i + 1)
            ).to_bytes(length=8, byteorder="big") + r[i]
            # every decryption operation is a discrete 16 byte chunk so
            # it is safe to reuse the decryptor for the entire operation
            b = decryptor.update(atr)
            a = b[:8]
            r[i] = b[-8:]

    assert decryptor.finalize() == b""
    return a, r


def aes_key_wrap_with_padding(
<<<<<<< HEAD
    wrapping_key: bytes, key_to_wrap: bytes, backend=None
) -> bytes:
    backend = _get_backend(backend)
=======
    wrapping_key: bytes,
    key_to_wrap: bytes,
    backend: typing.Any = None,
) -> bytes:
>>>>>>> 9cc78a18
    if len(wrapping_key) not in [16, 24, 32]:
        raise ValueError("The wrapping key must be a valid AES key length")

    aiv = b"\xA6\x59\x59\xA6" + len(key_to_wrap).to_bytes(
        length=4, byteorder="big"
    )
    # pad the key to wrap if necessary
    pad = (8 - (len(key_to_wrap) % 8)) % 8
    key_to_wrap = key_to_wrap + b"\x00" * pad
    if len(key_to_wrap) == 8:
        # RFC 5649 - 4.1 - exactly 8 octets after padding
        encryptor = Cipher(AES(wrapping_key), ECB()).encryptor()
        b = encryptor.update(aiv + key_to_wrap)
        assert encryptor.finalize() == b""
        return b
    else:
        r = [key_to_wrap[i : i + 8] for i in range(0, len(key_to_wrap), 8)]
        return _wrap_core(wrapping_key, aiv, r)


def aes_key_unwrap_with_padding(
<<<<<<< HEAD
    wrapping_key: bytes, wrapped_key: bytes, backend=None
) -> bytes:
    backend = _get_backend(backend)
=======
    wrapping_key: bytes,
    wrapped_key: bytes,
    backend: typing.Any = None,
) -> bytes:
>>>>>>> 9cc78a18
    if len(wrapped_key) < 16:
        raise InvalidUnwrap("Must be at least 16 bytes")

    if len(wrapping_key) not in [16, 24, 32]:
        raise ValueError("The wrapping key must be a valid AES key length")

    if len(wrapped_key) == 16:
        # RFC 5649 - 4.2 - exactly two 64-bit blocks
        decryptor = Cipher(AES(wrapping_key), ECB()).decryptor()
        out = decryptor.update(wrapped_key)
        assert decryptor.finalize() == b""
        a = out[:8]
        data = out[8:]
        n = 1
    else:
        r = [wrapped_key[i : i + 8] for i in range(0, len(wrapped_key), 8)]
        encrypted_aiv = r.pop(0)
        n = len(r)
        a, r = _unwrap_core(wrapping_key, encrypted_aiv, r)
        data = b"".join(r)

    # 1) Check that MSB(32,A) = A65959A6.
    # 2) Check that 8*(n-1) < LSB(32,A) <= 8*n.  If so, let
    #    MLI = LSB(32,A).
    # 3) Let b = (8*n)-MLI, and then check that the rightmost b octets of
    #    the output data are zero.
    mli = int.from_bytes(a[4:], byteorder="big")
    b = (8 * n) - mli
    if (
        not bytes_eq(a[:4], b"\xa6\x59\x59\xa6")
        or not 8 * (n - 1) < mli <= 8 * n
        or (b != 0 and not bytes_eq(data[-b:], b"\x00" * b))
    ):
        raise InvalidUnwrap()

    if b == 0:
        return data
    else:
        return data[:-b]


def aes_key_unwrap(
<<<<<<< HEAD
    wrapping_key: bytes, wrapped_key: bytes, backend=None
) -> bytes:
    backend = _get_backend(backend)
=======
    wrapping_key: bytes,
    wrapped_key: bytes,
    backend: typing.Any = None,
) -> bytes:
>>>>>>> 9cc78a18
    if len(wrapped_key) < 24:
        raise InvalidUnwrap("Must be at least 24 bytes")

    if len(wrapped_key) % 8 != 0:
        raise InvalidUnwrap("The wrapped key must be a multiple of 8 bytes")

    if len(wrapping_key) not in [16, 24, 32]:
        raise ValueError("The wrapping key must be a valid AES key length")

    aiv = b"\xa6\xa6\xa6\xa6\xa6\xa6\xa6\xa6"
    r = [wrapped_key[i : i + 8] for i in range(0, len(wrapped_key), 8)]
    a = r.pop(0)
    a, r = _unwrap_core(wrapping_key, a, r)
    if not bytes_eq(a, aiv):
        raise InvalidUnwrap()

    return b"".join(r)


class InvalidUnwrap(Exception):
    pass<|MERGE_RESOLUTION|>--- conflicted
+++ resolved
@@ -3,10 +3,6 @@
 # for complete details.
 
 
-<<<<<<< HEAD
-import struct
-=======
->>>>>>> 9cc78a18
 import typing
 
 from cryptography.hazmat.primitives.ciphers import Cipher
@@ -16,13 +12,9 @@
 
 
 def _wrap_core(
-<<<<<<< HEAD
-    wrapping_key: bytes, a: bytes, r: typing.List[bytes], backend
-=======
     wrapping_key: bytes,
     a: bytes,
     r: typing.List[bytes],
->>>>>>> 9cc78a18
 ) -> bytes:
     # RFC 3394 Key Wrap - 2.2.1 (index method)
     encryptor = Cipher(AES(wrapping_key), ECB()).encryptor()
@@ -44,16 +36,10 @@
 
 
 def aes_key_wrap(
-<<<<<<< HEAD
-    wrapping_key: bytes, key_to_wrap: bytes, backend=None
-) -> bytes:
-    backend = _get_backend(backend)
-=======
     wrapping_key: bytes,
     key_to_wrap: bytes,
     backend: typing.Any = None,
 ) -> bytes:
->>>>>>> 9cc78a18
     if len(wrapping_key) not in [16, 24, 32]:
         raise ValueError("The wrapping key must be a valid AES key length")
 
@@ -69,13 +55,9 @@
 
 
 def _unwrap_core(
-<<<<<<< HEAD
-    wrapping_key: bytes, a: bytes, r: typing.List[bytes], backend
-=======
     wrapping_key: bytes,
     a: bytes,
     r: typing.List[bytes],
->>>>>>> 9cc78a18
 ) -> typing.Tuple[bytes, typing.List[bytes]]:
     # Implement RFC 3394 Key Unwrap - 2.2.2 (index method)
     decryptor = Cipher(AES(wrapping_key), ECB()).decryptor()
@@ -96,16 +78,10 @@
 
 
 def aes_key_wrap_with_padding(
-<<<<<<< HEAD
-    wrapping_key: bytes, key_to_wrap: bytes, backend=None
-) -> bytes:
-    backend = _get_backend(backend)
-=======
     wrapping_key: bytes,
     key_to_wrap: bytes,
     backend: typing.Any = None,
 ) -> bytes:
->>>>>>> 9cc78a18
     if len(wrapping_key) not in [16, 24, 32]:
         raise ValueError("The wrapping key must be a valid AES key length")
 
@@ -127,16 +103,10 @@
 
 
 def aes_key_unwrap_with_padding(
-<<<<<<< HEAD
-    wrapping_key: bytes, wrapped_key: bytes, backend=None
-) -> bytes:
-    backend = _get_backend(backend)
-=======
     wrapping_key: bytes,
     wrapped_key: bytes,
     backend: typing.Any = None,
 ) -> bytes:
->>>>>>> 9cc78a18
     if len(wrapped_key) < 16:
         raise InvalidUnwrap("Must be at least 16 bytes")
 
@@ -179,16 +149,10 @@
 
 
 def aes_key_unwrap(
-<<<<<<< HEAD
-    wrapping_key: bytes, wrapped_key: bytes, backend=None
-) -> bytes:
-    backend = _get_backend(backend)
-=======
     wrapping_key: bytes,
     wrapped_key: bytes,
     backend: typing.Any = None,
 ) -> bytes:
->>>>>>> 9cc78a18
     if len(wrapped_key) < 24:
         raise InvalidUnwrap("Must be at least 24 bytes")
 
