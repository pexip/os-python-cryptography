# This file is dual licensed under the terms of the Apache License, Version
# 2.0, and the BSD License. See the LICENSE file in the root of this repository
# for complete details.


import threading
import types
import typing
<<<<<<< HEAD
=======
import warnings
>>>>>>> 9cc78a18

import cryptography
from cryptography import utils
from cryptography.exceptions import InternalError
from cryptography.hazmat.bindings._openssl import ffi, lib
from cryptography.hazmat.bindings.openssl._conditional import CONDITIONAL_NAMES

_OpenSSLErrorWithText = typing.NamedTuple(
    "_OpenSSLErrorWithText",
    [("code", int), ("lib", int), ("reason", int), ("reason_text", bytes)],
)


class _OpenSSLError:
    def __init__(self, code: int, lib: int, reason: int):
        self._code = code
        self._lib = lib
        self._reason = reason

    def _lib_reason_match(self, lib: int, reason: int) -> bool:
        return lib == self.lib and reason == self.reason

    @property
    def code(self) -> int:
        return self._code

    @property
    def lib(self) -> int:
        return self._lib

    @property
    def reason(self) -> int:
        return self._reason


def _consume_errors(lib) -> typing.List[_OpenSSLError]:
    errors = []
    while True:
        code: int = lib.ERR_get_error()
        if code == 0:
            break

        err_lib: int = lib.ERR_GET_LIB(code)
        err_reason: int = lib.ERR_GET_REASON(code)

        errors.append(_OpenSSLError(code, err_lib, err_reason))

    return errors


def _errors_with_text(
    errors: typing.List[_OpenSSLError],
) -> typing.List[_OpenSSLErrorWithText]:
    errors_with_text = []
    for err in errors:
        buf = ffi.new("char[]", 256)
        lib.ERR_error_string_n(err.code, buf, len(buf))
        err_text_reason: bytes = ffi.string(buf)

        errors_with_text.append(
            _OpenSSLErrorWithText(
                err.code, err.lib, err.reason, err_text_reason
            )
        )

    return errors_with_text


def _consume_errors_with_text(lib):
    return _errors_with_text(_consume_errors(lib))


def _openssl_assert(
    lib, ok: bool, errors: typing.Optional[typing.List[_OpenSSLError]] = None
) -> None:
    if not ok:
        if errors is None:
            errors = _consume_errors(lib)
        errors_with_text = _errors_with_text(errors)

        raise InternalError(
            "Unknown OpenSSL error. This error is commonly encountered when "
            "another library is not cleaning up the OpenSSL error stack. If "
            "you are using cryptography with another library that uses "
            "OpenSSL try disabling it before reporting a bug. Otherwise "
            "please file an issue at https://github.com/pyca/cryptography/"
            "issues with information on how to reproduce "
            "this. ({0!r})".format(errors_with_text),
            errors_with_text,
        )


def build_conditional_library(lib, conditional_names):
    conditional_lib = types.ModuleType("lib")
    conditional_lib._original_lib = lib  # type: ignore[attr-defined]
    excluded_names = set()
    for condition, names_cb in conditional_names.items():
        if not getattr(lib, condition):
            excluded_names.update(names_cb())

    for attr in dir(lib):
        if attr not in excluded_names:
            setattr(conditional_lib, attr, getattr(lib, attr))

    return conditional_lib


class Binding:
    """
    OpenSSL API wrapper.
    """

    lib: typing.ClassVar = None
    ffi = ffi
    _lib_loaded = False
    _init_lock = threading.Lock()
    _legacy_provider: typing.Any = None
    _default_provider: typing.Any = None

    def __init__(self):
        self._ensure_ffi_initialized()

    def _enable_fips(self) -> None:
        # This function enables FIPS mode for OpenSSL 3.0.0 on installs that
        # have the FIPS provider installed properly.
        _openssl_assert(self.lib, self.lib.CRYPTOGRAPHY_OPENSSL_300_OR_GREATER)
        self._base_provider = self.lib.OSSL_PROVIDER_load(
            self.ffi.NULL, b"base"
        )
        _openssl_assert(self.lib, self._base_provider != self.ffi.NULL)
        self.lib._fips_provider = self.lib.OSSL_PROVIDER_load(
            self.ffi.NULL, b"fips"
        )
        _openssl_assert(self.lib, self.lib._fips_provider != self.ffi.NULL)

        res = self.lib.EVP_default_properties_enable_fips(self.ffi.NULL, 1)
        _openssl_assert(self.lib, res == 1)

    @classmethod
    def _register_osrandom_engine(cls):
        # Clear any errors extant in the queue before we start. In many
        # scenarios other things may be interacting with OpenSSL in the same
        # process space and it has proven untenable to assume that they will
        # reliably clear the error queue. Once we clear it here we will
        # error on any subsequent unexpected item in the stack.
        cls.lib.ERR_clear_error()
        if cls.lib.CRYPTOGRAPHY_NEEDS_OSRANDOM_ENGINE:
            result = cls.lib.Cryptography_add_osrandom_engine()
            _openssl_assert(cls.lib, result in (1, 2))

    @classmethod
    def _ensure_ffi_initialized(cls):
        with cls._init_lock:
            if not cls._lib_loaded:
                cls.lib = build_conditional_library(lib, CONDITIONAL_NAMES)
                cls._lib_loaded = True
                cls._register_osrandom_engine()
                # As of OpenSSL 3.0.0 we must register a legacy cipher provider
                # to get RC2 (needed for junk asymmetric private key
                # serialization), RC4, Blowfish, IDEA, SEED, etc. These things
                # are ugly legacy, but we aren't going to get rid of them
                # any time soon.
                if cls.lib.CRYPTOGRAPHY_OPENSSL_300_OR_GREATER:
                    cls._legacy_provider = cls.lib.OSSL_PROVIDER_load(
                        cls.ffi.NULL, b"legacy"
                    )
                    _openssl_assert(
                        cls.lib, cls._legacy_provider != cls.ffi.NULL
                    )
                    cls._default_provider = cls.lib.OSSL_PROVIDER_load(
                        cls.ffi.NULL, b"default"
                    )
                    _openssl_assert(
                        cls.lib, cls._default_provider != cls.ffi.NULL
                    )

    @classmethod
    def init_static_locks(cls):
        cls._ensure_ffi_initialized()


def _verify_openssl_version(lib):
    if (
        lib.CRYPTOGRAPHY_OPENSSL_LESS_THAN_111
        and not lib.CRYPTOGRAPHY_IS_LIBRESSL
        and not lib.CRYPTOGRAPHY_IS_BORINGSSL
    ):
        warnings.warn(
            "OpenSSL version 1.1.0 is no longer supported by the OpenSSL "
            "project, please upgrade. The next release of cryptography will "
            "drop support for OpenSSL 1.1.0.",
            utils.DeprecatedIn37,
        )


def _verify_package_version(version):
    # Occasionally we run into situations where the version of the Python
    # package does not match the version of the shared object that is loaded.
    # This may occur in environments where multiple versions of cryptography
    # are installed and available in the python path. To avoid errors cropping
    # up later this code checks that the currently imported package and the
    # shared object that were loaded have the same version and raise an
    # ImportError if they do not
    so_package_version = ffi.string(lib.CRYPTOGRAPHY_PACKAGE_VERSION)
    if version.encode("ascii") != so_package_version:
        raise ImportError(
            "The version of cryptography does not match the loaded "
            "shared object. This can happen if you have multiple copies of "
            "cryptography installed in your Python path. Please try creating "
            "a new virtual environment to resolve this issue. "
            "Loaded python version: {}, shared object version: {}".format(
                version, so_package_version
            )
        )


_verify_package_version(cryptography.__version__)

Binding.init_static_locks()

_verify_openssl_version(Binding.lib)<|MERGE_RESOLUTION|>--- conflicted
+++ resolved
@@ -6,10 +6,7 @@
 import threading
 import types
 import typing
-<<<<<<< HEAD
-=======
 import warnings
->>>>>>> 9cc78a18
 
 import cryptography
 from cryptography import utils
